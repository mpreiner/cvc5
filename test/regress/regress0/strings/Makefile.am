# don't override a BINARY imported from a personal.mk
@mk_if@eq ($(BINARY),)
@mk_empty@BINARY = cvc4
end@mk_if@

LOG_COMPILER = @srcdir@/../../run_regression
AM_LOG_FLAGS = $(RUN_REGRESSION_ARGS) @abs_top_builddir@/src/main/$(BINARY)$(EXEEXT)

if AUTOMAKE_1_11
# old-style (pre-automake 1.12) test harness
TESTS_ENVIRONMENT = \
  $(LOG_COMPILER) \
  $(AM_LOG_FLAGS) $(LOG_FLAGS)
endif

MAKEFLAGS = -k

# These are run for all build profiles.
# If a test shouldn't be run in e.g. competition mode,
# put it below in "TESTS +="
TESTS = \
  at001.smt2 \
  bug001.smt2 \
  bug002.smt2 \
  escchar.smt2 \
  escchar_25.smt2 \
  str001.smt2 \
  str002.smt2 \
  str003.smt2 \
  str004.smt2 \
  str005.smt2 \
  str006.smt2 \
  str007.smt2 \
  fmf002.smt2 \
  type001.smt2 \
  type003.smt2 \
  model001.smt2 \
  substr001.smt2 \
  regexp001.smt2 \
  regexp002.smt2 \
  regexp003.smt2 \
  leadingzero001.smt2 \
  loop001.smt2 \
  loop002.smt2 \
  loop003.smt2 \
  loop004.smt2 \
  loop005.smt2 \
  loop006.smt2 \
  loop007.smt2 \
  loop008.smt2 \
  loop009.smt2 \
  reloop.smt2 \
  unsound-0908.smt2 \
  ilc-like.smt2 \ 
  ilc-l-nt.smt2 \ 
  artemis-0512-nonterm.smt2 \
  indexof-sym-simp.smt2 \
  bug613.smt2 \
  idof-triv.smt2 \
  chapman150408.smt2 \
  pierre150331.smt2 \
  norn-360.smt2 \
  norn-simp-rew.smt2 \
  norn-simp-rew-sat.smt2 \
  idof-nconst-index.smt2 \
  idof-neg-index.smt2 \
  bug612.smt2 \
  bug615.smt2 \
  kaluza-fl.smt2 \
  norn-ab.smt2 \
  idof-rewrites.smt2 \
  bug682.smt2 \
  bug686dd.smt2 \
  idof-handg.smt2 \
  fmf001.smt2 \
  type002.smt2 \
  crash-1019.smt2 \
  norn-31.smt2 \
<<<<<<< HEAD
  strings-native-simple.cvc
=======
  strings-native-simple.cvc \
  cmu-2db2-extf-reg.smt2 \
  norn-nel-bug-052116.smt2
>>>>>>> a58abbe7

FAILING_TESTS =

EXTRA_DIST = $(TESTS)

# and make sure to distribute it
EXTRA_DIST +=

# synonyms for "check"
.PHONY: regress regress0 test
regress regress0 test: check

# do nothing in this subdir
.PHONY: regress1 regress2 regress3
regress1 regress2 regress3:<|MERGE_RESOLUTION|>--- conflicted
+++ resolved
@@ -76,13 +76,9 @@
   type002.smt2 \
   crash-1019.smt2 \
   norn-31.smt2 \
-<<<<<<< HEAD
-  strings-native-simple.cvc
-=======
   strings-native-simple.cvc \
   cmu-2db2-extf-reg.smt2 \
   norn-nel-bug-052116.smt2
->>>>>>> a58abbe7
 
 FAILING_TESTS =
 
