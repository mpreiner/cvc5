--- conflicted
+++ resolved
@@ -762,16 +762,9 @@
       {
         preRegisterTermInternal(ni);
       }
-
-<<<<<<< HEAD
-    // Apply RIntro1 Rule
-    d_im.assertInference(
-        ni.eqNode(v), true, d_true, PfRule::ARRAYS_READ_OVER_WRITE_1);
-=======
       // Apply RIntro1 Rule
-      d_equalityEngine->assertEquality(
-          ni.eqNode(v), true, d_true, theory::eq::MERGED_THROUGH_ROW1);
->>>>>>> 63e7c6bb
+      d_im.assertInference(
+          ni.eqNode(v), true, d_true, PfRule::ARRAYS_READ_OVER_WRITE_1);
 
       d_infoMap.addStore(node, node);
       d_infoMap.addInStore(a, node);
