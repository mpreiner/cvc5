--- conflicted
+++ resolved
@@ -364,18 +364,12 @@
   /** The notify class for d_equalityEngine */
   NotifyClass d_notify;
 
-<<<<<<< HEAD
-  /** Equaltity engine */
-  eq::EqualityEngine d_equalityEngine;
-
   /** The proof checker */
   ArraysProofRuleChecker d_pchecker;
 
   /** Proof-producing equaltity engine */
   std::unique_ptr<eq::ProofEqEngine> d_pfEqualityEngine;
 
-=======
->>>>>>> 4f82b6eb
   /** Are we in conflict? */
   context::CDO<bool> d_conflict;
 
