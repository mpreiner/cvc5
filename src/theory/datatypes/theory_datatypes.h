--- conflicted
+++ resolved
@@ -272,11 +272,7 @@
                   OutputChannel& out,
                   Valuation valuation,
                   const LogicInfo& logicInfo,
-<<<<<<< HEAD
-                  ProofChecker* pc = nullptr);
-=======
                   ProofNodeManager* pnm = nullptr);
->>>>>>> c5a6aa2e
   ~TheoryDatatypes();
 
   TheoryRewriter* getTheoryRewriter() override { return &d_rewriter; }
