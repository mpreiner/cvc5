/*********************                                                        */
/*! \file theory.h
 ** \verbatim
 ** Top contributors (to current version):
 **   Dejan Jovanovic, Morgan Deters, Tim King
 ** This file is part of the CVC4 project.
 ** Copyright (c) 2009-2016 by the authors listed in the file AUTHORS
 ** in the top-level source directory) and their institutional affiliations.
 ** All rights reserved.  See the file COPYING in the top-level source
 ** directory for licensing information.\endverbatim
 **
 ** \brief Base of the theory interface.
 **
 ** Base of the theory interface.
 **/

#include "cvc4_private.h"

#ifndef __CVC4__THEORY__THEORY_H
#define __CVC4__THEORY__THEORY_H

#include <ext/hash_set>
#include <iosfwd>
#include <map>
#include <set>
#include <string>

#include "context/cdlist.h"
#include "context/cdhashset.h"
#include "context/cdo.h"
#include "context/context.h"
#include "expr/node.h"
#include "lib/ffs.h"
#include "options/options.h"
#include "options/theory_options.h"
#include "options/theoryof_mode.h"
#include "smt/command.h"
#include "smt/dump.h"
#include "smt/logic_request.h"
#include "theory/assertion.h"
#include "theory/care_graph.h"
#include "theory/logic_info.h"
#include "theory/output_channel.h"
#include "theory/valuation.h"
#include "util/statistics_registry.h"

namespace CVC4 {

class TheoryEngine;

namespace theory {

class QuantifiersEngine;
class TheoryModel;
class SubstitutionMap;
class ExtTheory;

class EntailmentCheckParameters;
class EntailmentCheckSideEffects;

namespace rrinst {
  class CandidateGenerator;
}/* CVC4::theory::rrinst namespace */

namespace eq {
  class EqualityEngine;
}/* CVC4::theory::eq namespace */

/**
 * Base class for T-solvers.  Abstract DPLL(T).
 *
 * This is essentially an interface class.  The TheoryEngine has
 * pointers to Theory.  Note that only one specific Theory type (e.g.,
 * TheoryUF) can exist per NodeManager, because of how the
 * RegisteredAttr works.  (If you need multiple instances of the same
 * theory, you'll have to write a multiplexed theory that dispatches
 * all calls to them.)
 */
class Theory {

private:

  friend class ::CVC4::TheoryEngine;

  // Disallow default construction, copy, assignment.
  Theory() CVC4_UNDEFINED;
  Theory(const Theory&) CVC4_UNDEFINED;
  Theory& operator=(const Theory&) CVC4_UNDEFINED;

  /** An integer identifying the type of the theory. */
  TheoryId d_id;

  /** Name of this theory instance. Along with the TheoryId this should provide
   * an unique string identifier for each instance of a Theory class. We need
   * this to ensure unique statistics names over multiple theory instances. */
  std::string d_instanceName;

  /** The SAT search context for the Theory. */
  context::Context* d_satContext;

  /** The user level assertion context for the Theory. */
  context::UserContext* d_userContext;

  /** Information about the logic we're operating within. */
  const LogicInfo& d_logicInfo;

  /**
   * The assertFact() queue.
   *
   * These can not be TNodes as some atoms (such as equalities) are sent
   * across theories without being stored in a global map.
   */
  context::CDList<Assertion> d_facts;

  /** Index into the head of the facts list */
  context::CDO<unsigned> d_factsHead;

  /** Add shared term to the theory. */
  void addSharedTermInternal(TNode node);

  /** Indices for splitting on the shared terms. */
  context::CDO<unsigned> d_sharedTermsIndex;

  /** The care graph the theory will use during combination. */
  CareGraph* d_careGraph;

  /**
   * Pointer to the quantifiers engine (or NULL, if quantifiers are not
   * supported or not enabled). Not owned by the theory.
   */
  QuantifiersEngine* d_quantEngine;

  /** Extended theory module or NULL. Owned by the theory. */
  ExtTheory* d_extTheory;

 protected:


  // === STATISTICS ===
  /** time spent in check calls */
  TimerStat d_checkTime;
  /** time spent in theory combination */
  TimerStat d_computeCareGraphTime;

  /**
   * The only method to add suff to the care graph.
   */
  void addCarePair(TNode t1, TNode t2);

  /**
   * The function should compute the care graph over the shared terms.
   * The default function returns all the pairs among the shared variables.
   */
  virtual void computeCareGraph();

  /**
   * A list of shared terms that the theory has.
   */
  context::CDList<TNode> d_sharedTerms;

  /**
   * Helper function for computeRelevantTerms
   */
  void collectTerms(TNode n, std::set<Node>& termSet) const;

  /**
   * Scans the current set of assertions and shared terms top-down
   * until a theory-leaf is reached, and adds all terms found to
   * termSet.  This is used by collectModelInfo to delimit the set of
   * terms that should be used when constructing a model
   */
  void computeRelevantTerms(std::set<Node>& termSet, bool includeShared = true) const;

  /**
   * Construct a Theory.
   *
   * The pair <id, instance> is assumed to uniquely identify this Theory
   * w.r.t. the SmtEngine.
   */
  Theory(TheoryId id, context::Context* satContext,
         context::UserContext* userContext, OutputChannel& out,
         Valuation valuation, const LogicInfo& logicInfo,
         std::string instance = "") throw();  // taking : No default.

  /**
   * This is called at shutdown time by the TheoryEngine, just before
   * destruction.  It is important because there are destruction
   * ordering issues between PropEngine and Theory (based on what
   * hard-links to Nodes are outstanding).  As the fact queue might be
   * nonempty, we ensure here that it's clear.  If you overload this,
   * you must make an explicit call here to this->Theory::shutdown()
   * too.
   */
  virtual void shutdown() { }

  /**
   * The output channel for the Theory.
   */
  OutputChannel* d_out;

  /**
   * The valuation proxy for the Theory to communicate back with the
   * theory engine (and other theories).
   */
  Valuation d_valuation;

  /**
   * Whether proofs are enabled
   *
   */
  bool d_proofsEnabled;

  /**
   * Returns the next assertion in the assertFact() queue.
   *
   * @return the next assertion in the assertFact() queue
   */
  inline Assertion get();

  const LogicInfo& getLogicInfo() const {
    return d_logicInfo;
  }

  /**
   * The theory that owns the uninterpreted sort.
   */
  static TheoryId s_uninterpretedSortOwner;

  void printFacts(std::ostream& os) const;
  void debugPrintFacts() const;

  /**
   * Whether proofs are enabled
   *
   */
  bool d_proofEnabled;

public:

  /**
   * Return the ID of the theory responsible for the given type.
   */
  static inline TheoryId theoryOf(TypeNode typeNode) {
    Trace("theory::internal") << "theoryOf(" << typeNode << ")" << std::endl;
    TheoryId id;
    while (typeNode.isPredicateSubtype()) {
      typeNode = typeNode.getSubtypeParentType();
    }
    if (typeNode.getKind() == kind::TYPE_CONSTANT) {
      id = typeConstantToTheoryId(typeNode.getConst<TypeConstant>());
    } else {
      id = kindToTheoryId(typeNode.getKind());
    }
    if (id == THEORY_BUILTIN) {
      Trace("theory::internal") << "theoryOf(" << typeNode << ") == " << s_uninterpretedSortOwner << std::endl;
      return s_uninterpretedSortOwner;
    }
    return id;
  }

  /**
   * Returns the ID of the theory responsible for the given node.
   */
  static TheoryId theoryOf(TheoryOfMode mode, TNode node);

  /**
   * Returns the ID of the theory responsible for the given node.
   */
  static inline TheoryId theoryOf(TNode node) {
    return theoryOf(options::theoryOfMode(), node);
  }

  /**
   * Set the owner of the uninterpreted sort.
   */
  static void setUninterpretedSortOwner(TheoryId theory) {
    s_uninterpretedSortOwner = theory;
  }

  /**
   * Get the owner of the uninterpreted sort.
   */
  static TheoryId getUninterpretedSortOwner() {
    return s_uninterpretedSortOwner;
  }

  /**
   * Checks if the node is a leaf node of this theory
   */
  inline bool isLeaf(TNode node) const {
    return node.getNumChildren() == 0 || theoryOf(node) != d_id;
  }

  /**
   * Checks if the node is a leaf node of a theory.
   */
  inline static bool isLeafOf(TNode node, TheoryId theoryId) {
    return node.getNumChildren() == 0 || theoryOf(node) != theoryId;
  }

  /**
   * Returns true if the assertFact queue is empty
   */
  bool done() const throw() {
    return d_factsHead == d_facts.size();
  }

  /**
   * Destructs a Theory.
   */
  virtual ~Theory();

  /**
   * Subclasses of Theory may add additional efforts.  DO NOT CHECK
   * equality with one of these values (e.g. if STANDARD xxx) but
   * rather use range checks (or use the helper functions below).
   * Normally we call QUICK_CHECK or STANDARD; at the leaves we call
   * with FULL_EFFORT.
   */
  enum Effort {
    /**
     * Standard effort where theory need not do anything
     */
    EFFORT_STANDARD = 50,
    /**
     * Full effort requires the theory make sure its assertions are satisfiable or not
     */
    EFFORT_FULL = 100,
    /**
     * Combination effort means that the individual theories are already satisfied, and
     * it is time to put some effort into propagation of shared term equalities
     */
    EFFORT_COMBINATION = 150,
    /**
     * Last call effort, reserved for quantifiers.
     */
    EFFORT_LAST_CALL = 200
  };/* enum Effort */

  static inline bool standardEffortOrMore(Effort e) CVC4_CONST_FUNCTION
    { return e >= EFFORT_STANDARD; }
  static inline bool standardEffortOnly(Effort e) CVC4_CONST_FUNCTION
    { return e >= EFFORT_STANDARD && e <  EFFORT_FULL; }
  static inline bool fullEffort(Effort e) CVC4_CONST_FUNCTION
    { return e == EFFORT_FULL; }
  static inline bool combination(Effort e) CVC4_CONST_FUNCTION
    { return e == EFFORT_COMBINATION; }

  /**
   * Get the id for this Theory.
   */
  TheoryId getId() const {
    return d_id;
  }

  /**
   * Returns a string that uniquely identifies this theory solver w.r.t. the
   * SmtEngine.
   */
  std::string getFullInstanceName() const;


  /**
   * Get the SAT context associated to this Theory.
   */
  context::Context* getSatContext() const {
    return d_satContext;
  }

  /**
   * Get the context associated to this Theory.
   */
  context::UserContext* getUserContext() const {
    return d_userContext;
  }

  /**
   * Set the output channel associated to this theory.
   */
  void setOutputChannel(OutputChannel& out) {
    d_out = &out;
  }

  /**
   * Get the output channel associated to this theory.
   */
  OutputChannel& getOutputChannel() {
    return *d_out;
  }

  /**
   * Get the valuation associated to this theory.
   */
  Valuation& getValuation() {
    return d_valuation;
  }

  /**
   * Get the quantifiers engine associated to this theory.
   */
  QuantifiersEngine* getQuantifiersEngine() {
    return d_quantEngine;
  }

  /**
   * Get the quantifiers engine associated to this theory (const version).
   */
  const QuantifiersEngine* getQuantifiersEngine() const {
    return d_quantEngine;
  }

  /**
   * Finish theory initialization.  At this point, options and the logic
   * setting are final, and the master equality engine and quantifiers
   * engine (if any) are initialized.  This base class implementation
   * does nothing.
   */
  virtual void finishInit() { }

  /**
   * Some theories have kinds that are effectively definitions and
   * should be expanded before they are handled.  Definitions allow
   * a much wider range of actions than the normal forms given by the
   * rewriter; they can enable other theories and create new terms.
   * However no assumptions can be made about subterms having been
   * expanded or rewritten.  Where possible rewrite rules should be
   * used, definitions should only be used when rewrites are not
   * possible, for example in handling under-specified operations
   * using partially defined functions.
   */
  virtual Node expandDefinition(LogicRequest &logicRequest, Node node) {
    // by default, do nothing
    return node;
  }

  /**
   * Pre-register a term.  Done one time for a Node per SAT context level.
   */
  virtual void preRegisterTerm(TNode) { }

  /**
   * Assert a fact in the current context.
   */
  void assertFact(TNode assertion, bool isPreregistered) {
    Trace("theory") << "Theory<" << getId() << ">::assertFact["
                    << d_satContext->getLevel() << "](" << assertion << ", "
                    << (isPreregistered ? "true" : "false") << ")" << std::endl;
    d_facts.push_back(Assertion(assertion, isPreregistered));
  }

  /**
   * This method is called to notify a theory that the node n should
   * be considered a "shared term" by this theory
   */
  virtual void addSharedTerm(TNode n) { }

  /**
   * Called to set the master equality engine.
   */
  virtual void setMasterEqualityEngine(eq::EqualityEngine* eq) { }

  /** Called to set the quantifiers engine. */
  virtual void setQuantifiersEngine(QuantifiersEngine* qe);

  /** Setup an ExtTheory module for this Theory. Can only be called once. */
  void setupExtTheory();

  /**
   * Return the current theory care graph. Theories should overload
   * computeCareGraph to do the actual computation, and use addCarePair to add
   * pairs to the care graph.
   */
  void getCareGraph(CareGraph* careGraph);

  /**
   * Return the status of two terms in the current context. Should be
   * implemented in sub-theories to enable more efficient theory-combination.
   */
  virtual EqualityStatus getEqualityStatus(TNode a, TNode b) {
    return EQUALITY_UNKNOWN;
  }

  /**
   * Return the model value of the give shared term (or null if not available).
   */
  virtual Node getModelValue(TNode var) { return Node::null(); }

  /**
   * Check the current assignment's consistency.
   *
   * An implementation of check() is required to either:
   * - return a conflict on the output channel,
   * - be interrupted,
   * - throw an exception
   * - or call get() until done() is true.
   */
  virtual void check(Effort level = EFFORT_FULL) { }

  /** Needs last effort check? */
  virtual bool needsCheckLastEffort() { return false; }

  /** T-propagate new literal assignments in the current context. */
  virtual void propagate(Effort level = EFFORT_FULL) { }

  /**
   * Return an explanation for the literal represented by parameter n
   * (which was previously propagated by this theory).
   */
  virtual Node explain(TNode n) {
    Unimplemented("Theory %s propagated a node but doesn't implement the "
                  "Theory::explain() interface!", identify().c_str());
  }

  /**
   * Get all relevant information in this theory regarding the current
   * model.  This should be called after a call to check( FULL_EFFORT )
   * for all theories with no conflicts and no lemmas added.
   * If fullModel is true, then we must specify sufficient information for
   * the model class to construct constant representatives for each equivalence
   * class.
   */
  virtual void collectModelInfo( TheoryModel* m, bool fullModel ){ }

  /** if theories want to do something with model after building, do it here */
  virtual void postProcessModel( TheoryModel* m ){ }

  /**
   * Return a decision request, if the theory has one, or the NULL node
   * otherwise.
   * If returning non-null node, hould set priority to
   *                        0 if decision is necessary for model-soundness,
   *                        1 if decision is necessary for completeness,
   *                        >1 otherwise.
   */
  virtual Node getNextDecisionRequest( unsigned& priority ) { return Node(); }

  /**
   * Statically learn from assertion "in," which has been asserted
   * true at the top level.  The theory should only add (via
   * ::operator<< or ::append()) to the "learned" builder---it should
   * *never* clear it.  It is a conjunction to add to the formula at
   * the top-level and may contain other theories' contributions.
   */
  virtual void ppStaticLearn(TNode in, NodeBuilder<>& learned) { }

  enum PPAssertStatus {
    /** Atom has been solved  */
    PP_ASSERT_STATUS_SOLVED,
    /** Atom has not been solved */
    PP_ASSERT_STATUS_UNSOLVED,
    /** Atom is inconsistent */
    PP_ASSERT_STATUS_CONFLICT
  };

  /**
   * Given a literal, add the solved substitutions to the map, if any.
   * The method should return true if the literal can be safely removed.
   */
  virtual PPAssertStatus ppAssert(TNode in, SubstitutionMap& outSubstitutions);

  /**
   * Given an atom of the theory coming from the input formula, this
   * method can be overridden in a theory implementation to rewrite
   * the atom into an equivalent form.  This is only called just
   * before an input atom to the engine.
   */
  virtual Node ppRewrite(TNode atom) { return atom; }

  /**
   * Don't preprocess subterm of this term
   */
  virtual bool ppDontRewriteSubterm(TNode atom) { return false; }

  /**
   * Notify preprocessed assertions. Called on new assertions after
   * preprocessing before they are asserted to theory engine.
   */
  virtual void ppNotifyAssertions(const std::vector<Node>& assertions) {}

  /**
   * A Theory is called with presolve exactly one time per user
   * check-sat.  presolve() is called after preregistration,
   * rewriting, and Boolean propagation, (other theories'
   * propagation?), but the notified Theory has not yet had its
   * check() or propagate() method called.  A Theory may empty its
   * assertFact() queue using get().  A Theory can raise conflicts,
   * add lemmas, and propagate literals during presolve().
   *
   * NOTE: The presolve property must be added to the kinds file for
   * the theory.
   */
  virtual void presolve() { }

  /**
   * A Theory is called with postsolve exactly one time per user
   * check-sat.  postsolve() is called after the query has completed
   * (regardless of whether sat, unsat, or unknown), and after any
   * model-querying related to the query has been performed.
   * After this call, the theory will not get another check() or
   * propagate() call until presolve() is called again.  A Theory
   * cannot raise conflicts, add lemmas, or propagate literals during
   * postsolve().
   */
  virtual void postsolve() { }

  /**
   * Notification sent to the theory wheneven the search restarts.
   * Serves as a good time to do some clean-up work, and you can
   * assume you're at DL 0 for the purposes of Contexts.  This function
   * should not use the output channel.
   */
  virtual void notifyRestart() { }

  /**
   * Identify this theory (for debugging, dynamic configuration,
   * etc..)
   */
  virtual std::string identify() const = 0;

  /** Set user attribute
    * This function is called when an attribute is set by a user.  In SMT-LIBv2 this is done
    *  via the syntax (! n :attr)
    */
  virtual void setUserAttribute(const std::string& attr, Node n, std::vector<Node> node_values, std::string str_value) {
    Unimplemented("Theory %s doesn't support Theory::setUserAttribute interface",
                  identify().c_str());
  }

  /** A set of theories */
  typedef uint32_t Set;

  /** A set of all theories */
  static const Set AllTheories = (1 << theory::THEORY_LAST) - 1;

  /** Pops a first theory off the set */
  static inline TheoryId setPop(Set& set) {
    uint32_t i = ffs(set); // Find First Set (bit)
    if (i == 0) { return THEORY_LAST; }
    TheoryId id = (TheoryId)(i-1);
    set = setRemove(id, set);
    return id;
  }

  /** Returns the size of a set of theories */
  static inline size_t setSize(Set set) {
    size_t count = 0;
    while (setPop(set) != THEORY_LAST) {
      ++ count;
    }
    return count;
  }

  /** Returns the index size of a set of theories */
  static inline size_t setIndex(TheoryId id, Set set) {
    Assert (setContains(id, set));
    size_t count = 0;
    while (setPop(set) != id) {
      ++ count;
    }
    return count;
  }

  /** Add the theory to the set. If no set specified, just returns a singleton set */
  static inline Set setInsert(TheoryId theory, Set set = 0) {
    return set | (1 << theory);
  }

  /** Add the theory to the set. If no set specified, just returns a singleton set */
  static inline Set setRemove(TheoryId theory, Set set = 0) {
    return setDifference(set, setInsert(theory));
  }

  /** Check if the set contains the theory */
  static inline bool setContains(TheoryId theory, Set set) {
    return set & (1 << theory);
  }

  static inline Set setComplement(Set a) {
    return (~a) & AllTheories;
  }

  static inline Set setIntersection(Set a, Set b) {
    return a & b;
  }

  static inline Set setUnion(Set a, Set b) {
    return a | b;
  }

  /** a - b  */
  static inline Set setDifference(Set a, Set b) {
    return (~b) & a;
  }

  static inline std::string setToString(theory::Theory::Set theorySet) {
    std::stringstream ss;
    ss << "[";
    for(unsigned theoryId = 0; theoryId < theory::THEORY_LAST; ++theoryId) {
      if (theory::Theory::setContains((theory::TheoryId)theoryId, theorySet)) {
        ss << (theory::TheoryId) theoryId << " ";
      }
    }
    ss << "]";
    return ss.str();
  }

  typedef context::CDList<Assertion>::const_iterator assertions_iterator;

  /**
   * Provides access to the facts queue, primarily intended for theory
   * debugging purposes.
   *
   * @return the iterator to the beginning of the fact queue
   */
  assertions_iterator facts_begin() const {
    return d_facts.begin();
  }

  /**
   * Provides access to the facts queue, primarily intended for theory
   * debugging purposes.
   *
   * @return the iterator to the end of the fact queue
   */
  assertions_iterator facts_end() const {
    return d_facts.end();
  }
  /**
   * Whether facts have been asserted to this theory.
   *
   * @return true iff facts have been asserted to this theory.
   */
  bool hasFacts() { 
    return !d_facts.empty(); 
  }

  typedef context::CDList<TNode>::const_iterator shared_terms_iterator;

  /**
   * Provides access to the shared terms, primarily intended for theory
   * debugging purposes.
   *
   * @return the iterator to the beginning of the shared terms list
   */
  shared_terms_iterator shared_terms_begin() const {
    return d_sharedTerms.begin();
  }

  /**
   * Provides access to the facts queue, primarily intended for theory
   * debugging purposes.
   *
   * @return the iterator to the end of the shared terms list
   */
  shared_terms_iterator shared_terms_end() const {
    return d_sharedTerms.end();
  }


  /**
   * This is a utility function for constructing a copy of the currently shared terms
   * in a queriable form.  As this is
   */
  std::hash_set<TNode, TNodeHashFunction> currentlySharedTerms() const;

  /**
   * This allows the theory to be queried for whether a literal, lit, is
   * entailed by the theory.  This returns a pair of a Boolean and a node E.
   *
   * If the Boolean is true, then E is a formula that entails lit and E is propositionally
   * entailed by the assertions to the theory.
   *
   * If the Boolean is false, it is "unknown" if lit is entailed and E may be
   * any node.
   *
   * The literal lit is either an atom a or (not a), which must belong to the theory:
   *   There is some TheoryOfMode m s.t. Theory::theoryOf(m, a) == this->getId().
   *
   * There are NO assumptions that a or the subterms of a have been
   * preprocessed in any form.  This includes ppRewrite, rewriting,
   * preregistering, registering, definition expansion or ITE removal!
   *
   * Theories are free to limit the amount of effort they use and so may
   * always opt to return "unknown".  Both "unknown" and "not entailed",
   * may return for E a non-boolean Node (e.g. Node::null()).  (There is no explicit output
   * for the negation of lit is entailed.)
   *
   * If lit is theory valid, the return result may be the Boolean constant
   * true for E.
   *
   * If lit is entailed by multiple assertions on the theory's getFact()
   * queue, a_1, a_2, ... and a_k, this may return E=(and a_1 a_2 ... a_k) or
   * another theory entailed explanation E=(and (and a_1 a_2) (and a3 a_4) ... a_k)
   *
   * If lit is entailed by a single assertion on the theory's getFact()
   * queue, say a, this may return E=a.
   *
   * The theory may always return false!
   *
   * The search is controlled by the parameter params.  For default behavior,
   * this may be left NULL.
   *
   * Theories that want parameters extend the virtual EntailmentCheckParameters
   * class.  Users ask the theory for an appropriate subclass from the theory
   * and configure that.  How this is implemented is on a per theory basis.
   *
   * The search may provide additional output to guide the user of
   * this function.  This output is stored in a EntailmentCheckSideEffects*
   * output parameter.  The implementation of this is theory specific.  For
   * no output, this is NULL.
   *
   * Theories may not touch their output stream during an entailment check.
   *
   * @param  lit     a literal belonging to the theory.
   * @param  params  the control parameters for the entailment check.
   * @param  out     a theory specific output object of the entailment search.
   * @return         a pair <b,E> s.t. if b is true, then a formula E such that
   * E |= lit in the theory.
   */
  virtual std::pair<bool, Node> entailmentCheck(
      TNode lit, const EntailmentCheckParameters* params = NULL,
      EntailmentCheckSideEffects* out = NULL);

  /* equality engine TODO: use? */
  virtual eq::EqualityEngine* getEqualityEngine() { return NULL; }

  /* Get extended theory if one has been installed. */
  ExtTheory* getExtTheory();

  /* get current substitution at an effort
   *   input : vars
   *   output : subs, exp
   *   where ( exp[vars[i]] => vars[i] = subs[i] ) holds for all i
<<<<<<< HEAD
  */
  virtual bool getCurrentSubstitution( int effort, std::vector< Node >& vars, std::vector< Node >& subs, std::map< Node, std::vector< Node > >& exp ) { return false; }
  
  /* is extended function reduced */
  virtual bool isExtfReduced( int effort, Node n, Node on, std::vector< Node >& exp ) { return n.isConst(); }
  
  /* get reduction for node
       if return value is not 0, then n is reduced. 
       if return value <0 then n is reduced SAT-context-independently (e.g. by a lemma that persists at this user-context level).
       if nr is non-null, then ( n = nr ) should be added as a lemma by caller, and return value should be <0.
=======
>>>>>>> 10a9f52f
   */
  virtual bool getCurrentSubstitution(int effort, std::vector<Node>& vars,
                                      std::vector<Node>& subs,
                                      std::map<Node, std::vector<Node> >& exp) {
    return false;
  }

  /**
   * Get reduction for node
   * If return value is not 0, then n is reduced.
   * If return value <0 then n is reduced SAT-context-independently (e.g. by a
   *  lemma that persists at this user-context level).
   * If nr is non-null, then ( n = nr ) should be added as a lemma by caller,
   *  and return value should be <0.
   */
  virtual int getReduction( int effort, Node n, Node& nr ) { return 0; }

  /** Turn on proof-production mode. */
  void produceProofs() { d_proofsEnabled = true; }

};/* class Theory */

std::ostream& operator<<(std::ostream& os, theory::Theory::Effort level);


inline theory::Assertion Theory::get() {
  Assert( !done(), "Theory::get() called with assertion queue empty!" );

  // Get the assertion
  Assertion fact = d_facts[d_factsHead];
  d_factsHead = d_factsHead + 1;

  Trace("theory") << "Theory::get() => " << fact << " (" << d_facts.size() - d_factsHead << " left)" << std::endl;

  if(Dump.isOn("state")) {
    Dump("state") << AssertCommand(fact.assertion.toExpr());
  }

  return fact;
}

inline std::ostream& operator<<(std::ostream& out,
                                const CVC4::theory::Theory& theory) {
  return out << theory.identify();
}

inline std::ostream& operator << (std::ostream& out, theory::Theory::PPAssertStatus status) {
  switch (status) {
  case theory::Theory::PP_ASSERT_STATUS_SOLVED:
    out << "SOLVE_STATUS_SOLVED"; break;
  case theory::Theory::PP_ASSERT_STATUS_UNSOLVED:
    out << "SOLVE_STATUS_UNSOLVED"; break;
  case theory::Theory::PP_ASSERT_STATUS_CONFLICT:
    out << "SOLVE_STATUS_CONFLICT"; break;
  default:
    Unhandled();
  }
  return out;
}

class EntailmentCheckParameters {
private:
  TheoryId d_tid;
protected:
  EntailmentCheckParameters(TheoryId tid);
public:
  TheoryId getTheoryId() const;
  virtual ~EntailmentCheckParameters();
};/* class EntailmentCheckParameters */

class EntailmentCheckSideEffects {
private:
  TheoryId d_tid;
protected:
  EntailmentCheckSideEffects(TheoryId tid);
public:
  TheoryId getTheoryId() const;
  virtual ~EntailmentCheckSideEffects();
};/* class EntailmentCheckSideEffects */


class ExtTheory {
  typedef context::CDHashMap<Node, bool, NodeHashFunction> NodeBoolMap;
  typedef context::CDHashSet<Node, NodeHashFunction> NodeSet;
private:
  // collect variables
  static std::vector<Node> collectVars(Node n);
  // is context dependent inactive
  bool isContextIndependentInactive( Node n ) const;
  //do inferences internal
  bool doInferencesInternal(int effort, const std::vector<Node>& terms,
                            std::vector<Node>& nred, bool batch, bool isRed);
  // send lemma
  bool sendLemma( Node lem, bool preprocess = false );
  // register term (recursive)
  void registerTermRec(Node n, std::set<Node>* visited);

  Theory * d_parent;
  Node d_true;
  //extended string terms, map to whether they are active
  NodeBoolMap d_ext_func_terms;
  //set of terms from d_ext_func_terms that are SAT-context-independently inactive 
  //  (e.g. term t when a reduction lemma of the form t = t' was added)
  NodeSet d_ci_inactive;
  //watched term for checking if any non-reduced extended functions exist 
  context::CDO< Node > d_has_extf;
  //extf kind
  std::map< Kind, bool > d_extf_kind;
  //information for each term in d_ext_func_terms
  class ExtfInfo {
  public:
    //all variables in this term
    std::vector< Node > d_vars;
  };
  std::map< Node, ExtfInfo > d_extf_info;
<<<<<<< HEAD
  //collect variables
  void collectVars( Node n, std::vector< Node >& vars, std::map< Node, bool >& visited );
  // is context dependent inactive
  bool isContextIndependentInactive( Node n );
  //do inferences internal
  bool doInferencesInternal( int effort, std::vector< Node >& terms, std::vector< Node >& nred, bool batch, bool isRed ); 
  //send lemma
  bool sendLemma( Node lem, bool preprocess = false );
  //register term (recursive)
  void registerTermRec( Node n, std::map< Node, bool >& visited );
private: //caches
  //cache of all lemmas sent
  NodeSet d_lemmas;
  NodeSet d_pp_lemmas;
  bool d_cacheEnabled;
  // if d_cacheEnabled=true :
  //cache for getSubstitutedTerms 
  class SubsTermInfo {
  public:
    Node d_sterm;
    std::vector< Node > d_exp;
  };
  std::map< int, std::map< Node, SubsTermInfo > > d_gst_cache;
public:
  ExtTheory( Theory * p, bool cacheEnabled = false );
  virtual ~ExtTheory(){}
  //add extf kind
  void addFunctionKind( Kind k ) { d_extf_kind[k] = true; }
  bool hasFunctionKind( Kind k ) { return d_extf_kind.find( k )!=d_extf_kind.end(); }
  //register term
=======

 public:
  ExtTheory(Theory* p);
  virtual ~ExtTheory() {}
  // add extf kind
  void addFunctionKind(Kind k) { d_extf_kind[k] = true; }
  bool hasFunctionKind(Kind k) const {
    return d_extf_kind.find(k) != d_extf_kind.end();
  }
  // register term
>>>>>>> 10a9f52f
  //  adds n to d_ext_func_terms if addFunctionKind( n.getKind() ) was called
  void registerTerm( Node n );
  void registerTermRec( Node n );
  // set n as reduced/inactive
  //   if contextDepend = false, then n remains inactive in the duration of this user-context level
  void markReduced( Node n, bool contextDepend = true );
  // mark that a and b are congruent terms: set b inactive, set a to inactive if b was inactive
  void markCongruent( Node a, Node b );
  //getSubstitutedTerms
  //  input : effort, terms
  //  output : sterms, exp, where ( exp[i] => terms[i] = sterms[i] ) for all i
<<<<<<< HEAD
  Node getSubstitutedTerm( int effort, Node term, std::vector< Node >& exp, bool useCache = false );
  void getSubstitutedTerms( int effort, std::vector< Node >& terms, std::vector< Node >& sterms, std::vector< std::vector< Node > >& exp, bool useCache = false );
  //doInferences
  //  * input : effort, terms, batch (whether to send one lemma or lemmas for all terms)
  //  *   sends rewriting lemmas of the form ( exp => t = c ) where t is in terms and c is a constant, c = rewrite( t*sigma ) where exp |= sigma
=======
  void getSubstitutedTerms(int effort, const std::vector<Node>& terms,
                           std::vector<Node>& sterms,
                           std::vector<std::vector<Node> >& exp);
  // doInferences
  //  * input : effort, terms, batch (whether to send one lemma or lemmas for
  //    all terms)
  //  * sends rewriting lemmas of the form ( exp => t = c ) where t is in terms
  //    and c is a constant, c = rewrite( t*sigma ) where exp |= sigma
>>>>>>> 10a9f52f
  //  * output : nred (the terms that are still active)
  //  * return : true iff lemma is sent
  bool doInferences(int effort, const std::vector<Node>& terms,
                    std::vector<Node>& nred, bool batch = true);
  bool doInferences(int effort, std::vector<Node>& nred, bool batch = true);
  //doReductions 
  // same as doInferences, but will send reduction lemmas of the form ( t = t' )
  // where t is in terms, t' is equivalent, reduced term.
  bool doReductions(int effort, const std::vector<Node>& terms,
                    std::vector<Node>& nred, bool batch = true);
  bool doReductions(int effort, std::vector<Node>& nred, bool batch = true);

<<<<<<< HEAD
  //get the set of terms from d_ext_func_terms
  void getTerms( std::vector< Node >& terms );
  //has active term 
  bool hasActiveTerm();
  //is n active
  bool isActive( Node n );
  //get the set of active terms from d_ext_func_terms
  void getActive( std::vector< Node >& active );
  //get the set of active terms from d_ext_func_terms of kind k
  void getActive( std::vector< Node >& active, Kind k );
  //clear cache 
  void clearCache();
=======
  // has active term
  bool hasActiveTerm();
  // is n active
  bool isActive(Node n);
  // get the set of active terms from d_ext_func_terms
  std::vector<Node> getActive() const;
  // get the set of active terms from d_ext_func_terms of kind k
  std::vector<Node> getActive(Kind k) const;
>>>>>>> 10a9f52f
};

}/* CVC4::theory namespace */
}/* CVC4 namespace */

#endif /* __CVC4__THEORY__THEORY_H */<|MERGE_RESOLUTION|>--- conflicted
+++ resolved
@@ -831,19 +831,6 @@
    *   input : vars
    *   output : subs, exp
    *   where ( exp[vars[i]] => vars[i] = subs[i] ) holds for all i
-<<<<<<< HEAD
-  */
-  virtual bool getCurrentSubstitution( int effort, std::vector< Node >& vars, std::vector< Node >& subs, std::map< Node, std::vector< Node > >& exp ) { return false; }
-  
-  /* is extended function reduced */
-  virtual bool isExtfReduced( int effort, Node n, Node on, std::vector< Node >& exp ) { return n.isConst(); }
-  
-  /* get reduction for node
-       if return value is not 0, then n is reduced. 
-       if return value <0 then n is reduced SAT-context-independently (e.g. by a lemma that persists at this user-context level).
-       if nr is non-null, then ( n = nr ) should be added as a lemma by caller, and return value should be <0.
-=======
->>>>>>> 10a9f52f
    */
   virtual bool getCurrentSubstitution(int effort, std::vector<Node>& vars,
                                       std::vector<Node>& subs,
@@ -851,6 +838,9 @@
     return false;
   }
 
+  /* is extended function reduced */
+  virtual bool isExtfReduced( int effort, Node n, Node on, std::vector< Node >& exp ) { return n.isConst(); }
+  
   /**
    * Get reduction for node
    * If return value is not 0, then n is reduced.
@@ -959,18 +949,7 @@
     std::vector< Node > d_vars;
   };
   std::map< Node, ExtfInfo > d_extf_info;
-<<<<<<< HEAD
-  //collect variables
-  void collectVars( Node n, std::vector< Node >& vars, std::map< Node, bool >& visited );
-  // is context dependent inactive
-  bool isContextIndependentInactive( Node n );
-  //do inferences internal
-  bool doInferencesInternal( int effort, std::vector< Node >& terms, std::vector< Node >& nred, bool batch, bool isRed ); 
-  //send lemma
-  bool sendLemma( Node lem, bool preprocess = false );
-  //register term (recursive)
-  void registerTermRec( Node n, std::map< Node, bool >& visited );
-private: //caches
+
   //cache of all lemmas sent
   NodeSet d_lemmas;
   NodeSet d_pp_lemmas;
@@ -983,17 +962,9 @@
     std::vector< Node > d_exp;
   };
   std::map< int, std::map< Node, SubsTermInfo > > d_gst_cache;
-public:
-  ExtTheory( Theory * p, bool cacheEnabled = false );
-  virtual ~ExtTheory(){}
-  //add extf kind
-  void addFunctionKind( Kind k ) { d_extf_kind[k] = true; }
-  bool hasFunctionKind( Kind k ) { return d_extf_kind.find( k )!=d_extf_kind.end(); }
-  //register term
-=======
 
  public:
-  ExtTheory(Theory* p);
+  ExtTheory(Theory* p, bool cacheEnabled = false );
   virtual ~ExtTheory() {}
   // add extf kind
   void addFunctionKind(Kind k) { d_extf_kind[k] = true; }
@@ -1001,7 +972,6 @@
     return d_extf_kind.find(k) != d_extf_kind.end();
   }
   // register term
->>>>>>> 10a9f52f
   //  adds n to d_ext_func_terms if addFunctionKind( n.getKind() ) was called
   void registerTerm( Node n );
   void registerTermRec( Node n );
@@ -1013,22 +983,15 @@
   //getSubstitutedTerms
   //  input : effort, terms
   //  output : sterms, exp, where ( exp[i] => terms[i] = sterms[i] ) for all i
-<<<<<<< HEAD
   Node getSubstitutedTerm( int effort, Node term, std::vector< Node >& exp, bool useCache = false );
-  void getSubstitutedTerms( int effort, std::vector< Node >& terms, std::vector< Node >& sterms, std::vector< std::vector< Node > >& exp, bool useCache = false );
-  //doInferences
-  //  * input : effort, terms, batch (whether to send one lemma or lemmas for all terms)
-  //  *   sends rewriting lemmas of the form ( exp => t = c ) where t is in terms and c is a constant, c = rewrite( t*sigma ) where exp |= sigma
-=======
   void getSubstitutedTerms(int effort, const std::vector<Node>& terms,
                            std::vector<Node>& sterms,
-                           std::vector<std::vector<Node> >& exp);
+                           std::vector<std::vector<Node> >& exp, bool useCache = false);
   // doInferences
   //  * input : effort, terms, batch (whether to send one lemma or lemmas for
   //    all terms)
   //  * sends rewriting lemmas of the form ( exp => t = c ) where t is in terms
   //    and c is a constant, c = rewrite( t*sigma ) where exp |= sigma
->>>>>>> 10a9f52f
   //  * output : nred (the terms that are still active)
   //  * return : true iff lemma is sent
   bool doInferences(int effort, const std::vector<Node>& terms,
@@ -1041,20 +1004,8 @@
                     std::vector<Node>& nred, bool batch = true);
   bool doReductions(int effort, std::vector<Node>& nred, bool batch = true);
 
-<<<<<<< HEAD
   //get the set of terms from d_ext_func_terms
   void getTerms( std::vector< Node >& terms );
-  //has active term 
-  bool hasActiveTerm();
-  //is n active
-  bool isActive( Node n );
-  //get the set of active terms from d_ext_func_terms
-  void getActive( std::vector< Node >& active );
-  //get the set of active terms from d_ext_func_terms of kind k
-  void getActive( std::vector< Node >& active, Kind k );
-  //clear cache 
-  void clearCache();
-=======
   // has active term
   bool hasActiveTerm();
   // is n active
@@ -1063,7 +1014,8 @@
   std::vector<Node> getActive() const;
   // get the set of active terms from d_ext_func_terms of kind k
   std::vector<Node> getActive(Kind k) const;
->>>>>>> 10a9f52f
+  //clear cache 
+  void clearCache();
 };
 
 }/* CVC4::theory namespace */
