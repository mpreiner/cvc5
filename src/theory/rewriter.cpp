--- conflicted
+++ resolved
@@ -383,19 +383,12 @@
             Trace("rewriter-proof")
                 << "with proofs: " << rewriteStackTop.d_node << std::endl;
             Trace("rewriter-proof") << " w/o proofs: " << cached << std::endl;
-<<<<<<< HEAD
-            // TODO: prove equivalence
-            Node eq = rewriteStackTop.d_node.eqNode(cached);
-            tcpg->addRewriteStep(
-                rewriteStackTop.d_node, cached, PfRule::TRUST, {}, {eq});
-=======
             Node eq = rewriteStackTop.d_node.eqNode(cached);
             tcpg->addRewriteStep(rewriteStackTop.d_node,
                                  cached,
                                  PfRule::TRUST_REWRITE,
                                  {},
                                  {eq});
->>>>>>> cbd61aa8
             // don't overwrite the cache, should be the same
             rewriteStackTop.d_node = cached;
           }
