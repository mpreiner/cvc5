/******************************************************************************
 * Top contributors (to current version):
 *   Andrew Reynolds, Gereon Kremer
 *
 * This file is part of the cvc5 project.
 *
 * Copyright (c) 2009-2021 by the authors listed in the file AUTHORS
 * in the top-level source directory and their institutional affiliations.
 * All rights reserved.  See the file COPYING in the top-level source
 * directory for licensing information.
 * ****************************************************************************
 *
 * Implementation of inference enumeration.
 */

#include "theory/inference_id.h"

#include <iostream>

namespace cvc5 {
namespace theory {

const char* toString(InferenceId i)
{
  switch (i)
  {
    case InferenceId::EQ_CONSTANT_MERGE: return "EQ_CONSTANT_MERGE";
    case InferenceId::COMBINATION_SPLIT: return "COMBINATION_SPLIT";
    case InferenceId::ARITH_BLACK_BOX: return "ARITH_BLACK_BOX";
    case InferenceId::ARITH_CONF_EQ: return "ARITH_CONF_EQ";
    case InferenceId::ARITH_CONF_LOWER: return "ARITH_CONF_LOWER";
    case InferenceId::ARITH_CONF_TRICHOTOMY: return "ARITH_CONF_TRICHOTOMY";
    case InferenceId::ARITH_CONF_UPPER: return "ARITH_CONF_UPPER";
    case InferenceId::ARITH_CONF_SIMPLEX: return "ARITH_CONF_SIMPLEX";
    case InferenceId::ARITH_CONF_SOI_SIMPLEX: return "ARITH_CONF_SOI_SIMPLEX";
    case InferenceId::ARITH_SPLIT_DEQ: return "ARITH_SPLIT_DEQ";
    case InferenceId::ARITH_TIGHTEN_CEIL: return "ARITH_TIGHTEN_CEIL";
    case InferenceId::ARITH_TIGHTEN_FLOOR: return "ARITH_TIGHTEN_FLOOR";
    case InferenceId::ARITH_APPROX_CUT: return "ARITH_APPROX_CUT";
    case InferenceId::ARITH_BB_LEMMA: return "ARITH_BB_LEMMA";
    case InferenceId::ARITH_DIO_CUT: return "ARITH_DIO_CUT";
    case InferenceId::ARITH_DIO_DECOMPOSITION: return "ARITH_DIO_DECOMPOSITION";
    case InferenceId::ARITH_UNATE: return "ARITH_UNATE";
    case InferenceId::ARITH_ROW_IMPL: return "ARITH_ROW_IMPL";
    case InferenceId::ARITH_SPLIT_FOR_NL_MODEL:
      return "ARITH_SPLIT_FOR_NL_MODEL";
    case InferenceId::ARITH_PP_ELIM_OPERATORS: return "ARITH_PP_ELIM_OPERATORS";
    case InferenceId::ARITH_PP_ELIM_OPERATORS_LEMMA:
      return "ARITH_PP_ELIM_OPERATORS_LEMMA";
    case InferenceId::ARITH_NL_CONGRUENCE: return "ARITH_NL_CONGRUENCE";
    case InferenceId::ARITH_NL_SHARED_TERM_VALUE_SPLIT:
      return "ARITH_NL_SHARED_TERM_VALUE_SPLIT";
    case InferenceId::ARITH_NL_CM_QUADRATIC_EQ:
      return "ARITH_NL_CM_QUADRATIC_EQ";
    case InferenceId::ARITH_NL_SPLIT_ZERO: return "ARITH_NL_SPLIT_ZERO";
    case InferenceId::ARITH_NL_SIGN: return "ARITH_NL_SIGN";
    case InferenceId::ARITH_NL_COMPARISON: return "ARITH_NL_COMPARISON";
    case InferenceId::ARITH_NL_INFER_BOUNDS: return "ARITH_NL_INFER_BOUNDS";
    case InferenceId::ARITH_NL_INFER_BOUNDS_NT:
      return "ARITH_NL_INFER_BOUNDS_NT";
    case InferenceId::ARITH_NL_FACTOR: return "ARITH_NL_FACTOR";
    case InferenceId::ARITH_NL_RES_INFER_BOUNDS:
      return "ARITH_NL_RES_INFER_BOUNDS";
    case InferenceId::ARITH_NL_TANGENT_PLANE: return "ARITH_NL_TANGENT_PLANE";
    case InferenceId::ARITH_NL_T_PURIFY_ARG: return "ARITH_NL_T_PURIFY_ARG";
    case InferenceId::ARITH_NL_T_INIT_REFINE: return "ARITH_NL_T_INIT_REFINE";
    case InferenceId::ARITH_NL_T_PI_BOUND: return "ARITH_NL_T_PI_BOUND";
    case InferenceId::ARITH_NL_T_MONOTONICITY: return "ARITH_NL_T_MONOTONICITY";
    case InferenceId::ARITH_NL_T_SECANT: return "ARITH_NL_T_SECANT";
    case InferenceId::ARITH_NL_T_TANGENT: return "ARITH_NL_T_TANGENT";
    case InferenceId::ARITH_NL_IAND_INIT_REFINE:
      return "ARITH_NL_IAND_INIT_REFINE";
    case InferenceId::ARITH_NL_IAND_VALUE_REFINE:
      return "ARITH_NL_IAND_VALUE_REFINE";
    case InferenceId::ARITH_NL_IAND_SUM_REFINE:
      return "ARITH_NL_IAND_SUM_REFINE";
    case InferenceId::ARITH_NL_IAND_BITWISE_REFINE:
      return "ARITH_NL_IAND_BITWISE_REFINE";
    case InferenceId::ARITH_NL_POW2_INIT_REFINE:
      return "ARITH_NL_POW2_INIT_REFINE";
    case InferenceId::ARITH_NL_POW2_VALUE_REFINE:
      return "ARITH_NL_POW2_VALUE_REFINE";
    case InferenceId::ARITH_NL_POW2_MONOTONE_REFINE:
      return "ARITH_NL_POW2_MONOTONE_REFINE";
    case InferenceId::ARITH_NL_POW2_TRIVIAL_CASE_REFINE:
      return "ARITH_NL_POW2_TRIVIAL_CASE_REFINE";
    case InferenceId::ARITH_NL_CAD_CONFLICT: return "ARITH_NL_CAD_CONFLICT";
    case InferenceId::ARITH_NL_CAD_EXCLUDED_INTERVAL:
      return "ARITH_NL_CAD_EXCLUDED_INTERVAL";
    case InferenceId::ARITH_NL_ICP_CONFLICT: return "ARITH_NL_ICP_CONFLICT";
    case InferenceId::ARITH_NL_ICP_PROPAGATION:
      return "ARITH_NL_ICP_PROPAGATION";

    case InferenceId::ARRAYS_EXT: return "ARRAYS_EXT";
    case InferenceId::ARRAYS_READ_OVER_WRITE: return "ARRAYS_READ_OVER_WRITE";
    case InferenceId::ARRAYS_READ_OVER_WRITE_1: return "ARRAYS_READ_OVER_WRITE_1";
    case InferenceId::ARRAYS_READ_OVER_WRITE_CONTRA: return "ARRAYS_READ_OVER_WRITE_CONTRA";

    case InferenceId::BAG_NON_NEGATIVE_COUNT: return "BAG_NON_NEGATIVE_COUNT";
    case InferenceId::BAG_MK_BAG_SAME_ELEMENT: return "BAG_MK_BAG_SAME_ELEMENT";
    case InferenceId::BAG_MK_BAG: return "BAG_MK_BAG";
    case InferenceId::BAG_EQUALITY: return "BAG_EQUALITY";
    case InferenceId::BAG_DISEQUALITY: return "BAG_DISEQUALITY";
    case InferenceId::BAG_EMPTY: return "BAG_EMPTY";
    case InferenceId::BAG_UNION_DISJOINT: return "BAG_UNION_DISJOINT";
    case InferenceId::BAG_UNION_MAX: return "BAG_UNION_MAX";
    case InferenceId::BAG_INTERSECTION_MIN: return "BAG_INTERSECTION_MIN";
    case InferenceId::BAG_DIFFERENCE_SUBTRACT: return "BAG_DIFFERENCE_SUBTRACT";
    case InferenceId::BAG_DIFFERENCE_REMOVE: return "BAG_DIFFERENCE_REMOVE";
    case InferenceId::BAG_DUPLICATE_REMOVAL: return "BAG_DUPLICATE_REMOVAL";

    case InferenceId::BV_BITBLAST_CONFLICT: return "BV_BITBLAST_CONFLICT";
<<<<<<< HEAD
    case InferenceId::BV_LAYERED_CONFLICT: return "BV_LAYERED_CONFLICT";
    case InferenceId::BV_LAYERED_LEMMA: return "BV_LAYERED_LEMMA";
    case InferenceId::BV_SIMPLE_LEMMA: return "BV_SIMPLE_LEMMA";
    case InferenceId::BV_SIMPLE_BITBLAST_LEMMA: return "BV_SIMPLE_BITBLAST_LEMMA";
=======
    case InferenceId::BV_LAZY_CONFLICT: return "BV_LAZY_CONFLICT";
    case InferenceId::BV_LAZY_LEMMA: return "BV_LAZY_LEMMA";
    case InferenceId::BV_BITBLAST_INTERNAL_EAGER_LEMMA:
      return "BV_BITBLAST_EAGER_LEMMA";
    case InferenceId::BV_BITBLAST_INTERNAL_BITBLAST_LEMMA:
      return "BV_BITBLAST_INTERNAL_BITBLAST_LEMMA";
>>>>>>> ffdf7434
    case InferenceId::BV_EXTF_LEMMA: return "BV_EXTF_LEMMA";
    case InferenceId::BV_EXTF_COLLAPSE: return "BV_EXTF_COLLAPSE";

    case InferenceId::DATATYPES_PURIFY: return "DATATYPES_PURIFY";
    case InferenceId::DATATYPES_UNIF: return "DATATYPES_UNIF";
    case InferenceId::DATATYPES_INST: return "DATATYPES_INST";
    case InferenceId::DATATYPES_SPLIT: return "DATATYPES_SPLIT";
    case InferenceId::DATATYPES_BINARY_SPLIT: return "DATATYPES_BINARY_SPLIT";
    case InferenceId::DATATYPES_LABEL_EXH: return "DATATYPES_LABEL_EXH";
    case InferenceId::DATATYPES_COLLAPSE_SEL: return "DATATYPES_COLLAPSE_SEL";
    case InferenceId::DATATYPES_CLASH_CONFLICT:
      return "DATATYPES_CLASH_CONFLICT";
    case InferenceId::DATATYPES_TESTER_CONFLICT:
      return "DATATYPES_TESTER_CONFLICT";
    case InferenceId::DATATYPES_TESTER_MERGE_CONFLICT:
      return "DATATYPES_TESTER_MERGE_CONFLICT";
    case InferenceId::DATATYPES_BISIMILAR: return "DATATYPES_BISIMILAR";
    case InferenceId::DATATYPES_REC_SINGLETON_EQ:
      return "DATATYPES_REC_SINGLETON_EQ";
    case InferenceId::DATATYPES_REC_SINGLETON_FORCE_DEQ:
      return "DATATYPES_REC_SINGLETON_FORCE_DEQ";
    case InferenceId::DATATYPES_CYCLE: return "DATATYPES_CYCLE";
    case InferenceId::DATATYPES_SIZE_POS: return "DATATYPES_SIZE_POS";
    case InferenceId::DATATYPES_HEIGHT_ZERO: return "DATATYPES_HEIGHT_ZERO";
    case InferenceId::DATATYPES_SYGUS_SYM_BREAK:
      return "DATATYPES_SYGUS_SYM_BREAK";
    case InferenceId::DATATYPES_SYGUS_CDEP_SYM_BREAK:
      return "DATATYPES_SYGUS_CDEP_SYM_BREAK";
    case InferenceId::DATATYPES_SYGUS_ENUM_SYM_BREAK:
      return "DATATYPES_SYGUS_ENUM_SYM_BREAK";
    case InferenceId::DATATYPES_SYGUS_SIMPLE_SYM_BREAK:
      return "DATATYPES_SYGUS_SIMPLE_SYM_BREAK";
    case InferenceId::DATATYPES_SYGUS_FAIR_SIZE:
      return "DATATYPES_SYGUS_FAIR_SIZE";
    case InferenceId::DATATYPES_SYGUS_FAIR_SIZE_CONFLICT:
      return "DATATYPES_SYGUS_FAIR_SIZE_CONFLICT";
    case InferenceId::DATATYPES_SYGUS_VAR_AGNOSTIC:
      return "DATATYPES_SYGUS_VAR_AGNOSTIC";
    case InferenceId::DATATYPES_SYGUS_SIZE_CORRECTION:
      return "DATATYPES_SYGUS_SIZE_CORRECTION";
    case InferenceId::DATATYPES_SYGUS_VALUE_CORRECTION:
      return "DATATYPES_SYGUS_VALUE_CORRECTION";
    case InferenceId::DATATYPES_SYGUS_MT_BOUND:
      return "DATATYPES_SYGUS_MT_BOUND";
    case InferenceId::DATATYPES_SYGUS_MT_POS: return "DATATYPES_SYGUS_MT_POS";

    case InferenceId::FP_PREPROCESS: return "FP_PREPROCESS";
    case InferenceId::FP_EQUATE_TERM: return "FP_EQUATE_TERM";
    case InferenceId::FP_REGISTER_TERM: return "FP_REGISTER_TERM";

    case InferenceId::QUANTIFIERS_INST_E_MATCHING:
      return "QUANTIFIERS_INST_E_MATCHING";
    case InferenceId::QUANTIFIERS_INST_E_MATCHING_SIMPLE:
      return "QUANTIFIERS_INST_E_MATCHING_SIMPLE";
    case InferenceId::QUANTIFIERS_INST_E_MATCHING_MT:
      return "QUANTIFIERS_INST_E_MATCHING_MT";
    case InferenceId::QUANTIFIERS_INST_E_MATCHING_MTL:
      return "QUANTIFIERS_INST_E_MATCHING_MTL";
    case InferenceId::QUANTIFIERS_INST_E_MATCHING_HO:
      return "QUANTIFIERS_INST_E_MATCHING_HO";
    case InferenceId::QUANTIFIERS_INST_E_MATCHING_VAR_GEN:
      return "QUANTIFIERS_INST_E_MATCHING_VAR_GEN";
    case InferenceId::QUANTIFIERS_INST_CBQI_CONFLICT:
      return "QUANTIFIERS_INST_CBQI_CONFLICT";
    case InferenceId::QUANTIFIERS_INST_CBQI_PROP:
      return "QUANTIFIERS_INST_CBQI_PROP";
    case InferenceId::QUANTIFIERS_INST_FMF_EXH:
      return "QUANTIFIERS_INST_FMF_EXH";
    case InferenceId::QUANTIFIERS_INST_FMF_FMC:
      return "QUANTIFIERS_INST_FMF_FMC";
    case InferenceId::QUANTIFIERS_INST_FMF_FMC_EXH:
      return "QUANTIFIERS_INST_FMF_FMC_EXH";
    case InferenceId::QUANTIFIERS_INST_CEGQI: return "QUANTIFIERS_INST_CEGQI";
    case InferenceId::QUANTIFIERS_INST_SYQI: return "QUANTIFIERS_INST_SYQI";
    case InferenceId::QUANTIFIERS_INST_ENUM: return "QUANTIFIERS_INST_ENUM";
    case InferenceId::QUANTIFIERS_INST_POOL: return "QUANTIFIERS_INST_POOL";
    case InferenceId::QUANTIFIERS_BINT_PROXY: return "QUANTIFIERS_BINT_PROXY";
    case InferenceId::QUANTIFIERS_BINT_MIN_NG: return "QUANTIFIERS_BINT_MIN_NG";
    case InferenceId::QUANTIFIERS_CEGQI_CEX: return "QUANTIFIERS_CEGQI_CEX";
    case InferenceId::QUANTIFIERS_CEGQI_CEX_AUX:
      return "QUANTIFIERS_CEGQI_CEX_AUX";
    case InferenceId::QUANTIFIERS_CEGQI_NESTED_QE:
      return "QUANTIFIERS_CEGQI_NESTED_QE";
    case InferenceId::QUANTIFIERS_CEGQI_CEX_DEP:
      return "QUANTIFIERS_CEGQI_CEX_DEP";
    case InferenceId::QUANTIFIERS_CEGQI_VTS_LB_DELTA:
      return "QUANTIFIERS_CEGQI_VTS_LB_DELTA";
    case InferenceId::QUANTIFIERS_CEGQI_VTS_UB_DELTA:
      return "QUANTIFIERS_CEGQI_VTS_UB_DELTA";
    case InferenceId::QUANTIFIERS_CEGQI_VTS_LB_INF:
      return "QUANTIFIERS_CEGQI_VTS_LB_INF";
    case InferenceId::QUANTIFIERS_SYQI_CEX: return "QUANTIFIERS_SYQI_CEX";
    case InferenceId::QUANTIFIERS_SYQI_EVAL_UNFOLD:
      return "QUANTIFIERS_SYQI_EVAL_UNFOLD";
    case InferenceId::QUANTIFIERS_SYGUS_QE_PREPROC:
      return "QUANTIFIERS_SYGUS_QE_PREPROC";
    case InferenceId::QUANTIFIERS_SYGUS_ENUM_ACTIVE_GUARD_SPLIT:
      return "QUANTIFIERS_SYGUS_ENUM_ACTIVE_GUARD_SPLIT";
    case InferenceId::QUANTIFIERS_SYGUS_EXCLUDE_CURRENT:
      return "QUANTIFIERS_SYGUS_EXCLUDE_CURRENT";
    case InferenceId::QUANTIFIERS_SYGUS_STREAM_EXCLUDE_CURRENT:
      return "QUANTIFIERS_SYGUS_STREAM_EXCLUDE_CURRENT";
    case InferenceId::QUANTIFIERS_SYGUS_EXAMPLE_INFER_CONTRA:
      return "QUANTIFIERS_SYGUS_EXAMPLE_INFER_CONTRA";
    case InferenceId::QUANTIFIERS_DSPLIT: return "QUANTIFIERS_DSPLIT";
    case InferenceId::QUANTIFIERS_SKOLEMIZE: return "QUANTIFIERS_SKOLEMIZE";
    case InferenceId::QUANTIFIERS_REDUCE_ALPHA_EQ:
      return "QUANTIFIERS_REDUCE_ALPHA_EQ";
    case InferenceId::QUANTIFIERS_HO_MATCH_PRED:
      return "QUANTIFIERS_HO_MATCH_PRED";
    case InferenceId::QUANTIFIERS_PARTIAL_TRIGGER_REDUCE:
      return "QUANTIFIERS_PARTIAL_TRIGGER_REDUCE";

    case InferenceId::SEP_PTO_NEG_PROP: return "SEP_PTO_NEG_PROP";
    case InferenceId::SEP_PTO_PROP: return "SEP_PTO_PROP";
    case InferenceId::SEP_LABEL_INTRO: return "SEP_LABEL_INTRO";
    case InferenceId::SEP_LABEL_DEF: return "SEP_LABEL_DEF";
    case InferenceId::SEP_EMP: return "SEP_EMP";
    case InferenceId::SEP_POS_REDUCTION: return "SEP_POS_REDUCTION";
    case InferenceId::SEP_NEG_REDUCTION: return "SEP_NEG_REDUCTION";
    case InferenceId::SEP_REFINEMENT: return "SEP_REFINEMENT";
    case InferenceId::SEP_NIL_NOT_IN_HEAP: return "SEP_NIL_NOT_IN_HEAP";
    case InferenceId::SEP_SYM_BREAK: return "SEP_SYM_BREAK";
    case InferenceId::SEP_WITNESS_FINITE_DATA: return "SEP_WITNESS_FINITE_DATA";
    case InferenceId::SEP_DISTINCT_REF: return "SEP_DISTINCT_REF";
    case InferenceId::SEP_REF_BOUND: return "SEP_REF_BOUND";

    case InferenceId::SETS_COMPREHENSION: return "SETS_COMPREHENSION";
    case InferenceId::SETS_DEQ: return "SETS_DEQ";
    case InferenceId::SETS_DOWN_CLOSURE: return "SETS_DOWN_CLOSURE";
    case InferenceId::SETS_EQ_MEM: return "SETS_EQ_MEM";
    case InferenceId::SETS_EQ_MEM_CONFLICT: return "SETS_EQ_MEM_CONFLICT";
    case InferenceId::SETS_MEM_EQ: return "SETS_MEM_EQ";
    case InferenceId::SETS_MEM_EQ_CONFLICT: return "SETS_MEM_EQ_CONFLICT";
    case InferenceId::SETS_PROXY: return "SETS_PROXY";
    case InferenceId::SETS_PROXY_SINGLETON: return "SETS_PROXY_SINGLETON";
    case InferenceId::SETS_SINGLETON_EQ: return "SETS_SINGLETON_EQ";
    case InferenceId::SETS_UP_CLOSURE: return "SETS_UP_CLOSURE";
    case InferenceId::SETS_UP_CLOSURE_2: return "SETS_UP_CLOSURE_2";
    case InferenceId::SETS_UP_UNIV: return "SETS_UP_UNIV";
    case InferenceId::SETS_UNIV_TYPE: return "SETS_UNIV_TYPE";
    case InferenceId::SETS_CARD_SPLIT_EMPTY: return "SETS_CARD_SPLIT_EMPTY";
    case InferenceId::SETS_CARD_CYCLE: return "SETS_CARD_CYCLE";
    case InferenceId::SETS_CARD_EQUAL: return "SETS_CARD_EQUAL";
    case InferenceId::SETS_CARD_GRAPH_EMP: return "SETS_CARD_GRAPH_EMP";
    case InferenceId::SETS_CARD_GRAPH_EMP_PARENT:
      return "SETS_CARD_GRAPH_EMP_PARENT";
    case InferenceId::SETS_CARD_GRAPH_EQ_PARENT:
      return "SETS_CARD_GRAPH_EQ_PARENT";
    case InferenceId::SETS_CARD_GRAPH_EQ_PARENT_2:
      return "SETS_CARD_GRAPH_EQ_PARENT_2";
    case InferenceId::SETS_CARD_GRAPH_PARENT_SINGLETON:
      return "SETS_CARD_GRAPH_PARENT_SINGLETON";
    case InferenceId::SETS_CARD_MINIMAL: return "SETS_CARD_MINIMAL";
    case InferenceId::SETS_CARD_NEGATIVE_MEMBER:
      return "SETS_CARD_NEGATIVE_MEMBER";
    case InferenceId::SETS_CARD_POSITIVE: return "SETS_CARD_POSITIVE";
    case InferenceId::SETS_CARD_UNIV_SUPERSET: return "SETS_CARD_UNIV_SUPERSET";
    case InferenceId::SETS_CARD_UNIV_TYPE: return "SETS_CARD_UNIV_TYPE";
    case InferenceId::SETS_RELS_IDENTITY_DOWN: return "SETS_RELS_IDENTITY_DOWN";
    case InferenceId::SETS_RELS_IDENTITY_UP: return "SETS_RELS_IDENTITY_UP";
    case InferenceId::SETS_RELS_JOIN_COMPOSE: return "SETS_RELS_JOIN_COMPOSE";
    case InferenceId::SETS_RELS_JOIN_IMAGE_DOWN:
      return "SETS_RELS_JOIN_IMAGE_DOWN";
    case InferenceId::SETS_RELS_JOIN_SPLIT_1: return "SETS_RELS_JOIN_SPLIT_1";
    case InferenceId::SETS_RELS_JOIN_SPLIT_2: return "SETS_RELS_JOIN_SPLIT_2";
    case InferenceId::SETS_RELS_PRODUCE_COMPOSE:
      return "SETS_RELS_PRODUCE_COMPOSE";
    case InferenceId::SETS_RELS_PRODUCT_SPLIT: return "SETS_RELS_PRODUCT_SPLIT";
    case InferenceId::SETS_RELS_TCLOSURE_FWD: return "SETS_RELS_TCLOSURE_FWD";
    case InferenceId::SETS_RELS_TCLOSURE_UP: return "SETS_RELS_TCLOSURE_UP";
    case InferenceId::SETS_RELS_TRANSPOSE_EQ: return "SETS_RELS_TRANSPOSE_EQ";
    case InferenceId::SETS_RELS_TRANSPOSE_REV: return "SETS_RELS_TRANSPOSE_REV";
    case InferenceId::SETS_RELS_TUPLE_REDUCTION:
      return "SETS_RELS_TUPLE_REDUCTION";

    case InferenceId::STRINGS_I_NORM_S: return "STRINGS_I_NORM_S";
    case InferenceId::STRINGS_I_CONST_MERGE: return "STRINGS_I_CONST_MERGE";
    case InferenceId::STRINGS_I_CONST_CONFLICT:
      return "STRINGS_I_CONST_CONFLICT";
    case InferenceId::STRINGS_I_NORM: return "STRINGS_I_NORM";
    case InferenceId::STRINGS_UNIT_INJ: return "STRINGS_UNIT_INJ";
    case InferenceId::STRINGS_UNIT_CONST_CONFLICT:
      return "STRINGS_UNIT_CONST_CONFLICT";
    case InferenceId::STRINGS_UNIT_INJ_DEQ: return "STRINGS_UNIT_INJ_DEQ";
    case InferenceId::STRINGS_CARD_SP: return "STRINGS_CARD_SP";
    case InferenceId::STRINGS_CARDINALITY: return "STRINGS_CARDINALITY";
    case InferenceId::STRINGS_I_CYCLE_E: return "STRINGS_I_CYCLE_E";
    case InferenceId::STRINGS_I_CYCLE: return "STRINGS_I_CYCLE";
    case InferenceId::STRINGS_F_CONST: return "STRINGS_F_CONST";
    case InferenceId::STRINGS_F_UNIFY: return "STRINGS_F_UNIFY";
    case InferenceId::STRINGS_F_ENDPOINT_EMP: return "STRINGS_F_ENDPOINT_EMP";
    case InferenceId::STRINGS_F_ENDPOINT_EQ: return "STRINGS_F_ENDPOINT_EQ";
    case InferenceId::STRINGS_F_NCTN: return "STRINGS_F_NCTN";
    case InferenceId::STRINGS_N_EQ_CONF: return "STRINGS_N_EQ_CONF";
    case InferenceId::STRINGS_N_ENDPOINT_EMP: return "STRINGS_N_ENDPOINT_EMP";
    case InferenceId::STRINGS_N_UNIFY: return "STRINGS_N_UNIFY";
    case InferenceId::STRINGS_N_ENDPOINT_EQ: return "STRINGS_N_ENDPOINT_EQ";
    case InferenceId::STRINGS_N_CONST: return "STRINGS_N_CONST";
    case InferenceId::STRINGS_INFER_EMP: return "STRINGS_INFER_EMP";
    case InferenceId::STRINGS_SSPLIT_CST_PROP: return "STRINGS_SSPLIT_CST_PROP";
    case InferenceId::STRINGS_SSPLIT_VAR_PROP: return "STRINGS_SSPLIT_VAR_PROP";
    case InferenceId::STRINGS_LEN_SPLIT: return "STRINGS_LEN_SPLIT";
    case InferenceId::STRINGS_LEN_SPLIT_EMP: return "STRINGS_LEN_SPLIT_EMP";
    case InferenceId::STRINGS_SSPLIT_CST: return "STRINGS_SSPLIT_CST";
    case InferenceId::STRINGS_SSPLIT_VAR: return "STRINGS_SSPLIT_VAR";
    case InferenceId::STRINGS_FLOOP: return "STRINGS_FLOOP";
    case InferenceId::STRINGS_FLOOP_CONFLICT: return "STRINGS_FLOOP_CONFLICT";
    case InferenceId::STRINGS_NORMAL_FORM: return "STRINGS_NORMAL_FORM";
    case InferenceId::STRINGS_N_NCTN: return "STRINGS_N_NCTN";
    case InferenceId::STRINGS_LEN_NORM: return "STRINGS_LEN_NORM";
    case InferenceId::STRINGS_DEQ_DISL_EMP_SPLIT:
      return "STRINGS_DEQ_DISL_EMP_SPLIT";
    case InferenceId::STRINGS_DEQ_DISL_FIRST_CHAR_EQ_SPLIT:
      return "STRINGS_DEQ_DISL_FIRST_CHAR_EQ_SPLIT";
    case InferenceId::STRINGS_DEQ_DISL_FIRST_CHAR_STRING_SPLIT:
      return "STRINGS_DEQ_DISL_FIRST_CHAR_STRING_SPLIT";
    case InferenceId::STRINGS_DEQ_STRINGS_EQ: return "STRINGS_DEQ_STRINGS_EQ";
    case InferenceId::STRINGS_DEQ_DISL_STRINGS_SPLIT:
      return "STRINGS_DEQ_DISL_STRINGS_SPLIT";
    case InferenceId::STRINGS_DEQ_LENS_EQ: return "STRINGS_DEQ_LENS_EQ";
    case InferenceId::STRINGS_DEQ_NORM_EMP: return "STRINGS_DEQ_NORM_EMP";
    case InferenceId::STRINGS_DEQ_LENGTH_SP: return "STRINGS_DEQ_LENGTH_SP";
    case InferenceId::STRINGS_CODE_PROXY: return "STRINGS_CODE_PROXY";
    case InferenceId::STRINGS_CODE_INJ: return "STRINGS_CODE_INJ";
    case InferenceId::STRINGS_RE_NF_CONFLICT: return "STRINGS_RE_NF_CONFLICT";
    case InferenceId::STRINGS_RE_UNFOLD_POS: return "STRINGS_RE_UNFOLD_POS";
    case InferenceId::STRINGS_RE_UNFOLD_NEG: return "STRINGS_RE_UNFOLD_NEG";
    case InferenceId::STRINGS_RE_INTER_INCLUDE:
      return "STRINGS_RE_INTER_INCLUDE";
    case InferenceId::STRINGS_RE_INTER_CONF: return "STRINGS_RE_INTER_CONF";
    case InferenceId::STRINGS_RE_INTER_INFER: return "STRINGS_RE_INTER_INFER";
    case InferenceId::STRINGS_RE_DELTA: return "STRINGS_RE_DELTA";
    case InferenceId::STRINGS_RE_DELTA_CONF: return "STRINGS_RE_DELTA_CONF";
    case InferenceId::STRINGS_RE_DERIVE: return "STRINGS_RE_DERIVE";
    case InferenceId::STRINGS_EXTF: return "STRINGS_EXTF";
    case InferenceId::STRINGS_EXTF_N: return "STRINGS_EXTF_N";
    case InferenceId::STRINGS_EXTF_D: return "STRINGS_EXTF_D";
    case InferenceId::STRINGS_EXTF_D_N: return "STRINGS_EXTF_D_N";
    case InferenceId::STRINGS_EXTF_EQ_REW: return "STRINGS_EXTF_EQ_REW";
    case InferenceId::STRINGS_CTN_TRANS: return "STRINGS_CTN_TRANS";
    case InferenceId::STRINGS_CTN_DECOMPOSE: return "STRINGS_CTN_DECOMPOSE";
    case InferenceId::STRINGS_CTN_NEG_EQUAL: return "STRINGS_CTN_NEG_EQUAL";
    case InferenceId::STRINGS_CTN_POS: return "STRINGS_CTN_POS";
    case InferenceId::STRINGS_REDUCTION: return "STRINGS_REDUCTION";
    case InferenceId::STRINGS_PREFIX_CONFLICT: return "STRINGS_PREFIX_CONFLICT";
    case InferenceId::STRINGS_REGISTER_TERM_ATOMIC:
      return "STRINGS_REGISTER_TERM_ATOMIC";
    case InferenceId::STRINGS_REGISTER_TERM: return "STRINGS_REGISTER_TERM";
    case InferenceId::STRINGS_CMI_SPLIT: return "STRINGS_CMI_SPLIT";

    case InferenceId::UF_BREAK_SYMMETRY: return "UF_BREAK_SYMMETRY";
    case InferenceId::UF_CARD_CLIQUE: return "UF_CARD_CLIQUE";
    case InferenceId::UF_CARD_COMBINED: return "UF_CARD_COMBINED";
    case InferenceId::UF_CARD_ENFORCE_NEGATIVE: return "UF_CARD_ENFORCE_NEGATIVE";
    case InferenceId::UF_CARD_EQUIV: return "UF_CARD_EQUIV";
    case InferenceId::UF_CARD_MONOTONE_COMBINED: return "UF_CARD_MONOTONE_COMBINED";
    case InferenceId::UF_CARD_SIMPLE_CONFLICT: return "UF_CARD_SIMPLE_CONFLICT";
    case InferenceId::UF_CARD_SPLIT: return "UF_CARD_SPLIT";

    case InferenceId::UF_HO_APP_ENCODE: return "UF_HO_APP_ENCODE";
    case InferenceId::UF_HO_APP_CONV_SKOLEM: return "UF_HO_APP_CONV_SKOLEM";
    case InferenceId::UF_HO_EXTENSIONALITY: return "UF_HO_EXTENSIONALITY";
    case InferenceId::UF_HO_MODEL_APP_ENCODE: return "UF_HO_MODEL_APP_ENCODE";
    case InferenceId::UF_HO_MODEL_EXTENSIONALITY:
      return "UF_HO_MODEL_EXTENSIONALITY";

    default: return "?";
  }
}

std::ostream& operator<<(std::ostream& out, InferenceId i)
{
  out << toString(i);
  return out;
}

}  // namespace theory
}  // namespace cvc5<|MERGE_RESOLUTION|>--- conflicted
+++ resolved
@@ -110,19 +110,12 @@
     case InferenceId::BAG_DUPLICATE_REMOVAL: return "BAG_DUPLICATE_REMOVAL";
 
     case InferenceId::BV_BITBLAST_CONFLICT: return "BV_BITBLAST_CONFLICT";
-<<<<<<< HEAD
-    case InferenceId::BV_LAYERED_CONFLICT: return "BV_LAYERED_CONFLICT";
-    case InferenceId::BV_LAYERED_LEMMA: return "BV_LAYERED_LEMMA";
-    case InferenceId::BV_SIMPLE_LEMMA: return "BV_SIMPLE_LEMMA";
-    case InferenceId::BV_SIMPLE_BITBLAST_LEMMA: return "BV_SIMPLE_BITBLAST_LEMMA";
-=======
-    case InferenceId::BV_LAZY_CONFLICT: return "BV_LAZY_CONFLICT";
-    case InferenceId::BV_LAZY_LEMMA: return "BV_LAZY_LEMMA";
     case InferenceId::BV_BITBLAST_INTERNAL_EAGER_LEMMA:
       return "BV_BITBLAST_EAGER_LEMMA";
     case InferenceId::BV_BITBLAST_INTERNAL_BITBLAST_LEMMA:
       return "BV_BITBLAST_INTERNAL_BITBLAST_LEMMA";
->>>>>>> ffdf7434
+    case InferenceId::BV_LAYERED_CONFLICT: return "BV_LAYERED_CONFLICT";
+    case InferenceId::BV_LAYERED_LEMMA: return "BV_LAYERED_LEMMA";
     case InferenceId::BV_EXTF_LEMMA: return "BV_EXTF_LEMMA";
     case InferenceId::BV_EXTF_COLLAPSE: return "BV_EXTF_COLLAPSE";
 
