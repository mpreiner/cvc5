/*********************                                                        */
/*! \file inference_manager.cpp
 ** \verbatim
 ** Top contributors (to current version):
 **   Andrew Reynolds
 ** This file is part of the CVC4 project.
 ** Copyright (c) 2009-2019 by the authors listed in the file AUTHORS
 ** in the top-level source directory) and their institutional affiliations.
 ** All rights reserved.  See the file COPYING in the top-level source
 ** directory for licensing information.\endverbatim
 **
 ** \brief Implementation of the inference manager for the theory of strings.
 **/

#include "theory/strings/inference_manager.h"

#include "options/strings_options.h"
#include "theory/ext_theory.h"
#include "theory/rewriter.h"
#include "theory/strings/theory_strings_utils.h"
#include "theory/strings/word.h"

using namespace std;
using namespace CVC4::context;
using namespace CVC4::kind;

namespace CVC4 {
namespace theory {
namespace strings {

InferenceManager::InferenceManager(context::Context* c,
                                   context::UserContext* u,
                                   SolverState& s,
                                   TermRegistry& tr,
                                   ExtTheory& e,
                                   ProofOutputChannel& poc,
                                   SequencesStatistics& statistics,
                                   bool pfEnabled)
    : d_state(s),
      d_termReg(tr),
      d_extt(e),
      d_poc(poc),
      d_statistics(statistics),
      d_pnm(),
      d_pfee(c, u, *d_state.getEqualityEngine(), &d_pnm),
      d_ipc(d_pfee),
      d_keep(c),
      d_pfEnabled(pfEnabled)
{
  NodeManager* nm = NodeManager::currentNM();
  d_zero = nm->mkConst(Rational(0));
  d_one = nm->mkConst(Rational(1));
  d_true = nm->mkConst(true);
  d_false = nm->mkConst(false);
}

void InferenceManager::sendAssumption(TNode lit)
{
  bool polarity = lit.getKind() != kind::NOT;
  TNode atom = polarity ? lit : lit[0];
  // assert pending fact
  assertPendingFact(atom, polarity, lit);
}

bool InferenceManager::sendInternalInference(std::vector<Node>& exp,
                                             Node conc,
                                             Inference infer)
{
  if (conc.getKind() == AND
      || (conc.getKind() == NOT && conc[0].getKind() == OR))
  {
    Node conj = conc.getKind() == AND ? conc : conc[0];
    bool pol = conc.getKind() == AND;
    bool ret = true;
    for (const Node& cc : conj)
    {
      bool retc = sendInternalInference(exp, pol ? cc : cc.negate(), infer);
      ret = ret && retc;
    }
    return ret;
  }
  bool pol = conc.getKind() != NOT;
  Node lit = pol ? conc : conc[0];
  if (lit.getKind() == EQUAL)
  {
    for (unsigned i = 0; i < 2; i++)
    {
      if (!lit[i].isConst() && !d_state.hasTerm(lit[i]))
      {
        // introduces a new non-constant term, do not infer
        return false;
      }
    }
    // does it already hold?
    if (pol ? d_state.areEqual(lit[0], lit[1])
            : d_state.areDisequal(lit[0], lit[1]))
    {
      return true;
    }
  }
  else if (lit.isConst())
  {
    if (lit.getConst<bool>())
    {
      Assert(pol);
      // trivially holds
      return true;
    }
  }
  else if (!d_state.hasTerm(lit))
  {
    // introduces a new non-constant term, do not infer
    return false;
  }
  else if (d_state.areEqual(lit, pol ? d_true : d_false))
  {
    // already holds
    return true;
  }
  sendInference(exp, conc, infer);
  return true;
}

void InferenceManager::sendInference(const std::vector<Node>& exp,
                                     const std::vector<Node>& expn,
                                     Node eq,
                                     Inference infer,
                                     bool asLemma)
{
  eq = eq.isNull() ? d_false : Rewriter::rewrite(eq);
  if (Trace.isOn("strings-infer-debug"))
  {
    Trace("strings-infer-debug")
        << "By " << infer << ", infer : " << eq << " from: " << std::endl;
    for (unsigned i = 0; i < exp.size(); i++)
    {
      Trace("strings-infer-debug") << "  " << exp[i] << std::endl;
    }
    for (unsigned i = 0; i < expn.size(); i++)
    {
      Trace("strings-infer-debug") << "  N:" << expn[i] << std::endl;
    }
  }
  if (eq == d_true)
  {
    return;
  }
  // only keep stats if not trivial conclusion
  d_statistics.d_inferences << infer;
  Node atom = eq.getKind() == NOT ? eq[0] : eq;
  // check if we should send a lemma or an inference
  if (asLemma || atom == d_false || atom.getKind() == OR || !expn.empty()
      || options::stringInferAsLemmas())
  {
    TrustNode n;
    // set up proof step based on inference
    // pfExp is the children of the proof step below. This should be an
    // ordered list of exp + expn.
    std::vector<Node> pfExp;
    std::vector<Node> args;
    PfRule id = d_ipc.convert(eq, infer, exp, expn, pfExp, args);
    if (options::stringRExplainLemmas())
    {
      n = d_pfee.assertLemma(eq, id, pfExp, exp, args);
    }
    else
    {
      std::vector<Node> expEmpty;
      n = d_pfee.assertLemma(eq, id, pfExp, expEmpty, args);
    }
<<<<<<< HEAD
    sendLemma(n, infer);
    return;
  }
  // no free assumptions in the explanation
  Assert(expn.empty());
  Node eq_exp = utils::mkAnd(exp);
  if (options::stringInferSym())
  {
    std::vector<Node> vars;
    std::vector<Node> subs;
    std::vector<Node> unproc;
    d_termReg.inferSubstitutionProxyVars(eq_exp, vars, subs, unproc);
    if (unproc.empty())
    {
      Node eqs =
          eq.substitute(vars.begin(), vars.end(), subs.begin(), subs.end());
      if (Trace.isOn("strings-lemma-debug"))
      {
        Trace("strings-lemma-debug") << "Strings::Infer " << eq << " from "
                                     << eq_exp << " by " << infer << std::endl;
        Trace("strings-lemma-debug")
            << "Strings::Infer Alternate : " << eqs << std::endl;
        for (unsigned i = 0, nvars = vars.size(); i < nvars; i++)
        {
          Trace("strings-lemma-debug")
              << "  " << vars[i] << " -> " << subs[i] << std::endl;
        }
      }
      // the code above is likely a substitution + rewriting?
      PfRule id = PfRule::UNKNOWN;
      std::vector<Node> pfExp;
      pfExp.insert(pfExp.end(), exp.begin(), exp.end());
      std::vector<Node> args;
      TrustNode n = d_pfee.assertLemma(eqs, id, pfExp, exp, args);
      sendLemma(n, infer);
      return;
    }
    if (Trace.isOn("strings-lemma-debug"))
    {
      for (const Node& u : unproc)
      {
        Trace("strings-lemma-debug")
            << "  non-trivial exp : " << u << std::endl;
      }
    }
  }
  Trace("strings-lemma") << "Strings::Infer " << eq << " from " << eq_exp
                         << " by " << infer << std::endl;
  Trace("strings-assert") << "(assert (=> " << eq_exp << " " << eq
                          << ")) ; infer " << infer << std::endl;
  d_pending.push_back(PendingInfer(infer, eq, exp));
}

void InferenceManager::sendInference(const std::vector<Node>& exp,
                                     Node eq,
                                     Inference infer,
                                     bool asLemma)
{
  std::vector<Node> exp_n;
  sendInference(exp, exp_n, eq, infer, asLemma);
}

void InferenceManager::sendInference(const InferInfo& i)
{
  sendInference(i.d_ant, i.d_antn, i.d_conc, i.d_id, true);
}

void InferenceManager::sendLemma(TrustNode n, Inference infer)
{
  Node f = n.getNode();
  if (n.getKind() == TrustNodeKind::CONFLICT)
  {
    Trace("strings-conflict")
        << "Strings::Conflict : " << infer << " : " << f << std::endl;
    Trace("strings-lemma") << "Strings::Conflict : " << infer << " : " << f
                           << std::endl;
    Trace("strings-assert")
        << "(assert (not " << f << ")) ; conflict " << infer << std::endl;
    ++(d_statistics.d_conflictsInfer);
    d_poc.trustedConflict(n);
    d_state.setConflict();
    return;
  }
  Trace("strings-lemma") << "Strings::Lemma " << infer << " : " << f
                         << std::endl;
  Trace("strings-assert") << "(assert " << f << ") ; lemma " << infer
                          << std::endl;
  d_pendingLem.push_back(n);
}
=======
    // if we have unexplained literals, this lemma is not a conflict
    if (eq == d_false && !exp_n.empty())
    {
      eq = eq_exp.negate();
      eq_exp = d_true;
    }
    sendLemma(eq_exp, eq, infer);
    return;
  }
  Node eqExp = utils::mkAnd(exp);
  if (options::stringInferSym())
  {
    std::vector<Node> vars;
    std::vector<Node> subs;
    std::vector<Node> unproc;
    d_termReg.inferSubstitutionProxyVars(eqExp, vars, subs, unproc);
    if (unproc.empty())
    {
      Node eqs =
          eq.substitute(vars.begin(), vars.end(), subs.begin(), subs.end());
      if (Trace.isOn("strings-lemma-debug"))
      {
        Trace("strings-lemma-debug") << "Strings::Infer " << eq << " from "
                                     << eqExp << " by " << infer << std::endl;
        Trace("strings-lemma-debug")
            << "Strings::Infer Alternate : " << eqs << std::endl;
        for (unsigned i = 0, nvars = vars.size(); i < nvars; i++)
        {
          Trace("strings-lemma-debug")
              << "  " << vars[i] << " -> " << subs[i] << std::endl;
        }
      }
      sendLemma(d_true, eqs, infer);
      return;
    }
    if (Trace.isOn("strings-lemma-debug"))
    {
      for (const Node& u : unproc)
      {
        Trace("strings-lemma-debug")
            << "  non-trivial exp : " << u << std::endl;
      }
    }
  }
  Trace("strings-lemma") << "Strings::Infer " << eq << " from " << eqExp
                         << " by " << infer << std::endl;
  Trace("strings-assert") << "(assert (=> " << eqExp << " " << eq
                          << ")) ; infer " << infer << std::endl;
  d_pending.push_back(PendingInfer(infer, eq, eqExp));
}

void InferenceManager::sendInference(const std::vector<Node>& exp,
                                     Node eq,
                                     Inference infer,
                                     bool asLemma)
{
  std::vector<Node> exp_n;
  sendInference(exp, exp_n, eq, infer, asLemma);
}

void InferenceManager::sendInference(const InferInfo& i)
{
  sendInference(i.d_ant, i.d_antn, i.d_conc, i.d_id, true);
}

void InferenceManager::sendLemma(Node ant, Node conc, Inference infer)
{
  if (conc.isNull() || conc == d_false)
  {
    Trace("strings-conflict")
        << "Strings::Conflict : " << infer << " : " << ant << std::endl;
    Trace("strings-lemma") << "Strings::Conflict : " << infer << " : " << ant
                           << std::endl;
    Trace("strings-assert")
        << "(assert (not " << ant << ")) ; conflict " << infer << std::endl;
    ++(d_statistics.d_conflictsInfer);
    d_out.conflict(ant);
    d_state.setConflict();
    return;
  }
  Node lem;
  if (ant == d_true)
  {
    lem = conc;
  }
  else
  {
    lem = NodeManager::currentNM()->mkNode(IMPLIES, ant, conc);
  }
  Trace("strings-lemma") << "Strings::Lemma " << infer << " : " << lem
                         << std::endl;
  Trace("strings-assert") << "(assert " << lem << ") ; lemma " << infer
                          << std::endl;
  d_pendingLem.push_back(lem);
}

>>>>>>> 15be4ec6

bool InferenceManager::sendSplit(Node a, Node b, Inference infer, bool preq)
{
  Node eq = a.eqNode(b);
  eq = Rewriter::rewrite(eq);
  if (eq.isConst())
  {
    return false;
  }
  // update statistics
  d_statistics.d_inferences << infer;
  TrustNode tsplit = d_pfee.assertSplit(eq);
  Assert(tsplit.getKind() == TrustNodeKind::LEMMA);
  Node lem = tsplit.getNode();
  Trace("strings-lemma") << "Strings::Lemma " << infer << " SPLIT : " << lem
                         << std::endl;
  d_pendingLem.push_back(tsplit);
  sendPhaseRequirement(eq, preq);
  return true;
}

void InferenceManager::sendPhaseRequirement(Node lit, bool pol)
{
  lit = Rewriter::rewrite(lit);
  d_pendingReqPhase[lit] = pol;
}

void InferenceManager::setIncomplete() { d_poc.setIncomplete(); }

void InferenceManager::addToExplanation(Node a,
                                        Node b,
                                        std::vector<Node>& exp) const
{
  if (a != b)
  {
    Debug("strings-explain")
        << "Add to explanation : " << a << " == " << b << std::endl;
    Assert(d_state.areEqual(a, b));
    exp.push_back(a.eqNode(b));
  }
}

void InferenceManager::addToExplanation(Node lit, std::vector<Node>& exp) const
{
  if (!lit.isNull())
  {
    exp.push_back(lit);
  }
}

void InferenceManager::doPendingFacts()
{
  size_t i = 0;
  while (!d_state.isInConflict() && i < d_pending.size())
  {
<<<<<<< HEAD
    PendingInfer pi = d_pending[i];
    Node fact = pi.d_fact;
    Assert(fact.getKind() != AND);
    Node exp = utils::mkAnd(pi.d_exp);
    bool polarity = fact.getKind() != NOT;
    TNode atom = polarity ? fact : fact[0];
    assertPendingFact(atom, polarity, exp);
=======
    Node fact = d_pending[i].d_fact;
    Node exp = d_pending[i].d_exp;
    if (fact.getKind() == AND)
    {
      for (const Node& lit : fact)
      {
        bool polarity = lit.getKind() != NOT;
        TNode atom = polarity ? lit : lit[0];
        assertPendingFact(atom, polarity, exp);
      }
    }
    else
    {
      bool polarity = fact.getKind() != NOT;
      TNode atom = polarity ? fact : fact[0];
      assertPendingFact(atom, polarity, exp);
    }
    // Must reference count the equality and its explanation, which is not done
    // by the equality engine. Notice that we do not need to do this for
    // external assertions, which enter as facts through sendAssumption.
    d_keep.insert(fact);
    d_keep.insert(exp);
>>>>>>> 15be4ec6
    i++;
  }
  d_pending.clear();
}

void InferenceManager::doPendingLemmas()
{
  if (!d_state.isInConflict())
  {
    for (const TrustNode& pl : d_pendingLem)
    {
      Assert(pl.getKind() == TrustNodeKind::LEMMA);
      Trace("strings-pending") << "Process pending lemma : " << pl << std::endl;
      ++(d_statistics.d_lemmasInfer);
      d_poc.trustedLemma(pl);
    }
    for (const std::pair<const Node, bool>& prp : d_pendingReqPhase)
    {
      Trace("strings-pending") << "Require phase : " << prp.first
                               << ", polarity = " << prp.second << std::endl;
      d_poc.requirePhase(prp.first, prp.second);
    }
  }
  d_pendingLem.clear();
  d_pendingReqPhase.clear();
}

void InferenceManager::assertPendingFact(Node atom, bool polarity, Node exp)
{
  eq::EqualityEngine* ee = d_state.getEqualityEngine();
  Trace("strings-pending") << "Assert pending fact : " << atom << " "
                           << polarity << " from " << exp << std::endl;
  Assert(atom.getKind() != OR) << "Infer error: a split.";
  if (atom.getKind() == EQUAL)
  {
    // we must ensure these terms are registered
    Trace("strings-pending-debug") << "  Register term" << std::endl;
    for (const Node& t : atom)
    {
      // terms in the equality engine are already registered, hence skip
      // currently done for only string-like terms, but this could potentially
      // be avoided.
      if (!ee->hasTerm(t) && t.getType().isStringLike())
      {
        d_termReg.registerTerm(t, 0);
      }
    }
    Trace("strings-pending-debug") << "  Now assert equality" << std::endl;
    ee->assertEquality(atom, polarity, exp);
    Trace("strings-pending-debug") << "  Finished assert equality" << std::endl;
  }
  else
  {
    ee->assertPredicate(atom, polarity, exp);
    if (atom.getKind() == STRING_IN_REGEXP)
    {
      if (polarity && atom[1].getKind() == REGEXP_CONCAT)
      {
        Node eqc = ee->getRepresentative(atom[0]);
        d_state.addEndpointsToEqcInfo(atom, atom[1], eqc);
      }
    }
  }
  // process the conflict
  if (!d_state.isInConflict())
  {
    Node pc = d_state.getPendingConflict();
    if (!pc.isNull())
    {
      std::vector<Node> a;
      a.push_back(pc);
      Trace("strings-pending")
          << "Process pending conflict " << pc << std::endl;
      Node cnode = mkExplain(a);
      d_state.setConflict();
      Trace("strings-conflict")
          << "CONFLICT: Eager prefix : " << cnode << std::endl;
      ++(d_statistics.d_conflictsEagerPrefix);
      TrustNode pconf = TrustNode::mkTrustConflict(cnode, nullptr);
      d_poc.trustedConflict(pconf);
    }
  }
  Trace("strings-pending-debug") << "  Now collect terms" << std::endl;
  // Collect extended function terms in the atom. Notice that we must register
  // all extended functions occurring in assertions and shared terms. We
  // make a similar call to registerTermRec in TheoryStrings::addSharedTerm.
  d_extt.registerTermRec(atom);
  Trace("strings-pending-debug") << "  Finished collect terms" << std::endl;
}

bool InferenceManager::hasProcessed() const
{
  return d_state.isInConflict() || !d_pendingLem.empty() || !d_pending.empty();
}

Node InferenceManager::mkExplain(const std::vector<Node>& a) const
{
  std::vector<Node> an;
  return mkExplain(a, an);
}

Node InferenceManager::mkExplain(const std::vector<Node>& a,
                                 const std::vector<Node>& an) const
{
  std::vector<TNode> antec_exp;
  // copy to processing vector
  std::vector<Node> aconj;
  for (const Node& ac : a)
  {
    utils::flattenOp(AND, ac, aconj);
  }
  eq::EqualityEngine* ee = d_state.getEqualityEngine();
  for (const Node& apc : aconj)
  {
    Assert(apc.getKind() != AND);
    Debug("strings-explain") << "Add to explanation " << apc << std::endl;
    if (apc.getKind() == NOT && apc[0].getKind() == EQUAL)
    {
      Assert(ee->hasTerm(apc[0][0]));
      Assert(ee->hasTerm(apc[0][1]));
      // ensure that we are ready to explain the disequality
      AlwaysAssert(ee->areDisequal(apc[0][0], apc[0][1], true));
    }
    Assert(apc.getKind() != EQUAL || ee->areEqual(apc[0], apc[1]));
    // now, explain
    explain(apc, antec_exp);
  }
  for (const Node& anc : an)
  {
    if (std::find(antec_exp.begin(), antec_exp.end(), anc) == antec_exp.end())
    {
      Debug("strings-explain")
          << "Add to explanation (new literal) " << anc << std::endl;
      antec_exp.push_back(anc);
    }
  }
  Node ant;
  if (antec_exp.empty())
  {
    ant = d_true;
  }
  else if (antec_exp.size() == 1)
  {
    ant = antec_exp[0];
  }
  else
  {
    ant = NodeManager::currentNM()->mkNode(AND, antec_exp);
  }
  return ant;
}

void InferenceManager::explain(TNode literal,
                               std::vector<TNode>& assumptions) const
{
  Debug("strings-explain") << "Explain " << literal << " "
                           << d_state.isInConflict() << std::endl;
  eq::EqualityEngine* ee = d_state.getEqualityEngine();
  bool polarity = literal.getKind() != NOT;
  TNode atom = polarity ? literal : literal[0];
  std::vector<TNode> tassumptions;
  if (atom.getKind() == EQUAL)
  {
    if (atom[0] != atom[1])
    {
      Assert(ee->hasTerm(atom[0]));
      Assert(ee->hasTerm(atom[1]));
      ee->explainEquality(atom[0], atom[1], polarity, tassumptions);
    }
  }
  else
  {
    ee->explainPredicate(atom, polarity, tassumptions);
  }
  for (const TNode a : tassumptions)
  {
    if (std::find(assumptions.begin(), assumptions.end(), a)
        == assumptions.end())
    {
      assumptions.push_back(a);
    }
  }
  if (Debug.isOn("strings-explain-debug"))
  {
    Debug("strings-explain-debug")
        << "Explanation for " << literal << " was " << std::endl;
    for (const TNode a : tassumptions)
    {
      Debug("strings-explain-debug") << "   " << a << std::endl;
    }
  }
}

void InferenceManager::markCongruent(Node a, Node b)
{
  Assert(a.getKind() == b.getKind());
  if (d_extt.hasFunctionKind(a.getKind()))
  {
    d_extt.markCongruent(a, b);
  }
}

void InferenceManager::markReduced(Node n, bool contextDepend)
{
  d_extt.markReduced(n, contextDepend);
}
eq::ProofEqEngine* InferenceManager::getProofEqEngine() { return &d_pfee; }

}  // namespace strings
}  // namespace theory
}  // namespace CVC4<|MERGE_RESOLUTION|>--- conflicted
+++ resolved
@@ -168,7 +168,6 @@
       std::vector<Node> expEmpty;
       n = d_pfee.assertLemma(eq, id, pfExp, expEmpty, args);
     }
-<<<<<<< HEAD
     sendLemma(n, infer);
     return;
   }
@@ -258,104 +257,6 @@
                           << std::endl;
   d_pendingLem.push_back(n);
 }
-=======
-    // if we have unexplained literals, this lemma is not a conflict
-    if (eq == d_false && !exp_n.empty())
-    {
-      eq = eq_exp.negate();
-      eq_exp = d_true;
-    }
-    sendLemma(eq_exp, eq, infer);
-    return;
-  }
-  Node eqExp = utils::mkAnd(exp);
-  if (options::stringInferSym())
-  {
-    std::vector<Node> vars;
-    std::vector<Node> subs;
-    std::vector<Node> unproc;
-    d_termReg.inferSubstitutionProxyVars(eqExp, vars, subs, unproc);
-    if (unproc.empty())
-    {
-      Node eqs =
-          eq.substitute(vars.begin(), vars.end(), subs.begin(), subs.end());
-      if (Trace.isOn("strings-lemma-debug"))
-      {
-        Trace("strings-lemma-debug") << "Strings::Infer " << eq << " from "
-                                     << eqExp << " by " << infer << std::endl;
-        Trace("strings-lemma-debug")
-            << "Strings::Infer Alternate : " << eqs << std::endl;
-        for (unsigned i = 0, nvars = vars.size(); i < nvars; i++)
-        {
-          Trace("strings-lemma-debug")
-              << "  " << vars[i] << " -> " << subs[i] << std::endl;
-        }
-      }
-      sendLemma(d_true, eqs, infer);
-      return;
-    }
-    if (Trace.isOn("strings-lemma-debug"))
-    {
-      for (const Node& u : unproc)
-      {
-        Trace("strings-lemma-debug")
-            << "  non-trivial exp : " << u << std::endl;
-      }
-    }
-  }
-  Trace("strings-lemma") << "Strings::Infer " << eq << " from " << eqExp
-                         << " by " << infer << std::endl;
-  Trace("strings-assert") << "(assert (=> " << eqExp << " " << eq
-                          << ")) ; infer " << infer << std::endl;
-  d_pending.push_back(PendingInfer(infer, eq, eqExp));
-}
-
-void InferenceManager::sendInference(const std::vector<Node>& exp,
-                                     Node eq,
-                                     Inference infer,
-                                     bool asLemma)
-{
-  std::vector<Node> exp_n;
-  sendInference(exp, exp_n, eq, infer, asLemma);
-}
-
-void InferenceManager::sendInference(const InferInfo& i)
-{
-  sendInference(i.d_ant, i.d_antn, i.d_conc, i.d_id, true);
-}
-
-void InferenceManager::sendLemma(Node ant, Node conc, Inference infer)
-{
-  if (conc.isNull() || conc == d_false)
-  {
-    Trace("strings-conflict")
-        << "Strings::Conflict : " << infer << " : " << ant << std::endl;
-    Trace("strings-lemma") << "Strings::Conflict : " << infer << " : " << ant
-                           << std::endl;
-    Trace("strings-assert")
-        << "(assert (not " << ant << ")) ; conflict " << infer << std::endl;
-    ++(d_statistics.d_conflictsInfer);
-    d_out.conflict(ant);
-    d_state.setConflict();
-    return;
-  }
-  Node lem;
-  if (ant == d_true)
-  {
-    lem = conc;
-  }
-  else
-  {
-    lem = NodeManager::currentNM()->mkNode(IMPLIES, ant, conc);
-  }
-  Trace("strings-lemma") << "Strings::Lemma " << infer << " : " << lem
-                         << std::endl;
-  Trace("strings-assert") << "(assert " << lem << ") ; lemma " << infer
-                          << std::endl;
-  d_pendingLem.push_back(lem);
-}
-
->>>>>>> 15be4ec6
 
 bool InferenceManager::sendSplit(Node a, Node b, Inference infer, bool preq)
 {
@@ -411,38 +312,17 @@
   size_t i = 0;
   while (!d_state.isInConflict() && i < d_pending.size())
   {
-<<<<<<< HEAD
-    PendingInfer pi = d_pending[i];
-    Node fact = pi.d_fact;
+    Node fact = d_pending[i].d_fact;
+    Node exp = d_pending[i].d_exp;
     Assert(fact.getKind() != AND);
-    Node exp = utils::mkAnd(pi.d_exp);
     bool polarity = fact.getKind() != NOT;
     TNode atom = polarity ? fact : fact[0];
     assertPendingFact(atom, polarity, exp);
-=======
-    Node fact = d_pending[i].d_fact;
-    Node exp = d_pending[i].d_exp;
-    if (fact.getKind() == AND)
-    {
-      for (const Node& lit : fact)
-      {
-        bool polarity = lit.getKind() != NOT;
-        TNode atom = polarity ? lit : lit[0];
-        assertPendingFact(atom, polarity, exp);
-      }
-    }
-    else
-    {
-      bool polarity = fact.getKind() != NOT;
-      TNode atom = polarity ? fact : fact[0];
-      assertPendingFact(atom, polarity, exp);
-    }
     // Must reference count the equality and its explanation, which is not done
     // by the equality engine. Notice that we do not need to do this for
     // external assertions, which enter as facts through sendAssumption.
     d_keep.insert(fact);
     d_keep.insert(exp);
->>>>>>> 15be4ec6
     i++;
   }
   d_pending.clear();
