--- conflicted
+++ resolved
@@ -130,15 +130,6 @@
                                      bool asLemma)
 {
   if (eq.isNull())
-<<<<<<< HEAD
-  {
-    eq = d_false;
-  }
-  else if (Rewriter::rewrite(eq) == d_true)
-  {
-    // if trivial, return
-    return;
-=======
   {
     eq = d_false;
   }
@@ -146,7 +137,6 @@
   {
     // if trivial, return
     return false;
->>>>>>> 6898ab93
   }
   // wrap in infer info and send below
   InferInfo ii;
@@ -326,11 +316,7 @@
 
 bool InferenceManager::processFact(InferInfo& ii)
 {
-<<<<<<< HEAD
-  // get the fact(s), where there are multiple if the conclusion is an AND
-=======
   // Get the fact(s). There are multiple facts if the conclusion is an AND
->>>>>>> 6898ab93
   std::vector<Node> facts;
   if (ii.d_conc.getKind() == AND)
   {
@@ -415,7 +401,6 @@
   // of the lemma (ii.d_conc).
   d_statistics.d_inferences << ii.d_id;
   if (d_ipc != nullptr)
-<<<<<<< HEAD
   {
     d_ipc->notifyFact(ii);
   }
@@ -430,22 +415,6 @@
   for (const std::pair<const LengthStatus, std::vector<Node> >& sks :
        ii.d_new_skolem)
   {
-=======
-  {
-    d_ipc->notifyFact(ii);
-  }
-  TrustNode tlem = mkLemmaExp(ii.d_conc, exp, noExplain, d_ipc.get());
-  Trace("strings-pending") << "Process pending lemma : " << tlem.getNode()
-                           << std::endl;
-
-  // Process the side effects of the inference info.
-  // Register the new skolems from this inference. We register them here
-  // (lazily), since this is the moment when we have decided to process the
-  // inference.
-  for (const std::pair<const LengthStatus, std::vector<Node> >& sks :
-       ii.d_new_skolem)
-  {
->>>>>>> 6898ab93
     for (const Node& n : sks.second)
     {
       d_termReg.registerTermAtomic(n, sks.first);
@@ -462,13 +431,8 @@
                          << ii.d_id << std::endl;
   ++(d_statistics.d_lemmasInfer);
 
-<<<<<<< HEAD
-  // call the trusted lemma, with caching
-  return trustedLemma(tlem, p);
-=======
   // call the trusted lemma, without caching
   return trustedLemma(tlem, p, false);
->>>>>>> 6898ab93
 }
 
 }  // namespace strings
