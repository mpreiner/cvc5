--- conflicted
+++ resolved
@@ -559,12 +559,7 @@
     {
       NormalForm& nfe_eq = getNormalForm(itn->second);
       // two equivalence classes have same normal form, merge
-<<<<<<< HEAD
-      std::vector<Node> nf_exp;
-      nf_exp.insert(nf_exp.end(), nfe.d_exp.begin(), nfe.d_exp.end());
-=======
       std::vector<Node> nf_exp(nfe.d_exp.begin(), nfe.d_exp.end());
->>>>>>> 09882175
       Node eexp = eqc_to_exp[itn->second];
       if (eexp != d_true)
       {
@@ -757,10 +752,6 @@
     }
     Node eq1 = x.eqNode(isRev ? nm->mkNode(STRING_CONCAT, sk1, y)
                               : nm->mkNode(STRING_CONCAT, y, sk1));
-<<<<<<< HEAD
-    // eq1 = nm->mkNode(AND, eq1, nm->mkNode(GEQ, sk1, d_one));
-=======
->>>>>>> 09882175
 
     if (rule == PfRule::CONCAT_LPROP)
     {
@@ -770,10 +761,6 @@
     {
       Node eq2 = y.eqNode(isRev ? nm->mkNode(STRING_CONCAT, sk2, x)
                                 : nm->mkNode(STRING_CONCAT, x, sk2));
-<<<<<<< HEAD
-      // eq2 = nm->mkNode(AND, eq2, nm->mkNode(GEQ, sk2, d_one));
-=======
->>>>>>> 09882175
       // make agnostic to x/y
       conc = x < y ? nm->mkNode(OR, eq1, eq2) : nm->mkNode(OR, eq2, eq1);
     }
@@ -825,24 +812,6 @@
     conc = z.eqNode(isRev ? nm->mkNode(STRING_CONCAT, sk, preC)
                           : nm->mkNode(STRING_CONCAT, preC, sk));
   }
-<<<<<<< HEAD
-  else if (rule == PfRule::STRING_DECOMPOSE)
-  {
-    Assert(y.getType().isInteger());
-    Node n = isRev ? nm->mkNode(MINUS, nm->mkNode(STRING_LENGTH, x), y) : y;
-    Node sk1 = skc->mkSkolemCached(x, n, SkolemCache::SK_PREFIX, "dc_spt1");
-    newSkolems.push_back(sk1);
-    Node sk2 = skc->mkSkolemCached(x, n, SkolemCache::SK_SUFFIX_REM, "dc_spt2");
-    newSkolems.push_back(sk2);
-    conc = x.eqNode(nm->mkNode(STRING_CONCAT, sk1, sk2));
-    if (options::stringLenConc())
-    {
-      Node lc = nm->mkNode(STRING_LENGTH, isRev ? sk2 : sk1).eqNode(y);
-      conc = nm->mkNode(AND, conc, lc);
-    }
-  }
-=======
->>>>>>> 09882175
 
   return conc;
 }
@@ -870,8 +839,6 @@
   return p2 == std::string::npos ? p : (p > p2 + 1 ? p2 + 1 : p);
 }
 
-<<<<<<< HEAD
-=======
 Node CoreSolver::getDecomposeConclusion(
     Node x, Node l, bool isRev, SkolemCache* skc, std::vector<Node>& newSkolems)
 {
@@ -891,7 +858,6 @@
   return conc;
 }
 
->>>>>>> 09882175
 void CoreSolver::getNormalForms(Node eqc,
                                 std::vector<NormalForm>& normal_forms,
                                 std::map<Node, unsigned>& term_to_nf_index,
@@ -1119,21 +1085,13 @@
         if (!StringsEntail::canConstantContainList(c, nfi.d_nf, firstc, lastc))
         {
           Node n = nfi.d_base;
-<<<<<<< HEAD
-          std::vector<Node> exp;
-=======
           std::vector<Node> exp(nfi.d_exp.begin(), nfi.d_exp.end());
->>>>>>> 09882175
           //conflict
           Trace("strings-solve") << "Normal form for " << n << " cannot be contained in constant " << c << std::endl;
           // conflict, explanation is:
           //  n = base ^ base = c ^ relevant porition of ( n = N[n] )
           // Notice although not implemented, this can be minimized based on
           // firstc/lastc, normal_forms_exp_depend.
-<<<<<<< HEAD
-          exp.insert(exp.end(), nfi.d_exp.begin(), nfi.d_exp.end());
-=======
->>>>>>> 09882175
           d_bsolver.explainConstantEqc(n, eqc, exp);
           d_im.sendInference(exp, d_false, Inference::N_NCTN);
           // conflict, finished
@@ -1349,13 +1307,8 @@
       NormalForm::getExplanationForPrefixEq(nfi, nfj, index, index, ant);
       if (x.isConst() && y.isConst())
       {
-<<<<<<< HEAD
         // if both are constant, its just a constant conflict
         d_im.sendInference(ant, d_false, Inference::N_CONST, isRev, true);
-=======
-        // if both are constant, it's just a constant conflict
-        d_im.sendInference(ant, d_false, Inference::N_CONST, true);
->>>>>>> 09882175
         return;
       }
       // `x` and `y` have the same length. We infer that the two components
@@ -1370,11 +1323,7 @@
       // set the explanation for length
       Node lant = utils::mkAnd(lenExp);
       ant.push_back(lant);
-<<<<<<< HEAD
       d_im.sendInference(ant, eq, Inference::N_UNIFY, isRev);
-=======
-      d_im.sendInference(ant, eq, Inference::N_UNIFY);
->>>>>>> 09882175
       break;
     }
     else if ((!x.isConst() && index == nfiv.size() - rproc - 1)
@@ -1691,15 +1640,9 @@
             Trace("strings-entail")
                 << "  explanation was : " << et.second << std::endl;
             lentTestSuccess = e;
-<<<<<<< HEAD
-            lenConstraint = entLit;  // et.second;
-            // its not explained by the equality engine of this class
-            iinfo.d_noExplain.push_back(lenConstraint);
-=======
             lenConstraint = entLit;
             // its not explained by the equality engine of this class
             iinfo.d_antn.push_back(lenConstraint);
->>>>>>> 09882175
             break;
           }
         }
@@ -1712,13 +1655,10 @@
       lenConstraint = nm->mkNode(EQUAL, xLenTerm, yLenTerm).negate();
       lcVec.push_back(lenConstraint);
     }
-<<<<<<< HEAD
     else
     {
       utils::flattenOp(AND, lenConstraint, lcVec);
     }
-=======
->>>>>>> 09882175
 
     NormalForm::getExplanationForPrefixEq(nfi, nfj, index, index, iinfo.d_ant);
     // Add premises for x != "" ^ y != ""
@@ -1733,13 +1673,8 @@
       else
       {
         tnz = x.eqNode(emp).negate();
-<<<<<<< HEAD
         lcVec.push_back(tnz);
         iinfo.d_noExplain.push_back(tnz);
-=======
-        // lcVec.push_back(tnz);
-        iinfo.d_antn.push_back(tnz);
->>>>>>> 09882175
       }
     }
     SkolemCache* skc = d_termReg.getSkolemCache();
@@ -2161,13 +2096,8 @@
           // len(x)>=1 => x = k1 ++ k2 ^ len(k1) = 1
           SkolemCache* skc = d_termReg.getSkolemCache();
           std::vector<Node> newSkolems;
-<<<<<<< HEAD
-          Node conc = getConclusion(
-              nck, d_one, PfRule::STRING_DECOMPOSE, false, skc, newSkolems);
-=======
           Node conc =
               getDecomposeConclusion(nck, d_one, false, skc, newSkolems);
->>>>>>> 09882175
           Assert(newSkolems.size() == 2);
           if (options::stringLenConc())
           {
@@ -2179,18 +2109,11 @@
           }
           std::vector<Node> antecLen;
           antecLen.push_back(nm->mkNode(GEQ, nckLenTerm, d_one));
-<<<<<<< HEAD
           d_im.sendInference(antecLen,
                              antecLen,
                              conc,
                              Inference::DEQ_DISL_FIRST_CHAR_STRING_SPLIT,
                              false,
-=======
-          d_im.sendInference({},
-                             antecLen,
-                             conc,
-                             Inference::DEQ_DISL_FIRST_CHAR_STRING_SPLIT,
->>>>>>> 09882175
                              true);
           return;
         }
@@ -2210,19 +2133,11 @@
         for (unsigned r = 0; r < 2; r++)
         {
           Node ux = r == 0 ? x : y;
-<<<<<<< HEAD
-          Node uxLen = nm->mkNode(STRING_LENGTH, x);
-          Node uyLen = nm->mkNode(STRING_LENGTH, y);
-          std::vector<Node> newSkolems;
-          Node conc = getConclusion(
-              ux, uyLen, PfRule::STRING_DECOMPOSE, false, skc, newSkolems);
-=======
           Node uy = r == 0 ? y : x;
           Node uxLen = nm->mkNode(STRING_LENGTH, ux);
           Node uyLen = nm->mkNode(STRING_LENGTH, uy);
           std::vector<Node> newSkolems;
           Node conc = getDecomposeConclusion(ux, uyLen, false, skc, newSkolems);
->>>>>>> 09882175
           Assert(newSkolems.size() == 2);
           if (options::stringLenConc())
           {
@@ -2234,17 +2149,12 @@
           }
           std::vector<Node> antecLen;
           antecLen.push_back(nm->mkNode(GEQ, uxLen, uyLen));
-<<<<<<< HEAD
           d_im.sendInference(antecLen,
                              antecLen,
                              conc,
                              Inference::DEQ_DISL_STRINGS_SPLIT,
                              false,
                              true);
-=======
-          d_im.sendInference(
-              {}, antecLen, conc, Inference::DEQ_DISL_STRINGS_SPLIT, true);
->>>>>>> 09882175
         }
 
         return;
