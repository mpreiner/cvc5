/*********************                                                        */
/*! \file theory_engine.h
 ** \verbatim
 ** Top contributors (to current version):
 **   Andrew Reynolds, Dejan Jovanovic, Morgan Deters
 ** This file is part of the CVC4 project.
 ** Copyright (c) 2009-2020 by the authors listed in the file AUTHORS
 ** in the top-level source directory and their institutional affiliations.
 ** All rights reserved.  See the file COPYING in the top-level source
 ** directory for licensing information.\endverbatim
 **
 ** \brief The theory engine
 **
 ** The theory engine.
 **/

#include "cvc4_private.h"

#ifndef CVC4__THEORY_ENGINE_H
#define CVC4__THEORY_ENGINE_H

#include <deque>
#include <memory>
#include <set>
#include <unordered_map>
#include <utility>
#include <vector>

#include "base/check.h"
#include "context/cdhashset.h"
#include "expr/node.h"
#include "options/options.h"
#include "options/smt_options.h"
#include "options/theory_options.h"
#include "prop/prop_engine.h"
#include "theory/atom_requests.h"
#include "theory/engine_output_channel.h"
#include "theory/interrupted.h"
#include "theory/rewriter.h"
#include "theory/sort_inference.h"
#include "theory/term_registration_visitor.h"
#include "theory/theory.h"
#include "theory/theory_preprocessor.h"
#include "theory/trust_node.h"
#include "theory/trust_substitutions.h"
#include "theory/uf/equality_engine.h"
#include "theory/valuation.h"
#include "util/hash.h"
#include "util/resource_manager.h"
#include "util/statistics_registry.h"
#include "util/unsafe_interrupt_exception.h"

namespace CVC4 {

class ResourceManager;
class TheoryEngineProofGenerator;

/**
 * A pair of a theory and a node. This is used to mark the flow of
 * propagations between theories.
 */
struct NodeTheoryPair {
  Node d_node;
  theory::TheoryId d_theory;
  size_t d_timestamp;
  NodeTheoryPair(TNode n, theory::TheoryId t, size_t ts = 0)
      : d_node(n), d_theory(t), d_timestamp(ts)
  {
  }
  NodeTheoryPair() : d_theory(theory::THEORY_LAST), d_timestamp() {}
  // Comparison doesn't take into account the timestamp
  bool operator == (const NodeTheoryPair& pair) const {
    return d_node == pair.d_node && d_theory == pair.d_theory;
  }
};/* struct NodeTheoryPair */

struct NodeTheoryPairHashFunction {
  NodeHashFunction hashFunction;
  // Hash doesn't take into account the timestamp
  size_t operator()(const NodeTheoryPair& pair) const {
    uint64_t hash = fnv1a::fnv1a_64(NodeHashFunction()(pair.d_node));
    return static_cast<size_t>(fnv1a::fnv1a_64(pair.d_theory, hash));
  }
};/* struct NodeTheoryPairHashFunction */


/* Forward declarations */
namespace theory {
class TheoryModel;
class CombinationEngine;
class SharedSolver;
class DecisionManager;
class RelevanceManager;

namespace eq {
class EqualityEngine;
}  // namespace eq

class EntailmentCheckParameters;
class EntailmentCheckSideEffects;
}/* CVC4::theory namespace */

class RemoveTermFormulas;

/**
 * This is essentially an abstraction for a collection of theories.  A
 * TheoryEngine provides services to a PropEngine, making various
 * T-solvers look like a single unit to the propositional part of
 * CVC4.
 */
class TheoryEngine {

  /** Shared terms database can use the internals notify the theories */
  friend class SharedTermsDatabase;
  friend class theory::EngineOutputChannel;
  friend class theory::CombinationEngine;
  friend class theory::SharedSolver;

  /** Associated PropEngine engine */
  prop::PropEngine* d_propEngine;

  /** Our context */
  context::Context* d_context;

  /** Our user context */
  context::UserContext* d_userContext;

  /**
   * A table of from theory IDs to theory pointers. Never use this table
   * directly, use theoryOf() instead.
   */
  theory::Theory* d_theoryTable[theory::THEORY_LAST];

  /**
   * A collection of theories that are "active" for the current run.
   * This set is provided by the user (as a logic string, say, in SMT-LIBv2
   * format input), or else by default it's all-inclusive.  This is important
   * because we can optimize for single-theory runs (no sharing), can reduce
   * the cost of walking the DAG on registration, etc.
   */
  const LogicInfo& d_logicInfo;

  /** Reference to the output manager of the smt engine */
  OutputManager& d_outMgr;

  //--------------------------------- new proofs
  /** Proof node manager used by this theory engine, if proofs are enabled */
  ProofNodeManager* d_pnm;
  /** The lazy proof object
   *
   * This stores instructions for how to construct proofs for all theory lemmas.
   */
  std::shared_ptr<LazyCDProof> d_lazyProof;
  /** The proof generator */
  std::shared_ptr<TheoryEngineProofGenerator> d_tepg;
  //--------------------------------- end new proofs
  /** The combination manager we are using */
  std::unique_ptr<theory::CombinationEngine> d_tc;
  /** The shared solver of the above combination engine. */
  theory::SharedSolver* d_sharedSolver;
  /**
   * The quantifiers engine
   */
  theory::QuantifiersEngine* d_quantEngine;
  /**
   * The decision manager
   */
  std::unique_ptr<theory::DecisionManager> d_decManager;
  /** The relevance manager */
  std::unique_ptr<theory::RelevanceManager> d_relManager;

  /** Default visitor for pre-registration */
  PreRegisterVisitor d_preRegistrationVisitor;

  /** are we in eager model building mode? (see setEagerModelBuilding). */
  bool d_eager_model_building;

  /**
   * Output channels for individual theories.
   */
  theory::EngineOutputChannel* d_theoryOut[theory::THEORY_LAST];

  /**
   * Are we in conflict.
   */
  context::CDO<bool> d_inConflict;

  /**
   * Are we in "SAT mode"? In this state, the user can query for the model.
   * This corresponds to the state in Figure 4.1, page 52 of the SMT-LIB
   * standard, version 2.6.
   */
  bool d_inSatMode;

  /**
   * Called by the theories to notify of a conflict.
   *
   * @param conflict The trust node containing the conflict and its proof
   * generator (if it exists),
   * @param theoryId The theory that sent the conflict
   */
  void conflict(theory::TrustNode conflict, theory::TheoryId theoryId);

  /**
   * Debugging flag to ensure that shutdown() is called before the
   * destructor.
   */
  bool d_hasShutDown;

  /**
   * True if a theory has notified us of incompleteness (at this
   * context level or below).
   */
  context::CDO<bool> d_incomplete;

  /**
   * Called by the theories to notify that the current branch is incomplete.
   */
  void setIncomplete(theory::TheoryId theory) {
    d_incomplete = true;
  }

  /**
   * Mapping of propagations from recievers to senders.
   */
  typedef context::CDHashMap<NodeTheoryPair, NodeTheoryPair, NodeTheoryPairHashFunction> PropagationMap;
  PropagationMap d_propagationMap;

  /**
   * Timestamp of propagations
   */
  context::CDO<size_t> d_propagationMapTimestamp;

  /**
   * Literals that are propagated by the theory. Note that these are TNodes.
   * The theory can only propagate nodes that have an assigned literal in the
   * SAT solver and are hence referenced in the SAT solver.
   */
  context::CDList<TNode> d_propagatedLiterals;

  /**
   * The index of the next literal to be propagated by a theory.
   */
  context::CDO<unsigned> d_propagatedLiteralsIndex;

  /**
   * Called by the output channel to propagate literals and facts
   * @return false if immediate conflict
   */
  bool propagate(TNode literal, theory::TheoryId theory);

  /**
   * Internal method to call the propagation routines and collect the
   * propagated literals.
   */
  void propagate(theory::Theory::Effort effort);

  /**
   * A variable to mark if we added any lemmas.
   */
  bool d_lemmasAdded;

  /**
   * A variable to mark if the OutputChannel was "used" by any theory
   * since the start of the last check.  If it has been, we require
   * a FULL_EFFORT check before exiting and reporting SAT.
   *
   * See the documentation for the needCheck() function, below.
   */
  bool d_outputChannelUsed;

  /** Atom requests from lemmas */
  AtomRequests d_atomRequests;

  /**
   * Adds a new lemma, returning its status.
   * @param node the lemma
   * @param p the properties of the lemma.
   * @param atomsTo the theory that atoms of the lemma should be sent to
   * @param from the theory that sent the lemma
   * @return a lemma status, containing the lemma and context information
   * about when it was sent.
   */
  theory::LemmaStatus lemma(theory::TrustNode node,
                            theory::LemmaProperty p,
                            theory::TheoryId atomsTo = theory::THEORY_LAST,
                            theory::TheoryId from = theory::THEORY_LAST);

  /** Enusre that the given atoms are send to the given theory */
  void ensureLemmaAtoms(const std::vector<TNode>& atoms, theory::TheoryId theory);

  /** sort inference module */
  SortInference d_sortInfer;

  /** The theory preprocessor */
  theory::TheoryPreprocessor d_tpp;

  /** Time spent in theory combination */
  TimerStat d_combineTheoriesTime;

  Node d_true;
  Node d_false;

  /** Whether we were just interrupted (or not) */
  bool d_interrupted;
  ResourceManager* d_resourceManager;

 public:
  /** Constructs a theory engine */
  TheoryEngine(context::Context* context,
               context::UserContext* userContext,
               ResourceManager* rm,
               RemoveTermFormulas& iteRemover,
               const LogicInfo& logic,
               OutputManager& outMgr,
               ProofNodeManager* pnm);

  /** Destroys a theory engine */
  ~TheoryEngine();

  void interrupt();

  /** "Spend" a resource during a search or preprocessing.*/
  void spendResource(ResourceManager::Resource r);

  /**
   * Adds a theory. Only one theory per TheoryId can be present, so if
   * there is another theory it will be deleted.
   */
  template <class TheoryClass>
  inline void addTheory(theory::TheoryId theoryId)
  {
    Assert(d_theoryTable[theoryId] == NULL && d_theoryOut[theoryId] == NULL);
    d_theoryOut[theoryId] = new theory::EngineOutputChannel(this, theoryId);
    d_theoryTable[theoryId] = new TheoryClass(d_context,
                                              d_userContext,
                                              *d_theoryOut[theoryId],
                                              theory::Valuation(this),
                                              d_logicInfo,
                                              d_pnm);
    theory::Rewriter::registerTheoryRewriter(
        theoryId, d_theoryTable[theoryId]->getTheoryRewriter());
  }

  void setPropEngine(prop::PropEngine* propEngine)
  {
    d_propEngine = propEngine;
  }

  /**
   * Called when all initialization of options/logic is done, after theory
   * objects have been created.
   *
   * This initializes the quantifiers engine, the "official" equality engines
   * of each theory as required, and the model and model builder utilities.
   */
  void finishInit();

  /**
   * Get a pointer to the underlying propositional engine.
   */
  inline prop::PropEngine* getPropEngine() const {
    return d_propEngine;
  }

  /** Get the proof node manager */
  ProofNodeManager* getProofNodeManager() const;

  /**
   * Get a pointer to the underlying sat context.
   */
  context::Context* getSatContext() const { return d_context; }

  /**
   * Get a pointer to the underlying user context.
   */
  context::UserContext* getUserContext() const { return d_userContext; }

  /**
   * Get a pointer to the underlying quantifiers engine.
   */
  theory::QuantifiersEngine* getQuantifiersEngine() const {
    return d_quantEngine;
  }
  /**
   * Get a pointer to the underlying decision manager.
   */
  theory::DecisionManager* getDecisionManager() const
  {
    return d_decManager.get();
  }

 private:
  /**
   * Queue of nodes for pre-registration.
   */
  std::queue<TNode> d_preregisterQueue;

  /**
   * Boolean flag denoting we are in pre-registration.
   */
  bool d_inPreregister;

  /**
   * Did the theories get any new facts since the last time we called
   * check()
   */
  context::CDO<bool> d_factsAsserted;

  /**
   * Assert the formula to the given theory.
   * @param assertion the assertion to send (not necesserily normalized)
   * @param original the assertion as it was sent in from the propagating theory
   * @param toTheoryId the theory to assert to
   * @param fromTheoryId the theory that sent it
   */
  void assertToTheory(TNode assertion, TNode originalAssertion, theory::TheoryId toTheoryId, theory::TheoryId fromTheoryId);

  /**
   * Marks a theory propagation from a theory to a theory where a
   * theory could be the THEORY_SAT_SOLVER for literals coming from
   * or being propagated to the SAT solver. If the receiving theory
   * already recieved the literal, the method returns false, otherwise
   * it returns true.
   *
   * @param assertion the normalized assertion being sent
   * @param originalAssertion the actual assertion that was sent
   * @param toTheoryId the theory that is on the receiving end
   * @param fromTheoryId the theory that sent the assertion
   * @return true if a new assertion, false if theory already got it
   */
  bool markPropagation(TNode assertion, TNode originalAssertions, theory::TheoryId toTheoryId, theory::TheoryId fromTheoryId);

  /**
   * Computes the explanation by traversing the propagation graph and
   * asking relevant theories to explain the propagations. Initially
   * the explanation vector should contain only the element (node, theory)
   * where the node is the one to be explained, and the theory is the
   * theory that sent the literal.
   */
  theory::TrustNode getExplanation(
      std::vector<NodeTheoryPair>& explanationVector);

  /** Are proofs enabled? */
  bool isProofEnabled() const;

 public:
<<<<<<< HEAD

=======
>>>>>>> 0e7ebfa3
  /**
   * Runs theory specific preprocessing on the non-Boolean parts of
   * the formula.  This is only called on input assertions, after ITEs
   * have been removed.
   */
  theory::TrustNode preprocess(TNode node);

  /** Notify (preprocessed) assertions. */
  void notifyPreprocessedAssertions(const std::vector<Node>& assertions);

  /** Return whether or not we are incomplete (in the current context). */
  inline bool isIncomplete() const { return d_incomplete; }

  /**
   * Returns true if we need another round of checking.  If this
   * returns true, check(FULL_EFFORT) _must_ be called by the
   * propositional layer before reporting SAT.
   *
   * This is especially necessary for incomplete theories that lazily
   * output some lemmas on FULL_EFFORT check (e.g. quantifier reasoning
   * outputing quantifier instantiations).  In such a case, a lemma can
   * be asserted that is simplified away (perhaps it's already true).
   * However, we must maintain the invariant that, if a theory uses the
   * OutputChannel, it implicitly requests that another check(FULL_EFFORT)
   * be performed before exit, even if no new facts are on its fact queue,
   * as it might decide to further instantiate some lemmas, precluding
   * a SAT response.
   */
  inline bool needCheck() const {
    return d_outputChannelUsed || d_lemmasAdded;
  }
  /**
   * Is the literal lit (possibly) critical for satisfying the input formula in
   * the current context? This call is applicable only during collectModelInfo
   * or during LAST_CALL effort.
   */
  bool isRelevant(Node lit) const;
  /**
   * This is called at shutdown time by the SmtEngine, just before
   * destruction.  It is important because there are destruction
   * ordering issues between PropEngine and Theory.
   */
  void shutdown();

  /**
   * Solve the given literal with a theory that owns it. The proof of tliteral
   * is carried in the trust node. The proof added to substitutionOut should
   * take this proof into account (when proofs are enabled).
   */
  theory::Theory::PPAssertStatus solve(
      theory::TrustNode tliteral,
      theory::TrustSubstitutionMap& substitutionOut);

  /**
   * Preregister a Theory atom with the responsible theory (or
   * theories).
   */
  void preRegister(TNode preprocessed);

  /**
   * Assert the formula to the appropriate theory.
   * @param node the assertion
   */
  void assertFact(TNode node);

  /**
   * Check all (currently-active) theories for conflicts.
   * @param effort the effort level to use
   */
  void check(theory::Theory::Effort effort);

  /**
   * Calls ppStaticLearn() on all theories, accumulating their
   * combined contributions in the "learned" builder.
   */
  void ppStaticLearn(TNode in, NodeBuilder<>& learned);

  /**
   * Calls presolve() on all theories and returns true
   * if one of the theories discovers a conflict.
   */
  bool presolve();

   /**
   * Calls postsolve() on all theories.
   */
  void postsolve();

  /**
   * Calls notifyRestart() on all active theories.
   */
  void notifyRestart();

  void getPropagatedLiterals(std::vector<TNode>& literals) {
    for (; d_propagatedLiteralsIndex < d_propagatedLiterals.size(); d_propagatedLiteralsIndex = d_propagatedLiteralsIndex + 1) {
      Debug("getPropagatedLiterals") << "TheoryEngine::getPropagatedLiterals: propagating: " << d_propagatedLiterals[d_propagatedLiteralsIndex] << std::endl;
      literals.push_back(d_propagatedLiterals[d_propagatedLiteralsIndex]);
    }
  }

  /**
   * Returns the next decision request, or null if none exist. The next
   * decision request is a literal that this theory engine prefers the SAT
   * solver to make as its next decision. Decision requests are managed by
   * the decision manager d_decManager.
   */
  Node getNextDecisionRequest();

  bool properConflict(TNode conflict) const;

  /**
   * Returns an explanation of the node propagated to the SAT solver.
   */
  theory::TrustNode getExplanation(TNode node);

  /**
   * Get the pointer to the model object used by this theory engine.
   */
  theory::TheoryModel* getModel();
  /**
   * Get the current model for the current set of assertions. This method
   * should only be called immediately after a satisfiable or unknown
   * response to a check-sat call, and only if produceModels is true.
   *
   * If the model is not already built, this will cause this theory engine
   * to build the model.
   *
   * If the model is not available (for instance, if the last call to check-sat
   * was interrupted), then this returns the null pointer.
   */
  theory::TheoryModel* getBuiltModel();
  /**
   * This forces the model maintained by the combination engine to be built
   * if it has not been done so already. This should be called only during a
   * last call effort check after theory combination is run.
   *
   * @return true if the model was successfully built (possibly prior to this
   * call).
   */
  bool buildModel();
  /** set eager model building
   *
   * If this method is called, then this TheoryEngine will henceforth build
   * its model immediately after every satisfiability check that results
   * in a satisfiable or unknown result. The motivation for this mode is to
   * accomodate API users that get the model object from the TheoryEngine,
   * where we want to ensure that this model is always valid.
   * TODO (#2648): revisit this.
   */
  void setEagerModelBuilding() { d_eager_model_building = true; }

  /** get synth solutions
   *
   * This method returns true if there is a synthesis solution available. This
   * is the case if the last call to check satisfiability originated in a
   * check-synth call, and the synthesis solver successfully found a solution
   * for all active synthesis conjectures.
   *
   * This method adds entries to sol_map that map functions-to-synthesize with
   * their solutions, for all active conjectures. This should be called
   * immediately after the solver answers unsat for sygus input.
   *
   * For details on what is added to sol_map, see
   * SynthConjecture::getSynthSolutions.
   */
  bool getSynthSolutions(std::map<Node, std::map<Node, Node> >& sol_map);

  /**
   * Get the theory associated to a given Node.
   *
   * @returns the theory, or NULL if the TNode is
   * of built-in type.
   */
  inline theory::Theory* theoryOf(TNode node) const {
    return d_theoryTable[theory::Theory::theoryOf(node)];
  }

  /**
   * Get the theory associated to a the given theory id.
   *
   * @returns the theory
   */
  inline theory::Theory* theoryOf(theory::TheoryId theoryId) const {
    Assert(theoryId < theory::THEORY_LAST);
    return d_theoryTable[theoryId];
  }

  inline bool isTheoryEnabled(theory::TheoryId theoryId) const {
    return d_logicInfo.isTheoryEnabled(theoryId);
  }
  /** get the logic info used by this theory engine */
  const LogicInfo& getLogicInfo() const;
  /**
   * Returns the equality status of the two terms, from the theory
   * that owns the domain type.  The types of a and b must be the same.
   */
  theory::EqualityStatus getEqualityStatus(TNode a, TNode b);

  /**
   * Returns the value that a theory that owns the type of var currently
   * has (or null if none);
   */
  Node getModelValue(TNode var);

  /**
   * Takes a literal and returns an equivalent literal that is guaranteed to be a SAT literal
   */
  Node ensureLiteral(TNode n);

  /**
   * Print all instantiations made by the quantifiers module.
   */
  void printInstantiations( std::ostream& out );

  /**
   * Print solution for synthesis conjectures found by ce_guided_instantiation module
   */
  void printSynthSolution( std::ostream& out );

  /**
   * Get list of quantified formulas that were instantiated
   */
  void getInstantiatedQuantifiedFormulas( std::vector< Node >& qs );

  /**
   * Get instantiation methods
   *   first inputs forall x.q[x] and returns ( q[a], ..., q[z] )
   *   second inputs forall x.q[x] and returns ( a, ..., z )
   *   third and fourth return mappings e.g. forall x.q1[x] -> ( q1[a]...q1[z] )
   * , ... , forall x.qn[x] -> ( qn[a]...qn[z] )
   */
  void getInstantiations( Node q, std::vector< Node >& insts );
  void getInstantiationTermVectors( Node q, std::vector< std::vector< Node > >& tvecs );
  void getInstantiations( std::map< Node, std::vector< Node > >& insts );
  void getInstantiationTermVectors( std::map< Node, std::vector< std::vector< Node > > >& insts );

  /**
   * Get instantiated conjunction, returns q[t1] ^ ... ^ q[tn] where t1...tn are current set of instantiations for q.
   *   Can be used for quantifier elimination when satisfiable and q[t1] ^ ... ^ q[tn] |= q
   */
  Node getInstantiatedConjunction( Node q );

  /**
   * Forwards an entailment check according to the given theoryOfMode.
   * See theory.h for documentation on entailmentCheck().
   */
  std::pair<bool, Node> entailmentCheck(options::TheoryOfMode mode, TNode lit);

 private:

  /** Dump the assertions to the dump */
  void dumpAssertions(const char* tag);

  /** For preprocessing pass lifting bit-vectors of size 1 to booleans */
public:

  SortInference* getSortInference() { return &d_sortInfer; }

  /** Prints the assertions to the debug stream */
  void printAssertions(const char* tag);

private:

  std::map< std::string, std::vector< theory::Theory* > > d_attr_handle;

 public:
  /** Set user attribute.
   *
   * This function is called when an attribute is set by a user.  In SMT-LIBv2
   * this is done via the syntax (! n :attr)
   */
  void setUserAttribute(const std::string& attr,
                        Node n,
                        const std::vector<Node>& node_values,
                        const std::string& str_value);

  /** Handle user attribute.
   *
   * Associates theory t with the attribute attr.  Theory t will be
   * notified whenever an attribute of name attr is set.
   */
  void handleUserAttribute(const char* attr, theory::Theory* t);

  /**
   * Check that the theory assertions are satisfied in the model.
   * This function is called from the smt engine's checkModel routine.
   */
  void checkTheoryAssertionsWithModel(bool hardFailure);

 private:
  IntStat d_arithSubstitutionsAdded;
};/* class TheoryEngine */

}/* CVC4 namespace */

#endif /* CVC4__THEORY_ENGINE_H */<|MERGE_RESOLUTION|>--- conflicted
+++ resolved
@@ -445,10 +445,6 @@
   bool isProofEnabled() const;
 
  public:
-<<<<<<< HEAD
-
-=======
->>>>>>> 0e7ebfa3
   /**
    * Runs theory specific preprocessing on the non-Boolean parts of
    * the formula.  This is only called on input assertions, after ITEs
