/*********************                                                        */
/*! \file theory_engine.cpp
 ** \verbatim
 ** Top contributors (to current version):
 **   Dejan Jovanovic, Andrew Reynolds, Morgan Deters
 ** This file is part of the CVC4 project.
 ** Copyright (c) 2009-2020 by the authors listed in the file AUTHORS
 ** in the top-level source directory) and their institutional affiliations.
 ** All rights reserved.  See the file COPYING in the top-level source
 ** directory for licensing information.\endverbatim
 **
 ** \brief The theory engine
 **
 ** The theory engine.
 **/

#include "theory/theory_engine.h"

#include <list>
#include <vector>

#include "base/map_util.h"
#include "decision/decision_engine.h"
#include "expr/attribute.h"
#include "expr/lazy_proof.h"
#include "expr/node.h"
#include "expr/node_algorithm.h"
#include "expr/node_builder.h"
#include "expr/node_visitor.h"
#include "options/bv_options.h"
#include "options/options.h"
#include "options/quantifiers_options.h"
#include "options/theory_options.h"
#include "preprocessing/assertion_pipeline.h"
#include "printer/printer.h"
#include "smt/dump.h"
#include "smt/logic_exception.h"
#include "smt/term_formula_removal.h"
#include "theory/arith/arith_ite_utils.h"
#include "theory/bv/theory_bv_utils.h"
#include "theory/care_graph.h"
#include "theory/combination_care_graph.h"
#include "theory/decision_manager.h"
#include "theory/quantifiers/first_order_model.h"
#include "theory/quantifiers/fmf/model_engine.h"
#include "theory/quantifiers/theory_quantifiers.h"
#include "theory/quantifiers_engine.h"
#include "theory/relevance_manager.h"
#include "theory/rewriter.h"
#include "theory/theory.h"
#include "theory/theory_engine_proof_generator.h"
#include "theory/theory_id.h"
#include "theory/theory_model.h"
#include "theory/theory_traits.h"
#include "theory/uf/equality_engine.h"
#include "util/resource_manager.h"

using namespace std;

using namespace CVC4::preprocessing;
using namespace CVC4::theory;

namespace CVC4 {

/* -------------------------------------------------------------------------- */

namespace theory {

/**
 * IMPORTANT: The order of the theories is important. For example, strings
 *            depends on arith, quantifiers needs to come as the very last.
 *            Do not change this order.
 */

#define CVC4_FOR_EACH_THEORY                                     \
  CVC4_FOR_EACH_THEORY_STATEMENT(CVC4::theory::THEORY_BUILTIN)   \
  CVC4_FOR_EACH_THEORY_STATEMENT(CVC4::theory::THEORY_BOOL)      \
  CVC4_FOR_EACH_THEORY_STATEMENT(CVC4::theory::THEORY_UF)        \
  CVC4_FOR_EACH_THEORY_STATEMENT(CVC4::theory::THEORY_ARITH)     \
  CVC4_FOR_EACH_THEORY_STATEMENT(CVC4::theory::THEORY_BV)        \
  CVC4_FOR_EACH_THEORY_STATEMENT(CVC4::theory::THEORY_FP)        \
  CVC4_FOR_EACH_THEORY_STATEMENT(CVC4::theory::THEORY_ARRAYS)    \
  CVC4_FOR_EACH_THEORY_STATEMENT(CVC4::theory::THEORY_DATATYPES) \
  CVC4_FOR_EACH_THEORY_STATEMENT(CVC4::theory::THEORY_SEP)       \
  CVC4_FOR_EACH_THEORY_STATEMENT(CVC4::theory::THEORY_SETS)      \
  CVC4_FOR_EACH_THEORY_STATEMENT(CVC4::theory::THEORY_STRINGS)   \
  CVC4_FOR_EACH_THEORY_STATEMENT(CVC4::theory::THEORY_QUANTIFIERS)

}  // namespace theory

/* -------------------------------------------------------------------------- */

inline void flattenAnd(Node n, std::vector<TNode>& out){
  Assert(n.getKind() == kind::AND);
  for(Node::iterator i=n.begin(), i_end=n.end(); i != i_end; ++i){
    Node curr = *i;
    if(curr.getKind() == kind::AND){
      flattenAnd(curr, out);
    }else{
      out.push_back(curr);
    }
  }
}

inline Node flattenAnd(Node n){
  std::vector<TNode> out;
  flattenAnd(n, out);
  return NodeManager::currentNM()->mkNode(kind::AND, out);
}

/**
 * Compute the string for a given theory id. In this module, we use
 * THEORY_SAT_SOLVER as an id, which is not a normal id but maps to
 * THEORY_LAST. Thus, we need our own string conversion here.
 *
 * @param id The theory id
 * @return The string corresponding to the theory id
 */
std::string getTheoryString(theory::TheoryId id)
{
  if (id == theory::THEORY_SAT_SOLVER)
  {
    return "THEORY_SAT_SOLVER";
  }
  else
  {
    std::stringstream ss;
    ss << id;
    return ss.str();
  }
}

void TheoryEngine::finishInit()
{
  // NOTE: This seems to be required since
  // theory::TheoryTraits<THEORY>::isParametric cannot be accessed without
  // using the CVC4_FOR_EACH_THEORY_STATEMENT macro. -AJR
  std::vector<theory::Theory*> paraTheories;
#ifdef CVC4_FOR_EACH_THEORY_STATEMENT
#undef CVC4_FOR_EACH_THEORY_STATEMENT
#endif
#define CVC4_FOR_EACH_THEORY_STATEMENT(THEORY)   \
  if (theory::TheoryTraits<THEORY>::isParametric \
      && d_logicInfo.isTheoryEnabled(THEORY))    \
  {                                              \
    paraTheories.push_back(theoryOf(THEORY));    \
  }
  // Collect the parametric theories, which are given to the theory combination
  // manager below
  CVC4_FOR_EACH_THEORY;

  // Initialize the theory combination architecture
  if (options::tcMode() == options::TcMode::CARE_GRAPH)
  {
    d_tc.reset(new CombinationCareGraph(*this, paraTheories, d_pnm));
  }
  else
  {
    Unimplemented() << "TheoryEngine::finishInit: theory combination mode "
                    << options::tcMode() << " not supported";
  }
  // create the relevance filter if any option requires it
  if (options::relevanceFilter())
  {
    d_relManager.reset(
        new RelevanceManager(d_userContext, theory::Valuation(this)));
  }

  // initialize the quantifiers engine
  if (d_logicInfo.isQuantified())
  {
    // initialize the quantifiers engine
    d_quantEngine = new QuantifiersEngine(this, *d_decManager.get(), d_pnm);
  }
  // initialize the theory combination manager, which decides and allocates the
  // equality engines to use for all theories.
  d_tc->finishInit();

  // set the core equality engine on quantifiers engine
  if (d_logicInfo.isQuantified())
  {
    d_quantEngine->setMasterEqualityEngine(d_tc->getCoreEqualityEngine());
  }

  // finish initializing the theories by linking them with the appropriate
  // utilities and then calling their finishInit method.
  for(TheoryId theoryId = theory::THEORY_FIRST; theoryId != theory::THEORY_LAST; ++ theoryId) {
    Theory* t = d_theoryTable[theoryId];
    if (t == nullptr)
    {
      continue;
    }
    // setup the pointers to the utilities
    const EeTheoryInfo* eeti = d_tc->getEeTheoryInfo(theoryId);
    Assert(eeti != nullptr);
    // the theory's official equality engine is the one specified by the
    // equality engine manager
    t->setEqualityEngine(eeti->d_usedEe);
    // set the quantifiers engine
    t->setQuantifiersEngine(d_quantEngine);
    // set the decision manager for the theory
    t->setDecisionManager(d_decManager.get());
    // finish initializing the theory
    t->finishInit();
  }

  // finish initializing the quantifiers engine
  if (d_logicInfo.isQuantified())
  {
    d_quantEngine->finishInit();
  }
}

ProofChecker* TheoryEngine::getProofChecker() const
{
  return d_pnm ? d_pnm->getChecker() : nullptr;
}

ProofNodeManager* TheoryEngine::getProofNodeManager() const { return d_pnm; }

TheoryEngine::TheoryEngine(context::Context* context,
                           context::UserContext* userContext,
                           ResourceManager* rm,
                           RemoveTermFormulas& iteRemover,
                           const LogicInfo& logicInfo,
<<<<<<< HEAD
                           ProofNodeManager* pnm)
=======
                           OutputManager& outMgr)
>>>>>>> 2c2f05c9
    : d_propEngine(nullptr),
      d_context(context),
      d_userContext(userContext),
      d_logicInfo(logicInfo),
<<<<<<< HEAD
      d_pnm(pnm),
=======
      d_outMgr(outMgr),
      d_pnm(nullptr),
>>>>>>> 2c2f05c9
      d_lazyProof(
          d_pnm != nullptr ? new LazyCDProof(
              d_pnm, nullptr, d_userContext, "TheoryEngine::LazyCDProof")
                           : nullptr),
      d_tepg(new TheoryEngineProofGenerator(d_pnm, d_userContext)),
      d_sharedTerms(this, context, userContext, d_pnm),
      d_tc(nullptr),
      d_quantEngine(nullptr),
      d_decManager(new DecisionManager(userContext)),
      d_relManager(nullptr),
      d_preRegistrationVisitor(this, context),
      d_sharedTermsVisitor(d_sharedTerms),
      d_eager_model_building(false),
      d_inConflict(context, false),
      d_inSatMode(false),
      d_hasShutDown(false),
      d_incomplete(context, false),
      d_propagationMap(context),
      d_propagationMapTimestamp(context, 0),
      d_propagatedLiterals(context),
      d_propagatedLiteralsIndex(context, 0),
      d_atomRequests(context),
      d_tpp(*this, iteRemover, d_pnm),
      d_combineTheoriesTime("TheoryEngine::combineTheoriesTime"),
      d_true(),
      d_false(),
      d_interrupted(false),
      d_resourceManager(rm),
      d_inPreregister(false),
      d_factsAsserted(context, false),
      d_attr_handle(),
      d_arithSubstitutionsAdded("theory::arith::zzz::arith::substitutions", 0)
{
  for(TheoryId theoryId = theory::THEORY_FIRST; theoryId != theory::THEORY_LAST;
      ++ theoryId)
  {
    d_theoryTable[theoryId] = NULL;
    d_theoryOut[theoryId] = NULL;
  }

  smtStatisticsRegistry()->registerStat(&d_combineTheoriesTime);
  d_true = NodeManager::currentNM()->mkConst<bool>(true);
  d_false = NodeManager::currentNM()->mkConst<bool>(false);

  smtStatisticsRegistry()->registerStat(&d_arithSubstitutionsAdded);
}

TheoryEngine::~TheoryEngine() {
  Assert(d_hasShutDown);

  for(TheoryId theoryId = theory::THEORY_FIRST; theoryId != theory::THEORY_LAST; ++ theoryId) {
    if(d_theoryTable[theoryId] != NULL) {
      delete d_theoryTable[theoryId];
      delete d_theoryOut[theoryId];
    }
  }

  delete d_quantEngine;

  smtStatisticsRegistry()->unregisterStat(&d_combineTheoriesTime);
  smtStatisticsRegistry()->unregisterStat(&d_arithSubstitutionsAdded);
}

void TheoryEngine::interrupt() { d_interrupted = true; }
void TheoryEngine::preRegister(TNode preprocessed) {
  Debug("theory") << "TheoryEngine::preRegister( " << preprocessed << ")"
                  << std::endl;
  d_preregisterQueue.push(preprocessed);

  if (!d_inPreregister) {
    // We're in pre-register
    d_inPreregister = true;

    // Process the pre-registration queue
    while (!d_preregisterQueue.empty()) {
      // Get the next atom to pre-register
      preprocessed = d_preregisterQueue.front();
      d_preregisterQueue.pop();

      if (d_logicInfo.isSharingEnabled() && preprocessed.getKind() == kind::EQUAL) {
        // When sharing is enabled, we propagate from the shared terms manager also
        d_sharedTerms.addEqualityToPropagate(preprocessed);
      }

      // the atom should not have free variables
      Debug("theory") << "TheoryEngine::preRegister: " << preprocessed
                      << std::endl;
      Assert(!expr::hasFreeVar(preprocessed));

      // Pre-register the terms in the atom
      theory::TheoryIdSet theories = NodeVisitor<PreRegisterVisitor>::run(
          d_preRegistrationVisitor, preprocessed);
      theories = TheoryIdSetUtil::setRemove(THEORY_BOOL, theories);
      // Remove the top theory, if any more that means multiple theories were
      // involved
      bool multipleTheories =
          TheoryIdSetUtil::setRemove(Theory::theoryOf(preprocessed), theories);
      if (Configuration::isAssertionBuild())
      {
        TheoryId i;
        // This should never throw an exception, since theories should be
        // guaranteed to be initialized.
        // These checks don't work with finite model finding, because it
        // uses Rational constants to represent cardinality constraints,
        // even though arithmetic isn't actually involved.
        if (!options::finiteModelFind())
        {
          while ((i = TheoryIdSetUtil::setPop(theories)) != THEORY_LAST)
          {
            if (!d_logicInfo.isTheoryEnabled(i))
            {
              LogicInfo newLogicInfo = d_logicInfo.getUnlockedCopy();
              newLogicInfo.enableTheory(i);
              newLogicInfo.lock();
              std::stringstream ss;
              ss << "The logic was specified as " << d_logicInfo.getLogicString()
                << ", which doesn't include " << i
                << ", but found a term in that theory." << std::endl
                << "You might want to extend your logic to "
                << newLogicInfo.getLogicString() << std::endl;
              throw LogicException(ss.str());
            }
          }
        }
      }
      if (multipleTheories) {
        // Collect the shared terms if there are multiple theories
        NodeVisitor<SharedTermsVisitor>::run(d_sharedTermsVisitor,
                                             preprocessed);
      }
    }

    // Leaving pre-register
    d_inPreregister = false;
  }
}

void TheoryEngine::printAssertions(const char* tag) {
  if (Trace.isOn(tag)) {

    for (TheoryId theoryId = THEORY_FIRST; theoryId < THEORY_LAST; ++theoryId) {
      Theory* theory = d_theoryTable[theoryId];
      if (theory && d_logicInfo.isTheoryEnabled(theoryId)) {
        Trace(tag) << "--------------------------------------------" << endl;
        Trace(tag) << "Assertions of " << theory->getId() << ": " << endl;
        {
          context::CDList<Assertion>::const_iterator it = theory->facts_begin(),
                                                     it_end =
                                                         theory->facts_end();
          for (unsigned i = 0; it != it_end; ++it, ++i)
          {
            if ((*it).d_isPreregistered)
            {
              Trace(tag) << "[" << i << "]: ";
            }
            else
            {
              Trace(tag) << "(" << i << "): ";
            }
            Trace(tag) << (*it).d_assertion << endl;
          }
        }

        if (d_logicInfo.isSharingEnabled()) {
          Trace(tag) << "Shared terms of " << theory->getId() << ": " << endl;
          context::CDList<TNode>::const_iterator it = theory->shared_terms_begin(), it_end = theory->shared_terms_end();
          for (unsigned i = 0; it != it_end; ++ it, ++i) {
              Trace(tag) << "[" << i << "]: " << (*it) << endl;
          }
        }
      }
    }
  }
}

void TheoryEngine::dumpAssertions(const char* tag) {
  if (Dump.isOn(tag)) {
    const Printer& printer = d_outMgr.getPrinter();
    std::ostream& out = d_outMgr.getDumpOut();
    printer.toStreamCmdComment(out, "Starting completeness check");
    for (TheoryId theoryId = THEORY_FIRST; theoryId < THEORY_LAST; ++theoryId) {
      Theory* theory = d_theoryTable[theoryId];
      if (theory && d_logicInfo.isTheoryEnabled(theoryId)) {
        printer.toStreamCmdComment(out, "Completeness check");
        printer.toStreamCmdPush(out);

        // Dump the shared terms
        if (d_logicInfo.isSharingEnabled()) {
          printer.toStreamCmdComment(out, "Shared terms");
          context::CDList<TNode>::const_iterator it = theory->shared_terms_begin(), it_end = theory->shared_terms_end();
          for (unsigned i = 0; it != it_end; ++ it, ++i) {
              stringstream ss;
              ss << (*it);
              printer.toStreamCmdComment(out, ss.str());
          }
        }

        // Dump the assertions
        printer.toStreamCmdComment(out, "Assertions");
        context::CDList<Assertion>::const_iterator it = theory->facts_begin(), it_end = theory->facts_end();
        for (; it != it_end; ++ it) {
          // Get the assertion
          Node assertionNode = (*it).d_assertion;
          // Purify all the terms

          if ((*it).d_isPreregistered)
          {
            printer.toStreamCmdComment(out, "Preregistered");
          }
          else
          {
            printer.toStreamCmdComment(out, "Shared assertion");
          }
          printer.toStreamCmdAssert(out, assertionNode);
        }
        printer.toStreamCmdCheckSat(out);

        printer.toStreamCmdPop(out);
      }
    }
  }
}

void TheoryEngine::addTheoryLemmaToProof(CDProof* pf,
                                         Node lemma,
                                         TheoryId tid,
                                         const char* c)
{
  Assert(pf != nullptr);
  Node tidn = builtin::BuiltinProofRuleChecker::mkTheoryIdNode(tid);
  pf->addStep(lemma, PfRule::THEORY_LEMMA, {}, {lemma, tidn});
}

/**
 * Check all (currently-active) theories for conflicts.
 * @param effort the effort level to use
 */
void TheoryEngine::check(Theory::Effort effort) {
  // spendResource();

  // Reset the interrupt flag
  d_interrupted = false;

#ifdef CVC4_FOR_EACH_THEORY_STATEMENT
#undef CVC4_FOR_EACH_THEORY_STATEMENT
#endif
#define CVC4_FOR_EACH_THEORY_STATEMENT(THEORY)                      \
  if (theory::TheoryTraits<THEORY>::hasCheck                        \
      && d_logicInfo.isTheoryEnabled(THEORY))                       \
  {                                                                 \
    theoryOf(THEORY)->check(effort);                                \
    if (d_inConflict)                                               \
    {                                                               \
      Debug("conflict") << THEORY << " in conflict. " << std::endl; \
      break;                                                        \
    }                                                               \
  }

  // Do the checking
  try {

    // Mark the output channel unused (if this is FULL_EFFORT, and nothing
    // is done by the theories, no additional check will be needed)
    d_outputChannelUsed = false;

    // Mark the lemmas flag (no lemmas added)
    d_lemmasAdded = false;

    Debug("theory") << "TheoryEngine::check(" << effort << "): d_factsAsserted = " << (d_factsAsserted ? "true" : "false") << endl;

    // If in full effort, we have a fake new assertion just to jumpstart the checking
    if (Theory::fullEffort(effort)) {
      d_factsAsserted = true;
      // Reset round for the relevance manager, which notice only sets a flag
      // to indicate that its information must be recomputed.
      if (d_relManager != nullptr)
      {
        d_relManager->resetRound();
      }
      d_tc->resetRound();
    }

    // Check until done
    while (d_factsAsserted && !d_inConflict && !d_lemmasAdded) {

      Debug("theory") << "TheoryEngine::check(" << effort << "): running check" << endl;

      Trace("theory::assertions") << endl;
      if (Trace.isOn("theory::assertions")) {
        printAssertions("theory::assertions");
      }

      if(Theory::fullEffort(effort)) {
        Trace("theory::assertions::fulleffort") << endl;
        if (Trace.isOn("theory::assertions::fulleffort")) {
          printAssertions("theory::assertions::fulleffort");
        }
      }

      // Note that we've discharged all the facts
      d_factsAsserted = false;

      // Do the checking
      CVC4_FOR_EACH_THEORY;

      Debug("theory") << "TheoryEngine::check(" << effort << "): running propagation after the initial check" << endl;

      // We are still satisfiable, propagate as much as possible
      propagate(effort);

      // We do combination if all has been processed and we are in fullcheck
      if (Theory::fullEffort(effort) && d_logicInfo.isSharingEnabled() && !d_factsAsserted && !d_lemmasAdded && !d_inConflict) {
        // Do the combination
        Debug("theory") << "TheoryEngine::check(" << effort << "): running combination" << endl;
        {
          TimerStat::CodeTimer combineTheoriesTimer(d_combineTheoriesTime);
          d_tc->combineTheories();
        }
        if(d_logicInfo.isQuantified()){
          d_quantEngine->notifyCombineTheories();
        }
      }
    }

    // Must consult quantifiers theory for last call to ensure sat, or otherwise add a lemma
    if( Theory::fullEffort(effort) && ! d_inConflict && ! needCheck() ) {
      Trace("theory::assertions-model") << endl;
      if (Trace.isOn("theory::assertions-model")) {
        printAssertions("theory::assertions-model");
      }
      // reset the model in the combination engine
      d_tc->resetModel();
      //checks for theories requiring the model go at last call
      for (TheoryId theoryId = THEORY_FIRST; theoryId < THEORY_LAST; ++theoryId) {
        if( theoryId!=THEORY_QUANTIFIERS ){
          Theory* theory = d_theoryTable[theoryId];
          if (theory && d_logicInfo.isTheoryEnabled(theoryId)) {
            if( theory->needsCheckLastEffort() ){
              if (!d_tc->buildModel())
              {
                break;
              }
              theory->check(Theory::EFFORT_LAST_CALL);
            }
          }
        }
      }
      if (!d_inConflict)
      {
        if(d_logicInfo.isQuantified()) {
          // quantifiers engine must check at last call effort
          d_quantEngine->check(Theory::EFFORT_LAST_CALL);
        }
      }
      if (!d_inConflict && !needCheck())
      {
        // If d_eager_model_building is false, then we only mark that we
        // are in "SAT mode". We build the model later only if the user asks
        // for it via getBuiltModel.
        d_inSatMode = true;
        if (d_eager_model_building)
        {
          d_tc->buildModel();
        }
      }
    }

    Debug("theory") << "TheoryEngine::check(" << effort << "): done, we are " << (d_inConflict ? "unsat" : "sat") << (d_lemmasAdded ? " with new lemmas" : " with no new lemmas");
    Debug("theory") << ", need check = " << (needCheck() ? "YES" : "NO") << endl;

    if( Theory::fullEffort(effort) && !d_inConflict && !needCheck()) {
      // Do post-processing of model from the theories (e.g. used for THEORY_SEP
      // to construct heap model)
      d_tc->postProcessModel(d_incomplete.get());
    }
  } catch(const theory::Interrupted&) {
    Trace("theory") << "TheoryEngine::check() => interrupted" << endl;
  }
  // If fulleffort, check all theories
  if(Dump.isOn("theory::fullcheck") && Theory::fullEffort(effort)) {
    if (!d_inConflict && !needCheck()) {
      dumpAssertions("theory::fullcheck");
    }
  }
}

void TheoryEngine::propagate(Theory::Effort effort)
{
  // Reset the interrupt flag
  d_interrupted = false;

  // Definition of the statement that is to be run by every theory
#ifdef CVC4_FOR_EACH_THEORY_STATEMENT
#undef CVC4_FOR_EACH_THEORY_STATEMENT
#endif
#define CVC4_FOR_EACH_THEORY_STATEMENT(THEORY) \
  if (theory::TheoryTraits<THEORY>::hasPropagate && d_logicInfo.isTheoryEnabled(THEORY)) { \
    theoryOf(THEORY)->propagate(effort); \
  }

  // Reset the interrupt flag
  d_interrupted = false;

  // Propagate for each theory using the statement above
  CVC4_FOR_EACH_THEORY;
}

Node TheoryEngine::getNextDecisionRequest()
{
  return d_decManager->getNextDecisionRequest();
}

bool TheoryEngine::properConflict(TNode conflict) const {
  bool value;
  if (conflict.getKind() == kind::AND) {
    for (unsigned i = 0; i < conflict.getNumChildren(); ++ i) {
      if (! getPropEngine()->hasValue(conflict[i], value)) {
        Debug("properConflict") << "Bad conflict is due to unassigned atom: "
                                << conflict[i] << endl;
        return false;
      }
      if (! value) {
        Debug("properConflict") << "Bad conflict is due to false atom: "
                                << conflict[i] << endl;
        return false;
      }
      if (conflict[i] != Rewriter::rewrite(conflict[i])) {
        Debug("properConflict") << "Bad conflict is due to atom not in normal form: "
                                << conflict[i] << " vs " << Rewriter::rewrite(conflict[i]) << endl;
        return false;
      }
    }
  } else {
    if (! getPropEngine()->hasValue(conflict, value)) {
      Debug("properConflict") << "Bad conflict is due to unassigned atom: "
                              << conflict << endl;
      return false;
    }
    if(! value) {
      Debug("properConflict") << "Bad conflict is due to false atom: "
                              << conflict << endl;
      return false;
    }
    if (conflict != Rewriter::rewrite(conflict)) {
      Debug("properConflict") << "Bad conflict is due to atom not in normal form: "
                              << conflict << " vs " << Rewriter::rewrite(conflict) << endl;
      return false;
    }
  }
  return true;
}

TheoryModel* TheoryEngine::getModel()
{
  Assert(d_tc != nullptr);
  TheoryModel* m = d_tc->getModel();
  Assert(m != nullptr);
  return m;
}

TheoryModel* TheoryEngine::getBuiltModel()
{
  Assert(d_tc != nullptr);
  // If this method was called, we should be in SAT mode, and produceModels
  // should be true.
  AlwaysAssert(options::produceModels());
  if (!d_inSatMode)
  {
    // not available, perhaps due to interuption.
    return nullptr;
  }
  // must build model at this point
  if (!d_tc->buildModel())
  {
    return nullptr;
  }
  return d_tc->getModel();
}

bool TheoryEngine::buildModel()
{
  Assert(d_tc != nullptr);
  return d_tc->buildModel();
}

bool TheoryEngine::getSynthSolutions(
    std::map<Node, std::map<Node, Node>>& sol_map)
{
  if (d_quantEngine)
  {
    return d_quantEngine->getSynthSolutions(sol_map);
  }
  // we are not in a quantified logic, there is no synthesis solution
  return false;
}

bool TheoryEngine::presolve() {
  // Reset the interrupt flag
  d_interrupted = false;

  // Reset the decision manager. This clears its decision strategies that are
  // no longer valid in this user context.
  d_decManager->presolve();

  try {
    // Definition of the statement that is to be run by every theory
#ifdef CVC4_FOR_EACH_THEORY_STATEMENT
#undef CVC4_FOR_EACH_THEORY_STATEMENT
#endif
#define CVC4_FOR_EACH_THEORY_STATEMENT(THEORY) \
    if (theory::TheoryTraits<THEORY>::hasPresolve) {    \
      theoryOf(THEORY)->presolve(); \
      if(d_inConflict) { \
        return true; \
      } \
    }

    // Presolve for each theory using the statement above
    CVC4_FOR_EACH_THEORY;
  } catch(const theory::Interrupted&) {
    Trace("theory") << "TheoryEngine::presolve() => interrupted" << endl;
  }
  // return whether we have a conflict
  return false;
}/* TheoryEngine::presolve() */

void TheoryEngine::postsolve() {
  // no longer in SAT mode
  d_inSatMode = false;
  // Reset the interrupt flag
  d_interrupted = false;
  bool CVC4_UNUSED wasInConflict = d_inConflict;

  try {
    // Definition of the statement that is to be run by every theory
#ifdef CVC4_FOR_EACH_THEORY_STATEMENT
#undef CVC4_FOR_EACH_THEORY_STATEMENT
#endif
#define CVC4_FOR_EACH_THEORY_STATEMENT(THEORY)    \
  if (theory::TheoryTraits<THEORY>::hasPostsolve) \
  {                                               \
    theoryOf(THEORY)->postsolve();                \
    Assert(!d_inConflict || wasInConflict)        \
        << "conflict raised during postsolve()";  \
  }

    // Postsolve for each theory using the statement above
    CVC4_FOR_EACH_THEORY;
  } catch(const theory::Interrupted&) {
    Trace("theory") << "TheoryEngine::postsolve() => interrupted" << endl;
  }
}/* TheoryEngine::postsolve() */


void TheoryEngine::notifyRestart() {
  // Reset the interrupt flag
  d_interrupted = false;

  // Definition of the statement that is to be run by every theory
#ifdef CVC4_FOR_EACH_THEORY_STATEMENT
#undef CVC4_FOR_EACH_THEORY_STATEMENT
#endif
#define CVC4_FOR_EACH_THEORY_STATEMENT(THEORY) \
  if (theory::TheoryTraits<THEORY>::hasNotifyRestart && d_logicInfo.isTheoryEnabled(THEORY)) { \
    theoryOf(THEORY)->notifyRestart(); \
  }

  // notify each theory using the statement above
  CVC4_FOR_EACH_THEORY;
}

void TheoryEngine::ppStaticLearn(TNode in, NodeBuilder<>& learned) {
  // Reset the interrupt flag
  d_interrupted = false;

  // Definition of the statement that is to be run by every theory
#ifdef CVC4_FOR_EACH_THEORY_STATEMENT
#undef CVC4_FOR_EACH_THEORY_STATEMENT
#endif
#define CVC4_FOR_EACH_THEORY_STATEMENT(THEORY) \
  if (theory::TheoryTraits<THEORY>::hasPpStaticLearn) { \
    theoryOf(THEORY)->ppStaticLearn(in, learned); \
  }

  // static learning for each theory using the statement above
  CVC4_FOR_EACH_THEORY;
}

bool TheoryEngine::isRelevant(Node lit) const
{
  if (d_relManager != nullptr)
  {
    return d_relManager->isRelevant(lit);
  }
  // otherwise must assume its relevant
  return true;
}

void TheoryEngine::shutdown() {
  // Set this first; if a Theory shutdown() throws an exception,
  // at least the destruction of the TheoryEngine won't confound
  // matters.
  d_hasShutDown = true;

  // Shutdown all the theories
  for(TheoryId theoryId = theory::THEORY_FIRST; theoryId < theory::THEORY_LAST; ++theoryId) {
    if(d_theoryTable[theoryId]) {
      theoryOf(theoryId)->shutdown();
    }
  }

  d_tpp.clearCache();
}

theory::Theory::PPAssertStatus TheoryEngine::solve(TNode literal, SubstitutionMap& substitutionOut) {
  // Reset the interrupt flag
  d_interrupted = false;

  TNode atom = literal.getKind() == kind::NOT ? literal[0] : literal;
  Trace("theory::solve") << "TheoryEngine::solve(" << literal << "): solving with " << theoryOf(atom)->getId() << endl;

  if(! d_logicInfo.isTheoryEnabled(Theory::theoryOf(atom)) &&
     Theory::theoryOf(atom) != THEORY_SAT_SOLVER) {
    stringstream ss;
    ss << "The logic was specified as " << d_logicInfo.getLogicString()
       << ", which doesn't include " << Theory::theoryOf(atom)
       << ", but got a preprocessing-time fact for that theory." << endl
       << "The fact:" << endl
       << literal;
    throw LogicException(ss.str());
  }

  Theory::PPAssertStatus solveStatus = theoryOf(atom)->ppAssert(literal, substitutionOut);
  Trace("theory::solve") << "TheoryEngine::solve(" << literal << ") => " << solveStatus << endl;
  return solveStatus;
}

void TheoryEngine::preprocessStart() { d_tpp.clearCache(); }

Node TheoryEngine::preprocess(TNode assertion)
{
  TrustNode trn = d_tpp.theoryPreprocess(assertion);
  if (trn.isNull())
  {
    // no change
    return assertion;
  }
  // TODO: return the trust node?
  return trn.getNode();
}

void TheoryEngine::notifyPreprocessedAssertions(
    const std::vector<Node>& assertions) {
  // call all the theories
  for (TheoryId theoryId = theory::THEORY_FIRST; theoryId < theory::THEORY_LAST;
       ++theoryId) {
    if (d_theoryTable[theoryId]) {
      theoryOf(theoryId)->ppNotifyAssertions(assertions);
    }
  }
  if (d_relManager != nullptr)
  {
    d_relManager->notifyPreprocessedAssertions(assertions);
  }
}

bool TheoryEngine::markPropagation(TNode assertion, TNode originalAssertion, theory::TheoryId toTheoryId, theory::TheoryId fromTheoryId) {

  // What and where we are asserting
  NodeTheoryPair toAssert(assertion, toTheoryId, d_propagationMapTimestamp);
  // What and where it came from
  NodeTheoryPair toExplain(originalAssertion, fromTheoryId, d_propagationMapTimestamp);

  // See if the theory already got this literal
  PropagationMap::const_iterator find = d_propagationMap.find(toAssert);
  if (find != d_propagationMap.end()) {
    // The theory already knows this
    Trace("theory::assertToTheory") << "TheoryEngine::markPropagation(): already there" << endl;
    return false;
  }

  Trace("theory::assertToTheory") << "TheoryEngine::markPropagation(): marking [" << d_propagationMapTimestamp << "] " << assertion << ", " << toTheoryId << " from " << originalAssertion << ", " << fromTheoryId << endl;

  // Mark the propagation
  d_propagationMap[toAssert] = toExplain;
  d_propagationMapTimestamp = d_propagationMapTimestamp + 1;

  return true;
}


void TheoryEngine::assertToTheory(TNode assertion, TNode originalAssertion, theory::TheoryId toTheoryId, theory::TheoryId fromTheoryId) {

  Trace("theory::assertToTheory") << "TheoryEngine::assertToTheory(" << assertion << ", " << originalAssertion << "," << toTheoryId << ", " << fromTheoryId << ")" << endl;

  Assert(toTheoryId != fromTheoryId);
  if(toTheoryId != THEORY_SAT_SOLVER &&
     ! d_logicInfo.isTheoryEnabled(toTheoryId)) {
    stringstream ss;
    ss << "The logic was specified as " << d_logicInfo.getLogicString()
       << ", which doesn't include " << toTheoryId
       << ", but got an asserted fact to that theory." << endl
       << "The fact:" << endl
       << assertion;
    throw LogicException(ss.str());
  }

  if (d_inConflict) {
    return;
  }

  // If sharing is disabled, things are easy
  if (!d_logicInfo.isSharingEnabled()) {
    Assert(assertion == originalAssertion);
    if (fromTheoryId == THEORY_SAT_SOLVER) {
      // Send to the apropriate theory
      theory::Theory* toTheory = theoryOf(toTheoryId);
      // We assert it, and we know it's preregistereed
      toTheory->assertFact(assertion, true);
      // Mark that we have more information
      d_factsAsserted = true;
    } else {
      Assert(toTheoryId == THEORY_SAT_SOLVER);
      // Check for propositional conflict
      bool value;
      if (d_propEngine->hasValue(assertion, value)) {
        if (!value) {
          Trace("theory::propagate") << "TheoryEngine::assertToTheory(" << assertion << ", " << toTheoryId << ", " << fromTheoryId << "): conflict (no sharing)" << endl;
          Trace("dtview::conflict")
              << ":THEORY-CONFLICT: " << assertion << std::endl;
          d_inConflict = true;
        } else {
          return;
        }
      }
      d_propagatedLiterals.push_back(assertion);
    }
    return;
  }

  // If sending to the shared terms database, it's also simple
  if (toTheoryId == THEORY_BUILTIN) {
    Assert(assertion.getKind() == kind::EQUAL
           || (assertion.getKind() == kind::NOT
               && assertion[0].getKind() == kind::EQUAL))
        << "atom should be an EQUALity, not `" << assertion << "'";
    if (markPropagation(assertion, originalAssertion, toTheoryId, fromTheoryId)) {
      bool polarity = assertion.getKind() != kind::NOT;
      TNode atom = polarity ? assertion : assertion[0];
      d_sharedTerms.assertEquality(atom, polarity, assertion);
    }
    return;
  }

  // Things from the SAT solver are already normalized, so they go
  // directly to the apropriate theory
  if (fromTheoryId == THEORY_SAT_SOLVER) {
    // We know that this is normalized, so just send it off to the theory
    if (markPropagation(assertion, originalAssertion, toTheoryId, fromTheoryId)) {
      // Is it preregistered
      bool preregistered = d_propEngine->isSatLiteral(assertion) && Theory::theoryOf(assertion) == toTheoryId;
      // We assert it
      theoryOf(toTheoryId)->assertFact(assertion, preregistered);
      // Mark that we have more information
      d_factsAsserted = true;
    }
    return;
  }

  // Propagations to the SAT solver are just enqueued for pickup by
  // the SAT solver later
  if (toTheoryId == THEORY_SAT_SOLVER) {
    if (markPropagation(assertion, originalAssertion, toTheoryId, fromTheoryId)) {
      // Enqueue for propagation to the SAT solver
      d_propagatedLiterals.push_back(assertion);
      // Check for propositional conflicts
      bool value;
      if (d_propEngine->hasValue(assertion, value) && !value) {
        Trace("theory::propagate")
            << "TheoryEngine::assertToTheory(" << assertion << ", "
            << toTheoryId << ", " << fromTheoryId << "): conflict (sharing)"
            << endl;
        Trace("dtview::conflict")
            << ":THEORY-CONFLICT: " << assertion << std::endl;
        d_inConflict = true;
      }
    }
    return;
  }

  Assert(assertion.getKind() == kind::EQUAL
         || (assertion.getKind() == kind::NOT
             && assertion[0].getKind() == kind::EQUAL));

  // Normalize
  Node normalizedLiteral = Rewriter::rewrite(assertion);

  // See if it rewrites false directly -> conflict
  if (normalizedLiteral.isConst()) {
    if (!normalizedLiteral.getConst<bool>()) {
      // Mark the propagation for explanations
      if (markPropagation(normalizedLiteral, originalAssertion, toTheoryId, fromTheoryId)) {
        // special case, trust node has no proof generator
        TrustNode trnn = TrustNode::mkTrustConflict(normalizedLiteral);
        // Get the explanation (conflict will figure out where it came from)
        conflict(trnn, toTheoryId);
      } else {
        Unreachable();
      }
      return;
    }
  }

  // Try and assert (note that we assert the non-normalized one)
  if (markPropagation(assertion, originalAssertion, toTheoryId, fromTheoryId)) {
    // Check if has been pre-registered with the theory
    bool preregistered = d_propEngine->isSatLiteral(assertion) && Theory::theoryOf(assertion) == toTheoryId;
    // Assert away
    theoryOf(toTheoryId)->assertFact(assertion, preregistered);
    d_factsAsserted = true;
  }

  return;
}

void TheoryEngine::assertFact(TNode literal)
{
  Trace("theory") << "TheoryEngine::assertFact(" << literal << ")" << endl;

  // spendResource();

  // If we're in conflict, nothing to do
  if (d_inConflict) {
    return;
  }

  // Get the atom
  bool polarity = literal.getKind() != kind::NOT;
  TNode atom = polarity ? literal : literal[0];

  if (d_logicInfo.isSharingEnabled()) {
    // If any shared terms, it's time to do sharing work
    if (d_sharedTerms.hasSharedTerms(atom)) {
      // Notify the theories the shared terms
      SharedTermsDatabase::shared_terms_iterator it = d_sharedTerms.begin(atom);
      SharedTermsDatabase::shared_terms_iterator it_end = d_sharedTerms.end(atom);
      for (; it != it_end; ++ it) {
        TNode term = *it;
        theory::TheoryIdSet theories =
            d_sharedTerms.getTheoriesToNotify(atom, term);
        for (TheoryId id = THEORY_FIRST; id != THEORY_LAST; ++ id) {
          if (TheoryIdSetUtil::setContains(id, theories))
          {
            theoryOf(id)->addSharedTerm(term);
          }
        }
        d_sharedTerms.markNotified(term, theories);
      }
    }

    // If it's an equality, assert it to the shared term manager, even though the terms are not
    // yet shared. As the terms become shared later, the shared terms manager will then add them
    // to the assert the equality to the interested theories
    if (atom.getKind() == kind::EQUAL) {
      // Assert it to the the owning theory
      assertToTheory(literal, literal, /* to */ Theory::theoryOf(atom), /* from */ THEORY_SAT_SOLVER);
      // Shared terms manager will assert to interested theories directly, as
      // the terms become shared
      assertToTheory(literal, literal, /* to */ THEORY_BUILTIN, /* from */ THEORY_SAT_SOLVER);

      // Now, let's check for any atom triggers from lemmas
      AtomRequests::atom_iterator it = d_atomRequests.getAtomIterator(atom);
      while (!it.done()) {
        const AtomRequests::Request& request = it.get();
        Node toAssert =
            polarity ? (Node)request.d_atom : request.d_atom.notNode();
        Debug("theory::atoms") << "TheoryEngine::assertFact(" << literal << "): sending requested " << toAssert << endl;
        assertToTheory(
            toAssert, literal, request.d_toTheory, THEORY_SAT_SOLVER);
        it.next();
      }

    } else {
      // Not an equality, just assert to the appropriate theory
      assertToTheory(literal, literal, /* to */ Theory::theoryOf(atom), /* from */ THEORY_SAT_SOLVER);
    }
  } else {
    // Assert the fact to the appropriate theory directly
    assertToTheory(literal, literal, /* to */ Theory::theoryOf(atom), /* from */ THEORY_SAT_SOLVER);
  }
}

bool TheoryEngine::propagate(TNode literal, theory::TheoryId theory) {
  Debug("theory::propagate") << "TheoryEngine::propagate(" << literal << ", " << theory << ")" << endl;

  Trace("dtview::prop") << std::string(d_context->getLevel(), ' ')
                        << ":THEORY-PROP: " << literal << endl;

  // spendResource();

  // Get the atom
  bool polarity = literal.getKind() != kind::NOT;
  TNode atom = polarity ? literal : literal[0];

  if (d_logicInfo.isSharingEnabled() && atom.getKind() == kind::EQUAL) {
    if (d_propEngine->isSatLiteral(literal)) {
      // We propagate SAT literals to SAT
      assertToTheory(literal, literal, /* to */ THEORY_SAT_SOLVER, /* from */ theory);
    }
    if (theory != THEORY_BUILTIN) {
      // Assert to the shared terms database
      assertToTheory(literal, literal, /* to */ THEORY_BUILTIN, /* from */ theory);
    }
  } else {
    // Just send off to the SAT solver
    Assert(d_propEngine->isSatLiteral(literal));
    assertToTheory(literal, literal, /* to */ THEORY_SAT_SOLVER, /* from */ theory);
  }

  return !d_inConflict;
}

const LogicInfo& TheoryEngine::getLogicInfo() const { return d_logicInfo; }

theory::EqualityStatus TheoryEngine::getEqualityStatus(TNode a, TNode b) {
  Assert(a.getType().isComparableTo(b.getType()));
  if (d_sharedTerms.isShared(a) && d_sharedTerms.isShared(b)) {
    if (d_sharedTerms.areEqual(a,b)) {
      return EQUALITY_TRUE_AND_PROPAGATED;
    }
    else if (d_sharedTerms.areDisequal(a,b)) {
      return EQUALITY_FALSE_AND_PROPAGATED;
    }
  }
  return theoryOf(Theory::theoryOf(a.getType()))->getEqualityStatus(a, b);
}

Node TheoryEngine::getModelValue(TNode var) {
  if (var.isConst())
  {
    // the model value of a constant must be itself
    return var;
  }
  Assert(d_sharedTerms.isShared(var));
  return theoryOf(Theory::theoryOf(var.getType()))->getModelValue(var);
}


Node TheoryEngine::ensureLiteral(TNode n) {
  Debug("ensureLiteral") << "rewriting: " << n << std::endl;
  Node rewritten = Rewriter::rewrite(n);
  Debug("ensureLiteral") << "      got: " << rewritten << std::endl;
  Node preprocessed = preprocess(rewritten);
  Debug("ensureLiteral") << "preprocessed: " << preprocessed << std::endl;
  d_propEngine->ensureLiteral(preprocessed);
  return preprocessed;
}


void TheoryEngine::printInstantiations( std::ostream& out ) {
  if( d_quantEngine ){
    d_quantEngine->printInstantiations( out );
  }else{
    out << "Internal error : instantiations not available when quantifiers are not present." << std::endl;
    Assert(false);
  }
}

void TheoryEngine::printSynthSolution( std::ostream& out ) {
  if( d_quantEngine ){
    d_quantEngine->printSynthSolution( out );
  }else{
    out << "Internal error : synth solution not available when quantifiers are not present." << std::endl;
    Assert(false);
  }
}

void TheoryEngine::getInstantiatedQuantifiedFormulas( std::vector< Node >& qs ) {
  if( d_quantEngine ){
    d_quantEngine->getInstantiatedQuantifiedFormulas( qs );
  }else{
    Assert(false);
  }
}

void TheoryEngine::getInstantiations( Node q, std::vector< Node >& insts ) {
  if( d_quantEngine ){
    d_quantEngine->getInstantiations( q, insts );
  }else{
    Assert(false);
  }
}

void TheoryEngine::getInstantiationTermVectors( Node q, std::vector< std::vector< Node > >& tvecs ) {
  if( d_quantEngine ){
    d_quantEngine->getInstantiationTermVectors( q, tvecs );
  }else{
    Assert(false);
  }
}

void TheoryEngine::getInstantiations( std::map< Node, std::vector< Node > >& insts ) {
  if( d_quantEngine ){
    d_quantEngine->getInstantiations( insts );
  }else{
    Assert(false);
  }
}

void TheoryEngine::getInstantiationTermVectors( std::map< Node, std::vector< std::vector< Node > > >& insts ) {
  if( d_quantEngine ){
    d_quantEngine->getInstantiationTermVectors( insts );
  }else{
    Assert(false);
  }
}

Node TheoryEngine::getInstantiatedConjunction( Node q ) {
  if( d_quantEngine ){
    return d_quantEngine->getInstantiatedConjunction( q );
  }else{
    Assert(false);
    return Node::null();
  }
}

theory::TrustNode TheoryEngine::getExplanation(TNode node)
{
  Debug("theory::explain") << "TheoryEngine::getExplanation(" << node
                           << "): current propagation index = "
                           << d_propagationMapTimestamp << endl;
  bool polarity = node.getKind() != kind::NOT;
  TNode atom = polarity ? node : node[0];

  // If we're not in shared mode, explanations are simple
  if (!d_logicInfo.isSharingEnabled())
  {
    Debug("theory::explain")
        << "TheoryEngine::getExplanation: sharing is NOT enabled. "
        << " Responsible theory is: " << theoryOf(atom)->getId() << std::endl;

    TrustNode texplanation = theoryOf(atom)->explain(node);
    Node explanation = texplanation.getNode();
    Debug("theory::explain") << "TheoryEngine::getExplanation(" << node
                             << ") => " << explanation << endl;
    if (isProofEnabled())
    {
      texplanation.debugCheckClosed("te-proof-exp", "texplanation no share", false);
      // check if no generator, if so, add THEORY_LEMMA
      if (texplanation.getGenerator() == nullptr)
      {
        Node proven = texplanation.getProven();
        addTheoryLemmaToProof(d_lazyProof.get(),
                              proven,
                              theoryOf(atom)->getId(),
                              "TheoryEngine::getExplanation (no sharing)");
        texplanation =
            TrustNode::mkTrustPropExp(node, explanation, d_lazyProof.get());
      }
    }
    return texplanation;
  }

  Debug("theory::explain") << "TheoryEngine::getExplanation: sharing IS enabled"
                           << std::endl;

  // Initial thing to explain
  NodeTheoryPair toExplain(node, THEORY_SAT_SOLVER, d_propagationMapTimestamp);
  Assert(d_propagationMap.find(toExplain) != d_propagationMap.end());

  NodeTheoryPair nodeExplainerPair = d_propagationMap[toExplain];
  Debug("theory::explain")
      << "TheoryEngine::getExplanation: explainer for node "
      << nodeExplainerPair.d_node
      << " is theory: " << nodeExplainerPair.d_theory << std::endl;

  // Create the workplace for explanations
  std::vector<NodeTheoryPair> vec;
  vec.push_back(d_propagationMap[toExplain]);
  // Process the explanation
  TrustNode texplanation = getExplanation(vec);
  Debug("theory::explain") << "TheoryEngine::getExplanation(" << node << ") => "
                           << texplanation.getNode() << endl;
  return texplanation;
}

struct AtomsCollect {

  std::vector<TNode> d_atoms;
  std::unordered_set<TNode, TNodeHashFunction> d_visited;

public:

  typedef void return_type;

  bool alreadyVisited(TNode current, TNode parent) {
    // Check if already visited
    if (d_visited.find(current) != d_visited.end()) return true;
    // Don't visit non-boolean
    if (!current.getType().isBoolean()) return true;
    // New node
    return false;
  }

  void visit(TNode current, TNode parent) {
    if (Theory::theoryOf(current) != theory::THEORY_BOOL) {
      d_atoms.push_back(current);
    }
    d_visited.insert(current);
  }

  void start(TNode node) {}
  void done(TNode node) {}

  std::vector<TNode> getAtoms() const {
    return d_atoms;
  }
};

void TheoryEngine::ensureLemmaAtoms(const std::vector<TNode>& atoms, theory::TheoryId atomsTo) {
  for (unsigned i = 0; i < atoms.size(); ++ i) {

    // Non-equality atoms are either owned by theory or they don't make sense
    if (atoms[i].getKind() != kind::EQUAL) {
      continue;
    }

    // The equality
    Node eq = atoms[i];
    // Simple normalization to not repeat stuff
    if (eq[0] > eq[1]) {
      eq = eq[1].eqNode(eq[0]);
    }

    // Rewrite the equality
    Node eqNormalized = Rewriter::rewrite(atoms[i]);

    Debug("theory::atoms") << "TheoryEngine::ensureLemmaAtoms(): " << eq << " with nf " << eqNormalized << endl;

    // If the equality is a boolean constant, we send immediately
    if (eqNormalized.isConst()) {
      if (eqNormalized.getConst<bool>()) {
        assertToTheory(eq, eqNormalized, /** to */ atomsTo, /** Sat solver */ theory::THEORY_SAT_SOLVER);
      } else {
        assertToTheory(eq.notNode(), eqNormalized.notNode(), /** to */ atomsTo, /** Sat solver */ theory::THEORY_SAT_SOLVER);
      }
      continue;
    }else if( eqNormalized.getKind() != kind::EQUAL){
      Assert(eqNormalized.getKind() == kind::BOOLEAN_TERM_VARIABLE
             || (eqNormalized.getKind() == kind::NOT
                 && eqNormalized[0].getKind() == kind::BOOLEAN_TERM_VARIABLE));
      // this happens for Boolean term equalities V = true that are rewritten to V, we should skip
      //  TODO : revisit this
      continue;
    }

    // If the normalization did the just flips, keep the flip
    if (eqNormalized[0] == eq[1] && eqNormalized[1] == eq[0]) {
      eq = eqNormalized;
    }

    // Check if the equality is already known by the sat solver
    if (d_propEngine->isSatLiteral(eqNormalized)) {
      bool value;
      if (d_propEngine->hasValue(eqNormalized, value)) {
        if (value) {
          assertToTheory(eq, eqNormalized, atomsTo, theory::THEORY_SAT_SOLVER);
          continue;
        } else {
          assertToTheory(eq.notNode(), eqNormalized.notNode(), atomsTo, theory::THEORY_SAT_SOLVER);
          continue;
        }
      }
    }

    // If the theory is asking about a different form, or the form is ok but if will go to a different theory
    // then we must figure it out
    if (eqNormalized != eq || Theory::theoryOf(eq) != atomsTo) {
      // If you get eqNormalized, send atoms[i] to atomsTo
      d_atomRequests.add(eqNormalized, eq, atomsTo);
    }
  }
}

theory::LemmaStatus TheoryEngine::lemma(theory::TrustNode tlemma,
                                        theory::LemmaProperty p,
                                        theory::TheoryId atomsTo,
                                        theory::TheoryId from)
{
  // For resource-limiting (also does a time check).
  // spendResource();
  Assert(tlemma.getKind() == TrustNodeKind::LEMMA
         || tlemma.getKind() == TrustNodeKind::CONFLICT);
  // get the node
  Node node = tlemma.getNode();
  Node lemma = tlemma.getProven();

  // when proofs are enabled, we ensure the trust node has a generator by
  // adding a trust step to the lazy proof maintained by this class
  if (isProofEnabled())
  {
    // ensure proof: set THEORY_LEMMA if no generator is provided
    if (tlemma.getGenerator() == nullptr)
    {
      // internal lemmas should have generators
      Assert(from != THEORY_LAST);
      // add theory lemma step to proof
      Node tidn = builtin::BuiltinProofRuleChecker::mkTheoryIdNode(from);
      d_lazyProof->addStep(lemma, PfRule::THEORY_LEMMA, {}, {lemma, tidn});
      // update the trust node
      tlemma = TrustNode::mkTrustLemma(lemma, d_lazyProof.get());
    }
    // ensure closed
    tlemma.debugCheckClosed("te-proof-debug", "TheoryEngine::lemma_initial");
  }

  // Do we need to check atoms
  if (atomsTo != theory::THEORY_LAST) {
    Debug("theory::atoms") << "TheoryEngine::lemma(" << node << ", " << atomsTo << ")" << endl;
    AtomsCollect collectAtoms;
    NodeVisitor<AtomsCollect>::run(collectAtoms, node);
    ensureLemmaAtoms(collectAtoms.getAtoms(), atomsTo);
  }

  if(Dump.isOn("t-lemmas")) {
    // we dump the negation of the lemma, to show validity of the lemma
    Node n = lemma.negate();
    const Printer& printer = d_outMgr.getPrinter();
    std::ostream& out = d_outMgr.getDumpOut();
    printer.toStreamCmdComment(out, "theory lemma: expect valid");
    printer.toStreamCmdCheckSat(out, n);
  }
  bool removable = isLemmaPropertyRemovable(p);
  bool preprocess = isLemmaPropertyPreprocess(p);

  // ensure closed
  tlemma.debugCheckClosed("te-proof-debug", "TheoryEngine::lemma_initial");

  // call preprocessor
  std::vector<TrustNode> newLemmas;
  std::vector<Node> newSkolems;
  TrustNode tplemma =
      d_tpp.preprocess(lemma, newLemmas, newSkolems, preprocess);
  // the preprocessed lemma
  Node lemmap;
  if (tplemma.isNull())
  {
    lemmap = lemma;
  }
  else
  {
    Assert(tplemma.getKind() == TrustNodeKind::REWRITE);
    lemmap = tplemma.getNode();

    // must update the trust lemma
    if (lemmap != lemma)
    {
      // process the preprocessing
      if (isProofEnabled())
      {
        Assert(d_lazyProof != nullptr);
        // add the original proof to the lazy proof
        d_lazyProof->addLazyStep(tlemma.getProven(), tlemma.getGenerator());
        // only need to do anything if lemmap changed in a non-trivial way
        if (!CDProof::isSame(lemmap, lemma))
        {
          d_lazyProof->addLazyStep(tplemma.getProven(),
                                   tplemma.getGenerator(),
                                   true,
                                   "TheoryEngine::lemma_pp",
                                   false,
                                   PfRule::PREPROCESS_LEMMA);
          // ---------- from d_lazyProof -------------- from theory preprocess
          // lemma                       lemma = lemmap
          // ------------------------------------------ MACRO_SR_PRED_TRANSFORM
          // lemmap
          std::vector<Node> pfChildren;
          pfChildren.push_back(lemma);
          pfChildren.push_back(tplemma.getProven());
          std::vector<Node> pfArgs;
          pfArgs.push_back(lemmap);
          d_lazyProof->addStep(
              lemmap, PfRule::MACRO_SR_PRED_TRANSFORM, pfChildren, pfArgs);
        }
      }
      tlemma = TrustNode::mkTrustLemma(lemmap, d_lazyProof.get());
    }
  }

  // must use an assertion pipeline due to decision engine below
  AssertionPipeline lemmas;
  // make the assertion pipeline
  lemmas.push_back(lemmap);
  lemmas.updateRealAssertionsEnd();
  Assert(newSkolems.size() == newLemmas.size());
  for (size_t i = 0, nsize = newLemmas.size(); i < nsize; i++)
  {
    // store skolem mapping here
    IteSkolemMap& imap = lemmas.getIteSkolemMap();
    imap[newSkolems[i]] = lemmas.size();
    lemmas.push_back(newLemmas[i].getNode());
  }

  // If specified, we must add this lemma to the set of those that need to be
  // justified, where note we pass all auxiliary lemmas in lemmas, since these
  // by extension must be justified as well.
  if (d_relManager != nullptr && isLemmaPropertyNeedsJustify(p))
  {
    d_relManager->notifyPreprocessedAssertions(lemmas.ref());
  }

  // do final checks on the lemmas we are about to send
  if (isProofEnabled())
  {
    Assert(tlemma.getGenerator() != nullptr);
    // ensure closed, make the proof node eagerly here to debug
    tlemma.debugCheckClosed("te-proof-debug", "TheoryEngine::lemma");
    for (size_t i = 0, lsize = newLemmas.size(); i < lsize; ++i)
    {
      Assert(newLemmas[i].getGenerator() != nullptr);
      newLemmas[i].debugCheckClosed("te-proof-debug",
                                    "TheoryEngine::lemma_new");
    }
  }

  // now, send the lemmas to the prop engine
  d_propEngine->assertLemma(tlemma, removable);
  for (size_t i = 0, lsize = newLemmas.size(); i < lsize; ++i)
  {
    d_propEngine->assertLemma(newLemmas[i], removable);
  }

  // assert to decision engine
  if (!removable)
  {
    d_propEngine->addAssertionsToDecisionEngine(lemmas);
  }

  // Mark that we added some lemmas
  d_lemmasAdded = true;

  // Lemma analysis isn't online yet; this lemma may only live for this
  // user level.
  Node retLemma = lemmas[0];
  if (lemmas.size() > 1)
  {
    // the returned lemma is the conjunction of all additional lemmas.
    retLemma = NodeManager::currentNM()->mkNode(kind::AND, lemmas.ref());
  }
  return theory::LemmaStatus(retLemma, d_userContext->getLevel());
}

void TheoryEngine::conflict(theory::TrustNode tconflict, TheoryId theoryId)
{
  Assert(tconflict.getKind() == TrustNodeKind::CONFLICT);
  TNode conflict = tconflict.getNode();
  Trace("theory::conflict") << "TheoryEngine::conflict(" << conflict << ", "
                            << theoryId << ")" << endl;
  Trace("te-proof-debug") << "Check closed conflict" << std::endl;
  // doesn't require proof generator, yet, since THEORY_LEMMA is added below
  tconflict.debugCheckClosed(
      "te-proof-debug", "TheoryEngine::conflict_initial", false);

  Trace("dtview::conflict") << ":THEORY-CONFLICT: " << conflict << std::endl;

  // Mark that we are in conflict
  d_inConflict = true;

  if(Dump.isOn("t-conflicts")) {
    const Printer& printer = d_outMgr.getPrinter();
    std::ostream& out = d_outMgr.getDumpOut();
    printer.toStreamCmdComment(out, "theory conflict: expect unsat");
    printer.toStreamCmdCheckSat(out, conflict);
  }

  // In the multiple-theories case, we need to reconstruct the conflict
  if (d_logicInfo.isSharingEnabled()) {
    // Create the workplace for explanations
    std::vector<NodeTheoryPair> vec;
    vec.push_back(
        NodeTheoryPair(conflict, theoryId, d_propagationMapTimestamp));

    // Process the explanation
    TrustNode tncExp = getExplanation(vec);
    Trace("te-proof-debug")
        << "Check closed conflict explained with sharing" << std::endl;
    tncExp.debugCheckClosed("te-proof-debug",
                            "TheoryEngine::conflict_explained_sharing");
    Node fullConflict = tncExp.getNode();

    if (isProofEnabled())
    {
      Trace("te-proof-debug") << "Process conflict: " << conflict << std::endl;
      Trace("te-proof-debug") << "Conflict " << tconflict << " from "
                              << tconflict.identifyGenerator() << std::endl;
      Trace("te-proof-debug") << "Explanation " << tncExp << " from "
                              << tncExp.identifyGenerator() << std::endl;
      Assert(d_lazyProof != nullptr);
      if (tconflict.getGenerator() != nullptr)
      {
        d_lazyProof->addLazyStep(tconflict.getProven(),
                                 tconflict.getGenerator());
      }
      else
      {
        // add theory lemma step
        Node tidn = builtin::BuiltinProofRuleChecker::mkTheoryIdNode(theoryId);
        Node conf = tconflict.getProven();
        d_lazyProof->addStep(conf, PfRule::THEORY_LEMMA, {}, {conf, tidn});
      }
      // store the explicit step, which should come from a different
      // generator, e.g. d_tepg.
      Node proven = tncExp.getProven();
      Assert(tncExp.getGenerator() != d_lazyProof.get());
      Trace("te-proof-debug") << "add lazy step " << tncExp.identifyGenerator()
                              << " for " << proven << std::endl;
      d_lazyProof->addLazyStep(proven, tncExp.getGenerator());
      pfgEnsureClosed(proven,
                      d_lazyProof.get(),
                      "te-proof-debug",
                      "TheoryEngine::conflict_during");
      Node fullConflictNeg = fullConflict.notNode();
      std::vector<Node> children;
      children.push_back(proven);
      std::vector<Node> args;
      args.push_back(fullConflictNeg);
      if (conflict == d_false)
      {
        AlwaysAssert(proven == fullConflictNeg);
      }
      else
      {
        if (fullConflict != conflict)
        {
          // ------------------------- explained  ---------- from theory
          // fullConflict => conflict              ~conflict
          // --------------------------------------------
          // MACRO_SR_PRED_TRANSFORM ~fullConflict
          children.push_back(conflict.notNode());
          args.push_back(mkMethodId(MethodId::SB_LITERAL));
          d_lazyProof->addStep(
              fullConflictNeg, PfRule::MACRO_SR_PRED_TRANSFORM, children, args);
        }
      }
    }
    // pass the processed trust node
    TrustNode tconf =
        TrustNode::mkTrustConflict(fullConflict, d_lazyProof.get());
    Debug("theory::conflict") << "TheoryEngine::conflict(" << conflict << ", " << theoryId << "): full = " << fullConflict << endl;
    Assert(properConflict(fullConflict));
    Trace("te-proof-debug")
        << "Check closed conflict with sharing" << std::endl;
    tconf.debugCheckClosed("te-proof-debug", "TheoryEngine::conflict:sharing");
    lemma(tconf, LemmaProperty::REMOVABLE);
  } else {
    // When only one theory, the conflict should need no processing
    Assert(properConflict(conflict));
    // pass the trust node that was sent from the theory
    lemma(tconflict, LemmaProperty::REMOVABLE, THEORY_LAST, theoryId);
  }
}

theory::TrustNode TheoryEngine::getExplanation(
    std::vector<NodeTheoryPair>& explanationVector)
{
  Assert(explanationVector.size() == 1);
  Node conclusion = explanationVector[0].d_node;
  std::shared_ptr<LazyCDProof> lcp;
  if (d_lazyProof != nullptr)
  {
    Trace("te-proof-exp") << "=== TheoryEngine::getExplanation " << conclusion
                          << std::endl;
    lcp.reset(new LazyCDProof(
        d_pnm, nullptr, nullptr, "TheoryEngine::LazyCDProof::getExplanation"));
  }
  unsigned i = 0; // Index of the current literal we are processing

  std::unique_ptr<std::set<Node>> inputAssertions = nullptr;
  // the overall explanation
  std::set<TNode> exp;
  // vector of trust nodes to explain at the end
  std::vector<std::pair<TheoryId, TrustNode>> texplains;
  // cache of nodes we have already explained by some theory
  std::unordered_map<Node, size_t, NodeHashFunction> cache;

  while (i < explanationVector.size()) {
    // Get the current literal to explain
    NodeTheoryPair toExplain = explanationVector[i];

    Debug("theory::explain")
        << "[i=" << i << "] TheoryEngine::explain(): processing ["
        << toExplain.d_timestamp << "] " << toExplain.d_node << " sent from "
        << toExplain.d_theory << endl;

    if (cache.find(toExplain.d_node) != cache.end()
        && cache[toExplain.d_node] < toExplain.d_timestamp)
    {
      ++i;
      continue;
    }
    cache[toExplain.d_node] = toExplain.d_timestamp;

    // If a true constant or a negation of a false constant we can ignore it
    if ((toExplain.d_node.isConst() && toExplain.d_node.getConst<bool>())
        || (toExplain.d_node.getKind() == kind::NOT
            && toExplain.d_node[0].isConst()
            && !toExplain.d_node[0].getConst<bool>()))
    {
      ++ i;
      if (lcp != nullptr)
      {
        Trace("te-proof-exp")
            << "- explain " << toExplain.d_node << " trivially..." << std::endl;
        // ------------------MACRO_SR_PRED_INTRO
        // toExplain.d_node
        std::vector<Node> children;
        std::vector<Node> args;
        args.push_back(toExplain.d_node);
        lcp->addStep(
            toExplain.d_node, PfRule::MACRO_SR_PRED_INTRO, children, args);
      }
      continue;
    }

    // If from the SAT solver, keep it
    if (toExplain.d_theory == THEORY_SAT_SOLVER)
    {
      Debug("theory::explain") << "\tLiteral came from THEORY_SAT_SOLVER. Kepping it." << endl;
      exp.insert(explanationVector[i++].d_node);
      // it will be a free assumption in the proof
      Trace("te-proof-exp") << "- keep " << toExplain.d_node << std::endl;
      continue;
    }

    // If an and, expand it
    if (toExplain.d_node.getKind() == kind::AND)
    {
      Debug("theory::explain")
          << "TheoryEngine::explain(): expanding " << toExplain.d_node
          << " got from " << toExplain.d_theory << endl;
      size_t nchild = toExplain.d_node.getNumChildren();
      for (size_t k = 0; k < nchild; ++k)
      {
        NodeTheoryPair newExplain(
            toExplain.d_node[k], toExplain.d_theory, toExplain.d_timestamp);
        explanationVector.push_back(newExplain);
      }
      if (lcp != nullptr)
      {
        Trace("te-proof-exp")
            << "- AND expand " << toExplain.d_node << std::endl;
        // delay explanation, use a dummy trust node
        TrustNode tnAndExp = TrustNode::mkTrustPropExp(
            toExplain.d_node, toExplain.d_node, nullptr);
        texplains.push_back(
            std::pair<TheoryId, TrustNode>(THEORY_LAST, tnAndExp));
      }
      ++ i;
      continue;
    }

    // See if it was sent to the theory by another theory
    PropagationMap::const_iterator find = d_propagationMap.find(toExplain);
    if (find != d_propagationMap.end()) {
      Debug("theory::explain")
          << "\tTerm was propagated by another theory (theory = "
          << getTheoryString((*find).second.d_theory) << ")" << std::endl;
      // There is some propagation, check if its a timely one
      if ((*find).second.d_timestamp < toExplain.d_timestamp)
      {
        Debug("theory::explain")
            << "\tRelevant timetsamp, pushing " << (*find).second.d_node
            << "to index = " << explanationVector.size() << std::endl;
        explanationVector.push_back((*find).second);
        ++i;

        if (lcp != nullptr)
        {
          if (!CDProof::isSame(toExplain.d_node, (*find).second.d_node))
          {
            Trace("te-proof-exp")
                << "- t-explained cached: " << toExplain.d_node << " by "
                << (*find).second.d_node << std::endl;
            // delay explanation, use a dummy trust node that says that
            // (*find).second.d_node explains toExplain.d_node.
            TrustNode tnRewExp = TrustNode::mkTrustPropExp(
                toExplain.d_node, (*find).second.d_node, nullptr);
            texplains.push_back(
                std::pair<TheoryId, TrustNode>(THEORY_LAST, tnRewExp));
          }
        }
        continue;
      }
    }
    // It was produced by the theory, so ask for an explanation
    TrustNode texplanation;
    if (toExplain.d_theory == THEORY_BUILTIN)
    {
      texplanation = d_sharedTerms.explain(toExplain.d_node);
      Debug("theory::explain")
          << "\tTerm was propagated by THEORY_BUILTIN. Explanation: "
          << texplanation.getNode() << std::endl;
    }
    else
    {
      texplanation = theoryOf(toExplain.d_theory)->explain(toExplain.d_node);
      Debug("theory::explain")
          << "\tTerm was propagated by owner theory: "
          << theoryOf(toExplain.d_theory)->getId()
          << ". Explanation: " << texplanation.getNode() << std::endl;
    }
    if (lcp != nullptr)
    {
      texplanation.debugCheckClosed("te-proof-exp", "texplanation", false);
      Trace("te-proof-exp")
          << "- t-explained[" << toExplain.d_theory << "]: " << toExplain.d_node
          << " by " << texplanation.getNode() << std::endl;
      // if not a trivial explanation
      if (!CDProof::isSame(texplanation.getNode(), toExplain.d_node))
      {
        // We add it to the list of theory explanations, to be processed at
        // the end of this method. We wait to explain here because it may
        // be that a later explanation may preempt the need for proving this
        // step. For instance, if the conclusion lit is later added as an
        // assumption in the final explanation. This avoids cyclic proofs.
        texplains.push_back(
            std::pair<TheoryId, TrustNode>(toExplain.d_theory, texplanation));
      }
    }
    Node explanation = texplanation.getNode();

    Debug("theory::explain")
        << "TheoryEngine::explain(): got explanation " << explanation
        << " got from " << toExplain.d_theory << endl;
    Assert(explanation != toExplain.d_node)
        << "wasn't sent to you, so why are you explaining it trivially";
    // Mark the explanation
    NodeTheoryPair newExplain(
        explanation, toExplain.d_theory, toExplain.d_timestamp);
    explanationVector.push_back(newExplain);

    ++ i;
  }

  // make the explanation node
  Node expNode;
  if (exp.size() == 0)
  {
    // Normalize to true
    expNode = NodeManager::currentNM()->mkConst<bool>(true);
  }
  else if (exp.size() == 1)
  {
    // All the same, or just one
    expNode = *exp.begin();
  }
  else
  {
    NodeBuilder<> conjunction(kind::AND);
    std::set<TNode>::const_iterator it = exp.begin();
    std::set<TNode>::const_iterator it_end = exp.end();
    while (it != it_end)
    {
      conjunction << *it;
      ++it;
    }
    expNode = conjunction;
  }
  if (lcp != nullptr)
  {
    if (Trace.isOn("te-proof-exp"))
    {
      Trace("te-proof-exp") << "Explanation is:" << std::endl;
      for (const Node& e : exp)
      {
        Trace("te-proof-exp") << "  " << e << std::endl;
      }
      Trace("te-proof-exp") << "=== Replay explanations..." << std::endl;
    }
    // Now, go back and add the necessary steps of theory explanations, i.e.
    // add those that prove things that aren't in the final explanation.
    for (std::vector<std::pair<TheoryId, TrustNode>>::reverse_iterator
             it = texplains.rbegin(),
             itEnd = texplains.rend();
         it != itEnd;
         ++it)
    {
      TrustNode trn = it->second;
      Assert(trn.getKind() == TrustNodeKind::PROP_EXP);
      Node proven = trn.getProven();
      Assert(proven.getKind() == kind::IMPLIES);
      Node tConc = proven[1];
      Trace("te-proof-exp") << "- Process " << trn << std::endl;
      if (exp.find(tConc) != exp.end())
      {
        // already added to proof
        Trace("te-proof-exp") << "...already added" << std::endl;
        continue;
      }
      Node symTConc = CDProof::getSymmFact(tConc);
      if (!symTConc.isNull())
      {
        if (exp.find(symTConc) != exp.end())
        {
          // symmetric direction
          Trace("te-proof-exp") << "...already added (SYMM)" << std::endl;
          continue;
        }
      }
      // remember that we've explained this formula
      exp.insert(tConc);
      TheoryId ttid = it->first;
      Node tExp = proven[0];
      if (ttid == THEORY_LAST)
      {
        if (tConc == tExp)
        {
          // dummy trust node, do AND expansion
          Assert(tConc.getKind() == kind::AND);
          // tConc[0] ... tConc[n]
          // ---------------------- AND_INTRO
          // tConc
          std::vector<Node> pfChildren;
          pfChildren.insert(pfChildren.end(), tConc.begin(), tConc.end());
          lcp->addStep(tConc, PfRule::AND_INTRO, pfChildren, {});
          Trace("te-proof-exp") << "...via AND_INTRO" << std::endl;
          continue;
        }
        // otherwise should hold by rewriting
        Assert(Rewriter::rewrite(tConc) == Rewriter::rewrite(tExp));
        // tExp
        // ---- MACRO_SR_PRED_TRANSFORM
        // tConc
        lcp->addStep(tConc, PfRule::MACRO_SR_PRED_TRANSFORM, {tExp}, {tConc});
        Trace("te-proof-exp") << "...via MACRO_SR_PRED_TRANSFORM" << std::endl;
        continue;
      }
      if (tExp == tConc)
      {
        // trivial
        Trace("te-proof-exp") << "...trivial" << std::endl;
        continue;
      }
      // ------------- Via theory
      // tExp => tConc              tExp
      // ---------------------------------MACRO_SR_PRED_TRANSFORM
      // tConc
      if (trn.getGenerator() != nullptr)
      {
        Trace("te-proof-exp") << "...via theory generator" << std::endl;
        lcp->addLazyStep(proven, trn.getGenerator());
      }
      else
      {
        Trace("te-proof-exp") << "...via trust THEORY_LEMMA" << std::endl;
        // otherwise, trusted theory lemma
        addTheoryLemmaToProof(
            lcp.get(), proven, it->first, "TheoryEngine::getExplanation");
      }
      std::vector<Node> pfChildren;
      pfChildren.push_back(proven);
      pfChildren.push_back(trn.getNode());
      std::vector<Node> pfArgs;
      pfArgs.push_back(tConc);
      pfArgs.push_back(mkMethodId(MethodId::SB_FORMULA));
      lcp->addStep(tConc, PfRule::MACRO_SR_PRED_TRANSFORM, pfChildren, pfArgs);
    }

    // doesn't work currently due to reordering of assumptions
    /*
    if (simpleExplain)
    {
      // single call to a theory's explain method, skip the proof generator
      Assert (!simpleTrn.isNull());
      Trace("te-proof-exp") << "...simple explain " << simpleTrn.getNode() <<
    std::endl; return simpleTrn;
    }
    */
    // store in the proof generator
    TrustNode trn = d_tepg->mkTrustExplain(conclusion, expNode, lcp);
    // return the trust node
    return trn;
  }

  return theory::TrustNode::mkTrustLemma(expNode, nullptr);
}

bool TheoryEngine::isProofEnabled() const { return d_pnm != nullptr; }

void TheoryEngine::setUserAttribute(const std::string& attr,
                                    Node n,
                                    const std::vector<Node>& node_values,
                                    const std::string& str_value)
{
  Trace("te-attr") << "set user attribute " << attr << " " << n << endl;
  if( d_attr_handle.find( attr )!=d_attr_handle.end() ){
    for( size_t i=0; i<d_attr_handle[attr].size(); i++ ){
      d_attr_handle[attr][i]->setUserAttribute(attr, n, node_values, str_value);
    }
  } else {
    //unhandled exception?
  }
}

void TheoryEngine::handleUserAttribute(const char* attr, Theory* t) {
  Trace("te-attr") << "Handle user attribute " << attr << " " << t << endl;
  std::string str( attr );
  d_attr_handle[ str ].push_back( t );
}

void TheoryEngine::checkTheoryAssertionsWithModel(bool hardFailure) {
  for(TheoryId theoryId = THEORY_FIRST; theoryId < THEORY_LAST; ++theoryId) {
    Theory* theory = d_theoryTable[theoryId];
    if(theory && d_logicInfo.isTheoryEnabled(theoryId)) {
      for(context::CDList<Assertion>::const_iterator it = theory->facts_begin(),
            it_end = theory->facts_end();
          it != it_end;
          ++it) {
        Node assertion = (*it).d_assertion;
        if (!isRelevant(assertion))
        {
          // not relevant, skip
          continue;
        }
        Node val = d_tc->getModel()->getValue(assertion);
        if (val != d_true)
        {
          std::stringstream ss;
          ss << " " << theoryId
             << " has an asserted fact that the model doesn't satisfy." << endl
             << "The fact: " << assertion << endl
             << "Model value: " << val << endl;
          if (hardFailure)
          {
            if (val == d_false)
            {
              // Always an error if it is false
              InternalError() << ss.str();
            }
            else
            {
              // Otherwise just a warning. Notice this case may happen for
              // assertions with unevaluable operators, e.g. transcendental
              // functions. It also may happen for separation logic, where
              // check-model support is limited.
              Warning() << ss.str();
            }
          }
        }
      }
    }
  }
}

std::pair<bool, Node> TheoryEngine::entailmentCheck(options::TheoryOfMode mode,
                                                    TNode lit)
{
  TNode atom = (lit.getKind() == kind::NOT) ? lit[0] : lit;
  if( atom.getKind()==kind::AND || atom.getKind()==kind::OR || atom.getKind()==kind::IMPLIES ){
    //Boolean connective, recurse
    std::vector< Node > children;
    bool pol = (lit.getKind()!=kind::NOT);
    bool is_conjunction = pol==(lit.getKind()==kind::AND);
    for( unsigned i=0; i<atom.getNumChildren(); i++ ){
      Node ch = atom[i];
      if( pol==( lit.getKind()==kind::IMPLIES && i==0 ) ){
        ch = atom[i].negate();
      }
      std::pair<bool, Node> chres = entailmentCheck(mode, ch);
      if( chres.first ){
        if( !is_conjunction ){
          return chres;
        }else{
          children.push_back( chres.second );
        }
      }else if( !chres.first && is_conjunction ){
        return std::pair<bool, Node>(false, Node::null());
      }
    }
    if( is_conjunction ){
      return std::pair<bool, Node>(true, NodeManager::currentNM()->mkNode(kind::AND, children));
    }else{
      return std::pair<bool, Node>(false, Node::null());
    }
  }else if( atom.getKind()==kind::ITE || ( atom.getKind()==kind::EQUAL && atom[0].getType().isBoolean() ) ){
    bool pol = (lit.getKind()!=kind::NOT);
    for( unsigned r=0; r<2; r++ ){
      Node ch = atom[0];
      if( r==1 ){
        ch = ch.negate();
      }
      std::pair<bool, Node> chres = entailmentCheck(mode, ch);
      if( chres.first ){
        Node ch2 = atom[ atom.getKind()==kind::ITE ? r+1 : 1 ];
        if( pol==( atom.getKind()==kind::ITE ? true : r==1 ) ){
          ch2 = ch2.negate();
        }
        std::pair<bool, Node> chres2 = entailmentCheck(mode, ch2);
        if( chres2.first ){
          return std::pair<bool, Node>(true, NodeManager::currentNM()->mkNode(kind::AND, chres.second, chres2.second));
        }else{
          break;
        }
      }
    }
    return std::pair<bool, Node>(false, Node::null());
  }else{
    //it is a theory atom
    theory::TheoryId tid = theory::Theory::theoryOf(mode, atom);
    theory::Theory* th = theoryOf(tid);

    Assert(th != NULL);
    Trace("theory-engine-entc") << "Entailment check : " << lit << std::endl;

    std::pair<bool, Node> chres = th->entailmentCheck(lit);
    return chres;
  }
}

void TheoryEngine::spendResource(ResourceManager::Resource r)
{
  d_resourceManager->spendResource(r);
}

}/* CVC4 namespace */<|MERGE_RESOLUTION|>--- conflicted
+++ resolved
@@ -223,21 +223,14 @@
                            ResourceManager* rm,
                            RemoveTermFormulas& iteRemover,
                            const LogicInfo& logicInfo,
-<<<<<<< HEAD
+                           OutputManager& outMgr,
                            ProofNodeManager* pnm)
-=======
-                           OutputManager& outMgr)
->>>>>>> 2c2f05c9
     : d_propEngine(nullptr),
       d_context(context),
       d_userContext(userContext),
       d_logicInfo(logicInfo),
-<<<<<<< HEAD
+      d_outMgr(outMgr),
       d_pnm(pnm),
-=======
-      d_outMgr(outMgr),
-      d_pnm(nullptr),
->>>>>>> 2c2f05c9
       d_lazyProof(
           d_pnm != nullptr ? new LazyCDProof(
               d_pnm, nullptr, d_userContext, "TheoryEngine::LazyCDProof")
