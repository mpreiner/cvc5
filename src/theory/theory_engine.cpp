--- conflicted
+++ resolved
@@ -129,12 +129,8 @@
   }
 }
 
-<<<<<<< HEAD
 void TheoryEngine::finishInit()
 {
-=======
-void TheoryEngine::finishInit() {
->>>>>>> d4c7b0b2
   //initialize the quantifiers engine, master equality engine, model, model builder
   if( d_logicInfo.isQuantified() ) {
     // initialize the quantifiers engine
@@ -985,14 +981,9 @@
 
 void TheoryEngine::preprocessStart() { d_tpp.clearCache(); }
 
-<<<<<<< HEAD
 Node TheoryEngine::preprocess(TNode assertion, LazyCDProof* lp)
 {
   return d_tpp.theoryPreprocess(assertion, lp);
-=======
-Node TheoryEngine::preprocess(TNode assertion) {
-  return d_tpp.theoryPreprocess(assertion);
->>>>>>> d4c7b0b2
 }
 
 void TheoryEngine::notifyPreprocessedAssertions(
@@ -1608,7 +1599,6 @@
                      << CheckSatCommand(n.toExpr());
   }
 
-<<<<<<< HEAD
   // if d_lazyProof is enabled, then d_lazyProof contains a proof of n.
   Node lemma = negated ? node.notNode() : Node(node);
   if (d_lazyProof != nullptr)
@@ -1635,23 +1625,7 @@
   for (size_t i = 0, lsize = lemmas.size(); i < lsize; ++i)
   {
     d_propEngine->assertLemma(lemmas[i], false, removable, rule, node);
-=======
-  // the assertion pipeline storing the lemmas
-  AssertionPipeline lemmas;
-  // call preprocessor
-  d_tpp.preprocess(node, lemmas, preprocess);
-  // assert lemmas to prop engine
-  for (size_t i = 0, lsize = lemmas.size(); i < lsize; ++i)
-  {
-    d_propEngine->assertLemma(
-        lemmas[i], i == 0 && negated, removable, rule, node);
-  }
-
-  // WARNING: Below this point don't assume lemmas[0] to be not negated.
-  if(negated) {
-    lemmas.replace(0, lemmas[0].notNode());
-    negated = false;
->>>>>>> d4c7b0b2
+
   }
 
   // assert to decision engine
