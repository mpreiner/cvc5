--- conflicted
+++ resolved
@@ -1530,20 +1530,13 @@
   }
 
   // now, send the lemmas to the prop engine
-<<<<<<< HEAD
+  Trace("te-lemma") << "Lemma, output: " << tlemma.getProven() << std::endl;
   d_propEngine->assertLemma(tlemma, removable);
   for (size_t i = 0, lsize = newLemmas.size(); i < lsize; ++i)
   {
-    d_propEngine->assertLemma(newLemmas[i], removable);
-=======
-  Trace("te-lemma") << "Lemma, output: " << tlemma.getProven() << std::endl;
-  d_propEngine->assertLemma(tlemma.getProven(), false, removable);
-  for (size_t i = 0, lsize = newLemmas.size(); i < lsize; ++i)
-  {
     Trace("te-lemma") << "Lemma, new lemma: " << newLemmas[i].getProven()
                       << std::endl;
-    d_propEngine->assertLemma(newLemmas[i].getProven(), false, removable);
->>>>>>> e11af4be
+    d_propEngine->assertLemma(newLemmas[i], removable);
   }
 
   // assert to decision engine
