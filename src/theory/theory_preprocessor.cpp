/*********************                                                        */
/*! \file theory_preprocessor.cpp
 ** \verbatim
 ** Top contributors (to current version):
 **   Andrew Reynolds, Morgan Deters, Dejan Jovanovic
 ** This file is part of the CVC4 project.
 ** Copyright (c) 2009-2020 by the authors listed in the file AUTHORS
 ** in the top-level source directory and their institutional affiliations.
 ** All rights reserved.  See the file COPYING in the top-level source
 ** directory for licensing information.\endverbatim
 **
 ** \brief The theory preprocessor
 **/

#include "theory/theory_preprocessor.h"

#include "expr/lazy_proof.h"
#include "expr/skolem_manager.h"
#include "theory/logic_info.h"
#include "theory/rewriter.h"
#include "theory/theory_engine.h"

using namespace std;

namespace CVC4 {
namespace theory {

TheoryPreprocessor::TheoryPreprocessor(TheoryEngine& engine,
                                       RemoveTermFormulas& tfr,
                                       ProofNodeManager* pnm)
    : d_engine(engine),
      d_logicInfo(engine.getLogicInfo()),
      d_ppCache(),
      d_tfr(tfr),
      d_pfContext(),
      d_tpg(pnm ? new TConvProofGenerator(
                      pnm,
                      &d_pfContext,
                      TConvPolicy::FIXPOINT,
                      TConvCachePolicy::NEVER,
                      "TheoryPreprocessor::preprocess_rewrite",
                      &d_iqtc)
                : nullptr),
<<<<<<< HEAD
=======
      d_tspg(nullptr),
>>>>>>> 51b9c07a
      d_tpgRew(pnm ? new TConvProofGenerator(pnm,
                                             &d_pfContext,
                                             TConvPolicy::FIXPOINT,
                                             TConvCachePolicy::NEVER,
                                             "TheoryPreprocessor::rewrite")
                   : nullptr),
<<<<<<< HEAD
=======
      d_tspgNoPp(nullptr),
>>>>>>> 51b9c07a
      d_lp(pnm ? new LazyCDProof(pnm,
                                 nullptr,
                                 &d_pfContext,
                                 "TheoryPreprocessor::LazyCDProof")
               : nullptr),
      d_tspg(nullptr)
{
  if (isProofEnabled())
  {
    // push the proof context, since proof steps may be cleared on calls to
    // clearCache() below.
    d_pfContext.push();
<<<<<<< HEAD
    // now, make the term conversion sequence generator, which tracks up to
=======
    // Make the main term conversion sequence generator, which tracks up to
>>>>>>> 51b9c07a
    // three conversions made in succession:
    // (1) theory preprocessing+rewriting
    // (2) term formula removal
    // (3) rewriting
    // Steps (1) and (3) use a common term conversion generator.
    std::vector<ProofGenerator*> ts;
    ts.push_back(d_tpg.get());
    ts.push_back(d_tfr.getTConvProofGenerator());
    ts.push_back(d_tpg.get());
    d_tspg.reset(new TConvSeqProofGenerator(
        pnm, ts, &d_pfContext, "TheoryPreprocessor::sequence"));
<<<<<<< HEAD
=======
    // Make the "no preprocess" term conversion sequence generator, which
    // applies only steps (2) and (3), where notice (3) must use the
    // "pure rewrite" term conversion (d_tpgRew).
>>>>>>> 51b9c07a
    std::vector<ProofGenerator*> tsNoPp;
    tsNoPp.push_back(d_tfr.getTConvProofGenerator());
    tsNoPp.push_back(d_tpgRew.get());
    d_tspgNoPp.reset(new TConvSeqProofGenerator(
        pnm, tsNoPp, &d_pfContext, "TheoryPreprocessor::sequence_no_pp"));
  }
}

TheoryPreprocessor::~TheoryPreprocessor() {}

void TheoryPreprocessor::clearCache()
{
  Trace("tpp-proof-debug") << "TheoryPreprocessor::clearCache" << std::endl;
  d_ppCache.clear();
  // clear proofs from d_tpg, d_tspg and d_lp using internal push/pop context
  if (isProofEnabled())
  {
    d_pfContext.pop();
    d_pfContext.push();
  }
}

TrustNode TheoryPreprocessor::preprocess(TNode node,
                                         std::vector<TrustNode>& newLemmas,
                                         std::vector<Node>& newSkolems,
                                         bool doTheoryPreprocess)
{
  // In this method, all rewriting steps of node are stored in d_tpg.

  Trace("tpp-proof-debug") << "TheoryPreprocessor::preprocess: start " << node
                           << ", doTheoryPreprocess=" << doTheoryPreprocess
                           << std::endl;
  // Run theory preprocessing, maybe
  Node ppNode = node;
  if (doTheoryPreprocess)
  {
    // run theory preprocessing
    TrustNode tpp = theoryPreprocess(node);
    ppNode = tpp.getNode();
  }
  Trace("tpp-proof-debug")
      << "TheoryPreprocessor::preprocess: after preprocessing " << ppNode
      << std::endl;

  // Remove the ITEs
  Trace("te-tform-rm") << "Remove term formulas from " << ppNode << std::endl;
  TrustNode ttfr = d_tfr.run(ppNode, newLemmas, newSkolems, false);
  Trace("te-tform-rm") << "..done " << ttfr.getNode() << std::endl;
  Node rtfNode = ttfr.getNode();
  Trace("tpp-proof-debug")
      << "TheoryPreprocessor::preprocess: rtf returned node " << rtfNode
      << std::endl;

  if (Debug.isOn("lemma-ites"))
  {
    Debug("lemma-ites") << "removed ITEs from lemma: " << ttfr.getNode()
                        << endl;
    Debug("lemma-ites") << " + now have the following " << newLemmas.size()
                        << " lemma(s):" << endl;
    for (size_t i = 0, lsize = newLemmas.size(); i <= lsize; ++i)
    {
      Debug("lemma-ites") << " + " << newLemmas[i].getNode() << endl;
    }
    Debug("lemma-ites") << endl;
  }
  // Rewrite the main node, we rewrite and store the proof step, if necessary,
  // in d_tpg, which maintains the fact that d_tpg can prove the rewrite.
  Node retNode = rewriteWithProof(rtfNode);
  Trace("tpp-proof-debug")
      << "TheoryPreprocessor::preprocess: after rewriting is " << retNode
      << std::endl;
  if (node == retNode)
  {
    // no change
    Assert(newLemmas.empty());
    return TrustNode::null();
  }

  // Now, sequence the conversion steps if proofs are enabled.
  TrustNode tret;
  if (isProofEnabled())
  {
    std::vector<Node> cterms;
    cterms.push_back(node);
    if (doTheoryPreprocess)
    {
      cterms.push_back(ppNode);
    }
    cterms.push_back(rtfNode);
    cterms.push_back(retNode);
    // We have that:
    // node -> ppNode via preprocessing + rewriting (if doTheoryPreprocess)
    // ppNode -> rtfNode via term formula removal
    // rtfNode -> retNode via rewriting
    if (!doTheoryPreprocess)
    {
      // If preprocessing is not performed, we cannot use the main sequence
      // generator, instead we use d_tspgNoPp.
      // We register the top-level rewrite in the pure rewrite term converter.
      d_tpgRew->addRewriteStep(
          rtfNode, retNode, PfRule::REWRITE, {}, {rtfNode});
      // Now get the trust node from the sequence generator
      tret = d_tspgNoPp->mkTrustRewriteSequence(cterms);
    }
    else
    {
      // we wil use the sequence generator
      tret = d_tspg->mkTrustRewriteSequence(cterms);
    }
    tret.debugCheckClosed("tpp-proof-debug", "TheoryPreprocessor::lemma_ret");
  }
  else
  {
    tret = TrustNode::mkTrustRewrite(node, retNode, nullptr);
  }

  // now, rewrite the lemmas
  Trace("tpp-proof-debug") << "TheoryPreprocessor::preprocess: process lemmas"
                           << std::endl;
  for (size_t i = 0, lsize = newLemmas.size(); i < lsize; ++i)
  {
    // get the trust node to process
    TrustNode trn = newLemmas[i];
    trn.debugCheckClosed(
        "tpp-proof-debug", "TheoryPreprocessor::lemma_new_initial", false);
    Assert(trn.getKind() == TrustNodeKind::LEMMA);
    Node assertion = trn.getNode();
    // rewrite, which is independent of d_tpg, since additional lemmas
    // are justified separately.
    Node rewritten = Rewriter::rewrite(assertion);
    if (assertion != rewritten)
    {
      if (isProofEnabled())
      {
        Assert(d_lp != nullptr);
        // store in the lazy proof
        d_lp->addLazyStep(assertion,
                          trn.getGenerator(),
                          true,
                          "TheoryPreprocessor::rewrite_lemma_new",
                          false,
                          PfRule::THEORY_PREPROCESS_LEMMA);
        d_lp->addStep(rewritten,
                      PfRule::MACRO_SR_PRED_TRANSFORM,
                      {assertion},
                      {rewritten});
      }
      newLemmas[i] = TrustNode::mkTrustLemma(rewritten, d_lp.get());
    }
    Assert(!isProofEnabled() || newLemmas[i].getGenerator() != nullptr);
    newLemmas[i].debugCheckClosed("tpp-proof-debug",
                                  "TheoryPreprocessor::lemma_new");
  }
  Trace("tpp-proof-debug") << "Preprocessed: " << node << " " << retNode
                           << std::endl;
  return tret;
}

struct preprocess_stack_element
{
  TNode node;
  bool children_added;
  preprocess_stack_element(TNode n) : node(n), children_added(false) {}
};

TrustNode TheoryPreprocessor::theoryPreprocess(TNode assertion)
{
  Trace("theory::preprocess")
      << "TheoryPreprocessor::theoryPreprocess(" << assertion << ")" << endl;
  // spendResource();

  // Do a topological sort of the subexpressions and substitute them
  vector<preprocess_stack_element> toVisit;
  toVisit.push_back(assertion);

  while (!toVisit.empty())
  {
    // The current node we are processing
    preprocess_stack_element& stackHead = toVisit.back();
    TNode current = stackHead.node;

    Trace("theory::preprocess-debug")
        << "TheoryPreprocessor::theoryPreprocess(" << assertion
        << "): processing " << current << endl;

    // If node already in the cache we're done, pop from the stack
    NodeMap::iterator find = d_ppCache.find(current);
    if (find != d_ppCache.end())
    {
      toVisit.pop_back();
      continue;
    }

    if (!d_logicInfo.isTheoryEnabled(Theory::theoryOf(current))
        && Theory::theoryOf(current) != THEORY_SAT_SOLVER)
    {
      stringstream ss;
      ss << "The logic was specified as " << d_logicInfo.getLogicString()
         << ", which doesn't include " << Theory::theoryOf(current)
         << ", but got a preprocessing-time fact for that theory." << endl
         << "The fact:" << endl
         << current;
      throw LogicException(ss.str());
    }

    // If this is an atom, we preprocess its terms with the theory ppRewriter
    if (Theory::theoryOf(current) != THEORY_BOOL)
    {
      Node ppRewritten = ppTheoryRewrite(current);
      d_ppCache[current] = ppRewritten;
      Assert(Rewriter::rewrite(d_ppCache[current]) == d_ppCache[current]);
      continue;
    }

    // Not yet substituted, so process
    if (stackHead.children_added)
    {
      // Children have been processed, so substitute
      NodeBuilder<> builder(current.getKind());
      if (current.getMetaKind() == kind::metakind::PARAMETERIZED)
      {
        builder << current.getOperator();
      }
      for (unsigned i = 0; i < current.getNumChildren(); ++i)
      {
        Assert(d_ppCache.find(current[i]) != d_ppCache.end());
        builder << d_ppCache[current[i]];
      }
      // Mark the substitution and continue
      Node result = builder;
      if (result != current)
      {
        result = rewriteWithProof(result);
      }
      Trace("theory::preprocess-debug")
          << "TheoryPreprocessor::theoryPreprocess(" << assertion
          << "): setting " << current << " -> " << result << endl;
      d_ppCache[current] = result;
      toVisit.pop_back();
    }
    else
    {
      // Mark that we have added the children if any
      if (current.getNumChildren() > 0)
      {
        stackHead.children_added = true;
        // We need to add the children
        for (TNode::iterator child_it = current.begin();
             child_it != current.end();
             ++child_it)
        {
          TNode childNode = *child_it;
          NodeMap::iterator childFind = d_ppCache.find(childNode);
          if (childFind == d_ppCache.end())
          {
            toVisit.push_back(childNode);
          }
        }
      }
      else
      {
        // No children, so we're done
        Trace("theory::preprocess-debug")
            << "SubstitutionMap::internalSubstitute(" << assertion
            << "): setting " << current << " -> " << current << endl;
        d_ppCache[current] = current;
        toVisit.pop_back();
      }
    }
  }
  // Return the substituted version
  Node res = d_ppCache[assertion];
  return TrustNode::mkTrustRewrite(assertion, res, d_tpg.get());
}

// Recursively traverse a term and call the theory rewriter on its sub-terms
Node TheoryPreprocessor::ppTheoryRewrite(TNode term)
{
  NodeMap::iterator find = d_ppCache.find(term);
  if (find != d_ppCache.end())
  {
    return (*find).second;
  }
  unsigned nc = term.getNumChildren();
  if (nc == 0)
  {
    return preprocessWithProof(term);
  }
  Trace("theory-pp") << "ppTheoryRewrite { " << term << endl;

  Node newTerm = term;
  // do not rewrite inside quantifiers
  if (!term.isClosure())
  {
    NodeBuilder<> newNode(term.getKind());
    if (term.getMetaKind() == kind::metakind::PARAMETERIZED)
    {
      newNode << term.getOperator();
    }
    unsigned i;
    for (i = 0; i < nc; ++i)
    {
      newNode << ppTheoryRewrite(term[i]);
    }
    newTerm = Node(newNode);
  }
  newTerm = rewriteWithProof(newTerm);
  newTerm = preprocessWithProof(newTerm);
  d_ppCache[term] = newTerm;
  Trace("theory-pp") << "ppTheoryRewrite returning " << newTerm << "}" << endl;
  return newTerm;
}

Node TheoryPreprocessor::rewriteWithProof(Node term)
{
  Node termr = Rewriter::rewrite(term);
  // store rewrite step if tracking proofs and it rewrites
  if (isProofEnabled())
  {
    // may rewrite the same term more than once, thus check hasRewriteStep
    if (termr != term)
    {
      Trace("tpp-proof-debug")
          << "TheoryPreprocessor: addRewriteStep (rewriting) " << term << " -> "
          << termr << std::endl;
      // always use term context hash 0 (default)
      d_tpg->addRewriteStep(term, termr, PfRule::REWRITE, {}, {term});
    }
  }
  return termr;
}

Node TheoryPreprocessor::preprocessWithProof(Node term)
{
  // Important that it is in rewritten form, to ensure that the rewrite steps
  // recorded in d_tpg are functional. In other words, there should not
  // be steps from the same term to multiple rewritten forms, which would be
  // the case if we registered a preprocessing step for a non-rewritten term.
  Assert(term == Rewriter::rewrite(term));
  // call ppRewrite for the given theory
  TrustNode trn = d_engine.theoryOf(term)->ppRewrite(term);
  if (trn.isNull())
  {
    // no change, return original term
    return term;
  }
  Node termr = trn.getNode();
  Assert(term != termr);
  if (isProofEnabled())
  {
    if (trn.getGenerator() != nullptr)
    {
      Trace("tpp-proof-debug")
          << "TheoryPreprocessor: addRewriteStep (generator) " << term << " -> "
          << termr << std::endl;
      trn.debugCheckClosed("tpp-proof-debug",
                           "TheoryPreprocessor::preprocessWithProof");
      // always use term context hash 0 (default)
      d_tpg->addRewriteStep(term, termr, trn.getGenerator());
    }
    else
    {
      Trace("tpp-proof-debug")
          << "TheoryPreprocessor: addRewriteStep (trusted) " << term << " -> "
          << termr << std::endl;
      // small step trust
      d_tpg->addRewriteStep(
          term, termr, PfRule::THEORY_PREPROCESS, {}, {term.eqNode(termr)});
    }
  }
  termr = rewriteWithProof(termr);
  return ppTheoryRewrite(termr);
}

bool TheoryPreprocessor::isProofEnabled() const { return d_tpg != nullptr; }

}  // namespace theory
}  // namespace CVC4<|MERGE_RESOLUTION|>--- conflicted
+++ resolved
@@ -41,37 +41,26 @@
                       "TheoryPreprocessor::preprocess_rewrite",
                       &d_iqtc)
                 : nullptr),
-<<<<<<< HEAD
-=======
       d_tspg(nullptr),
->>>>>>> 51b9c07a
       d_tpgRew(pnm ? new TConvProofGenerator(pnm,
                                              &d_pfContext,
                                              TConvPolicy::FIXPOINT,
                                              TConvCachePolicy::NEVER,
                                              "TheoryPreprocessor::rewrite")
                    : nullptr),
-<<<<<<< HEAD
-=======
       d_tspgNoPp(nullptr),
->>>>>>> 51b9c07a
       d_lp(pnm ? new LazyCDProof(pnm,
                                  nullptr,
                                  &d_pfContext,
                                  "TheoryPreprocessor::LazyCDProof")
-               : nullptr),
-      d_tspg(nullptr)
+               : nullptr)
 {
   if (isProofEnabled())
   {
     // push the proof context, since proof steps may be cleared on calls to
     // clearCache() below.
     d_pfContext.push();
-<<<<<<< HEAD
-    // now, make the term conversion sequence generator, which tracks up to
-=======
     // Make the main term conversion sequence generator, which tracks up to
->>>>>>> 51b9c07a
     // three conversions made in succession:
     // (1) theory preprocessing+rewriting
     // (2) term formula removal
@@ -83,12 +72,9 @@
     ts.push_back(d_tpg.get());
     d_tspg.reset(new TConvSeqProofGenerator(
         pnm, ts, &d_pfContext, "TheoryPreprocessor::sequence"));
-<<<<<<< HEAD
-=======
     // Make the "no preprocess" term conversion sequence generator, which
     // applies only steps (2) and (3), where notice (3) must use the
     // "pure rewrite" term conversion (d_tpgRew).
->>>>>>> 51b9c07a
     std::vector<ProofGenerator*> tsNoPp;
     tsNoPp.push_back(d_tfr.getTConvProofGenerator());
     tsNoPp.push_back(d_tpgRew.get());
