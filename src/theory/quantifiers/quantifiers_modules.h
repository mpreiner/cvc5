/*********************                                                        */
/*! \file quantifiers_modules.h
 ** \verbatim
 ** Top contributors (to current version):
 **   Andrew Reynolds
 ** This file is part of the CVC4 project.
 ** Copyright (c) 2009-2021 by the authors listed in the file AUTHORS
 ** in the top-level source directory and their institutional affiliations.
 ** All rights reserved.  See the file COPYING in the top-level source
 ** directory for licensing information.\endverbatim
 **
 ** \brief Class for initializing the modules of quantifiers engine
 **/

#include "cvc4_private.h"

#ifndef CVC4__THEORY__QUANTIFIERS__QUANTIFIERS_MODULES_H
#define CVC4__THEORY__QUANTIFIERS__QUANTIFIERS_MODULES_H

#include "theory/quantifiers/alpha_equivalence.h"
#include "theory/quantifiers/conjecture_generator.h"
#include "theory/quantifiers/ematching/instantiation_engine.h"
#include "theory/quantifiers/fmf/bounded_integers.h"
#include "theory/quantifiers/fmf/full_model_check.h"
#include "theory/quantifiers/fmf/model_builder.h"
#include "theory/quantifiers/fmf/model_engine.h"
#include "theory/quantifiers/inst_strategy_enumerative.h"
#include "theory/quantifiers/quant_conflict_find.h"
#include "theory/quantifiers/quant_split.h"
#include "theory/quantifiers/sygus/synth_engine.h"
#include "theory/quantifiers/sygus_inst.h"

namespace CVC4 {
namespace theory {

class QuantifiersEngine;
class DecisionManager;

namespace quantifiers {

/**
 * This class is responsible for constructing the vector of modules to be
 * used by quantifiers engine. It generates this list of modules in its
 * initialize method, which is based on the options.
 */
class QuantifiersModules
{
  friend class ::CVC4::theory::QuantifiersEngine;
 public:
  QuantifiersModules();
  ~QuantifiersModules();
  /** initialize
   *
   * This constructs the above modules based on the current options. It adds
   * a pointer to each module it constructs to modules.
   */
  void initialize(QuantifiersEngine* qe,
                  QuantifiersState& qs,
                  QuantifiersInferenceManager& qim,
                  QuantifiersRegistry& qr,
                  TermRegistry& tr,
<<<<<<< HEAD
                  DecisionManager* dm,
                  ProofNodeManager* pnm,
=======
>>>>>>> 96ac1d2a
                  std::vector<QuantifiersModule*>& modules);

 private:
  //------------------------------ quantifier utilities
  /** relevant domain */
  std::unique_ptr<RelevantDomain> d_rel_dom;
  //------------------------------ quantifiers modules
  /** alpha equivalence */
  std::unique_ptr<AlphaEquivalence> d_alpha_equiv;
  /** instantiation engine */
  std::unique_ptr<InstantiationEngine> d_inst_engine;
  /** model engine */
  std::unique_ptr<ModelEngine> d_model_engine;
  /** model builder */
  std::unique_ptr<quantifiers::QModelBuilder> d_builder;
  /** bounded integers utility */
  std::unique_ptr<BoundedIntegers> d_bint;
  /** Conflict find mechanism for quantifiers */
  std::unique_ptr<QuantConflictFind> d_qcf;
  /** subgoal generator */
  std::unique_ptr<ConjectureGenerator> d_sg_gen;
  /** ceg instantiation */
  std::unique_ptr<SynthEngine> d_synth_e;
  /** full saturation */
  std::unique_ptr<InstStrategyEnum> d_fs;
  /** counterexample-based quantifier instantiation */
  std::unique_ptr<InstStrategyCegqi> d_i_cbqi;
  /** quantifiers splitting */
  std::unique_ptr<QuantDSplit> d_qsplit;
  /** SyGuS instantiation engine */
  std::unique_ptr<SygusInst> d_sygus_inst;
};

}  // namespace quantifiers
}  // namespace theory
}  // namespace CVC4

#endif /* CVC4__THEORY__QUANTIFIERS__QUANTIFIERS_MODULES_H */<|MERGE_RESOLUTION|>--- conflicted
+++ resolved
@@ -59,11 +59,7 @@
                   QuantifiersInferenceManager& qim,
                   QuantifiersRegistry& qr,
                   TermRegistry& tr,
-<<<<<<< HEAD
-                  DecisionManager* dm,
                   ProofNodeManager* pnm,
-=======
->>>>>>> 96ac1d2a
                   std::vector<QuantifiersModule*>& modules);
 
  private:
