--- conflicted
+++ resolved
@@ -122,11 +122,6 @@
   Node d_match_pattern;
   Node d_match_gterm;
   bool d_do_mgt;
-<<<<<<< HEAD
-  //einstantiator pointer
-  QuantifiersEngine* d_qe;
-=======
->>>>>>> a58abbe7
 public:
   CandidateGeneratorQELitEq( QuantifiersEngine* qe, Node mpat );
   ~CandidateGeneratorQELitEq() throw() {}
