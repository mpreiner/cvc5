--- conflicted
+++ resolved
@@ -30,10 +30,7 @@
 };
 
 Node AlphaEquivalenceNode::registerNode( AlphaEquivalenceNode* aen, QuantifiersEngine* qe, Node q, std::vector< Node >& tt, std::vector< int >& arg_index ) {
-<<<<<<< HEAD
-=======
   std::map< Node, bool > visited;
->>>>>>> a58abbe7
   while( !tt.empty() ){
     if( tt.size()==arg_index.size()+1 ){
       Node t = tt.back();
@@ -72,15 +69,9 @@
   }else{
     if( q.getNumChildren()==2 ){
       //lemma ( q <=> d_quant )
-<<<<<<< HEAD
-      Trace("quant-ae") << "Alpha equivalent : " << std::endl;
-      Trace("quant-ae") << "  " << q << std::endl;
-      Trace("quant-ae") << "  " << aen->d_quant << std::endl;
-=======
       Trace("alpha-eq") << "Alpha equivalent : " << std::endl;
       Trace("alpha-eq") << "  " << q << std::endl;
       Trace("alpha-eq") << "  " << aen->d_quant << std::endl;
->>>>>>> a58abbe7
       lem = q.iffNode( aen->d_quant );
     }else{
       //do not reduce annotated quantified formulas based on alpha equivalence 
