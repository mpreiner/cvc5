--- conflicted
+++ resolved
@@ -137,146 +137,6 @@
 }
 
 QuantifiersEngine::~QuantifiersEngine(){
-  delete d_builder;
-  delete d_rr_engine;
-  delete d_bint;
-  delete d_model_engine;
-  delete d_inst_engine;
-  delete d_qcf;
-  delete d_quant_rel;
-  delete d_rel_dom;
-  delete d_model;
-  delete d_tr_trie;
-  delete d_term_db;
-  delete d_eq_query;
-  delete d_sg_gen;
-  delete d_ceg_inst;
-  delete d_lte_part_inst;
-  delete d_fun_def_engine;
-  delete d_uee;
-  delete d_fs;
-  delete d_i_cbqi;
-}
-
-EqualityQueryQuantifiersEngine* QuantifiersEngine::getEqualityQuery() {
-  return d_eq_query;
-}
-
-context::Context* QuantifiersEngine::getSatContext(){
-  return d_te->theoryOf( THEORY_QUANTIFIERS )->getSatContext();
-}
-
-context::UserContext* QuantifiersEngine::getUserContext(){
-  return d_te->theoryOf( THEORY_QUANTIFIERS )->getUserContext();
-}
-
-OutputChannel& QuantifiersEngine::getOutputChannel(){
-  return d_te->theoryOf( THEORY_QUANTIFIERS )->getOutputChannel();
-}
-/** get default valuation for the quantifiers engine */
-Valuation& QuantifiersEngine::getValuation(){
-  return d_te->theoryOf( THEORY_QUANTIFIERS )->getValuation();
-}
-
-void QuantifiersEngine::finishInit(){
-  context::Context * c = getSatContext();
-  Trace("quant-engine-debug") << "QuantifiersEngine : finishInit " << std::endl;
-  bool needsBuilder = false;
-  bool needsRelDom = false;
-  //add quantifiers modules
-  if( options::quantConflictFind() || options::quantRewriteRules() ){
-    d_qcf = new quantifiers::QuantConflictFind( this, c);
-    d_modules.push_back( d_qcf );
-  }
-  if( options::conjectureGen() ){
-    d_sg_gen = new quantifiers::ConjectureGenerator( this, c );
-    d_modules.push_back( d_sg_gen );
-  }
-  //maintain invariant : either InstantiationEngine or ModelEngine must be in d_modules
-  if( !options::finiteModelFind() || options::fmfInstEngine() ){
-    d_inst_engine = new quantifiers::InstantiationEngine( this );
-    d_modules.push_back(  d_inst_engine );
-  }
-  if( options::cbqi() ){
-    if( options::cbqiSplx() ){
-      d_i_cbqi = new quantifiers::InstStrategySimplex( (arith::TheoryArith*)getTheoryEngine()->theoryOf( THEORY_ARITH ), this );
-      d_modules.push_back( d_i_cbqi );
-    }else{
-      d_i_cbqi = new quantifiers::InstStrategyCegqi( this );
-      d_modules.push_back( d_i_cbqi );
-      if( options::cbqiModel() ){
-        needsBuilder = true;
-      }
-    }
-  }
-  //finite model finding
-  if( options::finiteModelFind() ){
-    if( options::fmfBoundInt() ){
-      d_bint = new quantifiers::BoundedIntegers( c, this );
-      d_modules.push_back( d_bint );
-    }
-    d_model_engine = new quantifiers::ModelEngine( c, this );
-    d_modules.push_back( d_model_engine );
-    needsBuilder = true;
-  }
-  if( options::quantRewriteRules() ){
-    d_rr_engine = new quantifiers::RewriteEngine( c, this );
-    d_modules.push_back(d_rr_engine);
-  }
-  if( options::ceGuidedInst() ){
-    d_ceg_inst = new quantifiers::CegInstantiation( this, c );
-    d_modules.push_back( d_ceg_inst );
-    needsBuilder = true;
-  }
-  if( options::ltePartialInst() ){
-    d_lte_part_inst = new quantifiers::LtePartialInst( this, c );
-    d_modules.push_back( d_lte_part_inst );
-  }
-  if( options::quantAlphaEquiv() ){
-    d_alpha_equiv = new quantifiers::AlphaEquivalence( this );
-  }
-  //if( options::funDefs() ){
-  //  d_fun_def_engine = new quantifiers::FunDefEngine( this, c );
-  //  d_modules.push_back( d_fun_def_engine );
-  //}
-  if( options::quantEqualityEngine() ){
-    d_uee = new quantifiers::QuantEqualityEngine( this, c );
-    d_modules.push_back( d_uee );
-  }
-  //full saturation : instantiate from relevant domain, then arbitrary terms
-  if( options::fullSaturateQuant() || options::fullSaturateInst() ){
-    d_fs = new quantifiers::FullSaturation( this );
-    d_modules.push_back( d_fs );
-    needsRelDom = true;
-  }
-
-  if( needsRelDom ){
-    d_rel_dom = new quantifiers::RelevantDomain( this, d_model );
-  }
-
-  if( needsBuilder ){
-    Trace("quant-engine-debug") << "Initialize model engine, mbqi : " << options::mbqiMode() << " " << options::fmfBoundInt() << std::endl;
-    if( options::mbqiMode()==quantifiers::MBQI_FMC || options::mbqiMode()==quantifiers::MBQI_FMC_INTERVAL ||
-        options::mbqiMode()==quantifiers::MBQI_TRUST || options::fmfBoundInt() ){
-      Trace("quant-engine-debug") << "...make fmc builder." << std::endl;
-      d_builder = new quantifiers::fmcheck::FullModelChecker( c, this );
-    }else if( options::mbqiMode()==quantifiers::MBQI_ABS ){
-      Trace("quant-engine-debug") << "...make abs mbqi builder." << std::endl;
-      d_builder = new quantifiers::AbsMbqiBuilder( c, this );
-    }else{
-      Trace("quant-engine-debug") << "...make default model builder." << std::endl;
-      d_builder = new quantifiers::QModelBuilderDefault( c, this );
-    }
-  }
-
-<<<<<<< HEAD
-=======
-  d_total_inst_count_debug = 0;
-  d_ierCounter = 0;
-  d_ierCounter_lc = 0;
-}
-
-QuantifiersEngine::~QuantifiersEngine(){
   delete d_alpha_equiv;
   delete d_builder;
   delete d_rr_engine;
@@ -307,7 +167,7 @@
   return d_te->theoryOf( THEORY_QUANTIFIERS )->getSatContext();
 }
 
-context::Context* QuantifiersEngine::getUserContext(){
+context::UserContext* QuantifiersEngine::getUserContext(){
   return d_te->theoryOf( THEORY_QUANTIFIERS )->getUserContext();
 }
 
@@ -320,8 +180,24 @@
 }
 
 void QuantifiersEngine::finishInit(){
+  context::Context * c = getSatContext();
   Trace("quant-engine-debug") << "QuantifiersEngine : finishInit " << std::endl;
-  //counterexample-based quantifier instantiation
+  bool needsBuilder = false;
+  bool needsRelDom = false;
+  //add quantifiers modules
+  if( options::quantConflictFind() || options::quantRewriteRules() ){
+    d_qcf = new quantifiers::QuantConflictFind( this, c);
+    d_modules.push_back( d_qcf );
+  }
+  if( options::conjectureGen() ){
+    d_sg_gen = new quantifiers::ConjectureGenerator( this, c );
+    d_modules.push_back( d_sg_gen );
+  }
+  //maintain invariant : either InstantiationEngine or ModelEngine must be in d_modules
+  if( !options::finiteModelFind() || options::fmfInstEngine() ){
+    d_inst_engine = new quantifiers::InstantiationEngine( this );
+    d_modules.push_back(  d_inst_engine );
+  }
   if( options::cbqi() ){
     if( options::cbqiSplx() ){
       d_i_cbqi = new quantifiers::InstStrategySimplex( (arith::TheoryArith*)getTheoryEngine()->theoryOf( THEORY_ARITH ), this );
@@ -329,14 +205,71 @@
     }else{
       d_i_cbqi = new quantifiers::InstStrategyCegqi( this );
       d_modules.push_back( d_i_cbqi );
-    }
-  }else{
-    d_i_cbqi = NULL;
-  }
-  for( int i=0; i<(int)d_modules.size(); i++ ){
-    d_modules[i]->finishInit();
-  }
->>>>>>> 859ae935
+      if( options::cbqiModel() ){
+        needsBuilder = true;
+      }
+    }
+  }
+  //finite model finding
+  if( options::finiteModelFind() ){
+    if( options::fmfBoundInt() ){
+      d_bint = new quantifiers::BoundedIntegers( c, this );
+      d_modules.push_back( d_bint );
+    }
+    d_model_engine = new quantifiers::ModelEngine( c, this );
+    d_modules.push_back( d_model_engine );
+    needsBuilder = true;
+  }
+  if( options::quantRewriteRules() ){
+    d_rr_engine = new quantifiers::RewriteEngine( c, this );
+    d_modules.push_back(d_rr_engine);
+  }
+  if( options::ceGuidedInst() ){
+    d_ceg_inst = new quantifiers::CegInstantiation( this, c );
+    d_modules.push_back( d_ceg_inst );
+    needsBuilder = true;
+  }
+  if( options::ltePartialInst() ){
+    d_lte_part_inst = new quantifiers::LtePartialInst( this, c );
+    d_modules.push_back( d_lte_part_inst );
+  }
+  if( options::quantAlphaEquiv() ){
+    d_alpha_equiv = new quantifiers::AlphaEquivalence( this );
+  }
+  //if( options::funDefs() ){
+  //  d_fun_def_engine = new quantifiers::FunDefEngine( this, c );
+  //  d_modules.push_back( d_fun_def_engine );
+  //}
+  if( options::quantEqualityEngine() ){
+    d_uee = new quantifiers::QuantEqualityEngine( this, c );
+    d_modules.push_back( d_uee );
+  }
+  //full saturation : instantiate from relevant domain, then arbitrary terms
+  if( options::fullSaturateQuant() || options::fullSaturateInst() ){
+    d_fs = new quantifiers::FullSaturation( this );
+    d_modules.push_back( d_fs );
+    needsRelDom = true;
+  }
+
+  if( needsRelDom ){
+    d_rel_dom = new quantifiers::RelevantDomain( this, d_model );
+  }
+
+  if( needsBuilder ){
+    Trace("quant-engine-debug") << "Initialize model engine, mbqi : " << options::mbqiMode() << " " << options::fmfBoundInt() << std::endl;
+    if( options::mbqiMode()==quantifiers::MBQI_FMC || options::mbqiMode()==quantifiers::MBQI_FMC_INTERVAL ||
+        options::mbqiMode()==quantifiers::MBQI_TRUST || options::fmfBoundInt() ){
+      Trace("quant-engine-debug") << "...make fmc builder." << std::endl;
+      d_builder = new quantifiers::fmcheck::FullModelChecker( c, this );
+    }else if( options::mbqiMode()==quantifiers::MBQI_ABS ){
+      Trace("quant-engine-debug") << "...make abs mbqi builder." << std::endl;
+      d_builder = new quantifiers::AbsMbqiBuilder( c, this );
+    }else{
+      Trace("quant-engine-debug") << "...make default model builder." << std::endl;
+      d_builder = new quantifiers::QModelBuilderDefault( c, this );
+    }
+  }
+
 }
 
 QuantifiersModule * QuantifiersEngine::getOwner( Node q ) {
@@ -1514,4 +1447,4 @@
     return d_rep_score.find( n )==d_rep_score.end() ? -1 : d_rep_score[n];
   }
   //return ( d_rep_score.find( n )==d_rep_score.end() ? 100 : 0 ) + getDepth( n );    //term depth
-}
+}