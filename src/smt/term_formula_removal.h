/*********************                                                        */
/*! \file term_formula_removal.h
 ** \verbatim
 ** Top contributors (to current version):
 **   Andrew Reynolds, Morgan Deters, Dejan Jovanovic
 ** This file is part of the CVC4 project.
 ** Copyright (c) 2009-2020 by the authors listed in the file AUTHORS
 ** in the top-level source directory and their institutional affiliations.
 ** All rights reserved.  See the file COPYING in the top-level source
 ** directory for licensing information.\endverbatim
 **
 ** \brief Removal of term formulas
 **
 ** Removal of term formulas.
 **/

#include "cvc4_private.h"

#pragma once

#include <unordered_map>
#include <vector>

#include "context/cdinsert_hashmap.h"
#include "context/context.h"
#include "expr/lazy_proof.h"
#include "expr/node.h"
#include "expr/term_context_stack.h"
#include "expr/term_conversion_proof_generator.h"
#include "theory/eager_proof_generator.h"
#include "theory/trust_node.h"
#include "util/bool.h"
#include "util/hash.h"

namespace CVC4 {

typedef std::unordered_map<Node, unsigned, NodeHashFunction> IteSkolemMap;

class RemoveTermFormulas {
 public:
  RemoveTermFormulas(context::UserContext* u, ProofNodeManager* pnm = nullptr);
  ~RemoveTermFormulas();

  /**
   * By introducing skolem variables, this function removes all occurrences of:
   * (1) term ITEs,
   * (2) terms of type Boolean that are not Boolean term variables,
   * (3) lambdas, and
   * (4) Hilbert choice expressions.
   * from assertions.
   * All additional assertions are pushed into assertions. iteSkolemMap
   * contains a map from introduced skolem variables to the index in
   * assertions containing the new definition created in conjunction
   * with that skolem variable.
   *
   * As an example of (1):
   *   f( (ite C 0 1)) = 2
   * becomes
   *   f( k ) = 2 ^ ite( C, k=0, k=1 )
   *
   * As an example of (2):
   *   g( (and C1 C2) ) = 3
   * becomes
   *   g( k ) = 3 ^ ( k <=> (and C1 C2) )
   *
   * As an example of (3):
   *   (lambda x. t[x]) = f
   * becomes
   *   (forall x. k(x) = t[x]) ^ k = f
   * where k is a fresh skolem function.
   * This is sometimes called "lambda lifting"
   *
   * As an example of (4):
   *   (witness x. P( x ) ) = t
   * becomes
   *   P( k ) ^ k = t
   * where k is a fresh skolem constant.
   *
   * With reportDeps true, report reasoning dependences to the proof
   * manager (for unsat cores).
   *
   * @param assertion The assertion to remove term formulas from
   * @param newAsserts The new assertions corresponding to axioms for newly
   * introduced skolems.
   * @param newSkolems The skolems corresponding to each of the newAsserts.
   * @param fixedPoint Whether to run term formula removal on the lemmas in
   * newAsserts. This adds new assertions to this vector until a fixed
   * point is reached. When this option is true, all lemmas in newAsserts
   * have all term formulas removed.
   * @return a trust node of kind TrustNodeKind::REWRITE whose
   * right hand side is assertion after removing term formulas, and the proof
   * generator (if provided) that can prove the equivalence.
   */
  theory::TrustNode run(Node assertion,
                        std::vector<theory::TrustNode>& newAsserts,
                        std::vector<Node>& newSkolems,
                        bool fixedPoint = false);
  /**
<<<<<<< HEAD
   * Same as above, but transforms a lemma.
   */
  theory::TrustNode runLemma(theory::TrustNode lem,
                             std::vector<theory::TrustNode>& newAsserts,
                             std::vector<Node>& newSkolems);
=======
   * Same as above, but transforms a lemma, returning a LEMMA trust node that
   * proves the same formula as lem with term formulas removed.
   */
  theory::TrustNode runLemma(theory::TrustNode lem,
                             std::vector<theory::TrustNode>& newAsserts,
                             std::vector<Node>& newSkolems,
                             bool fixedPoint = false);
>>>>>>> c9747ae3

  /**
   * Get proof generator that is responsible for all proofs for removing term
   * formulas from nodes. When proofs are enabled, the returned trust node
   * of the run method use this proof generator (the trust nodes in newAsserts
   * do not use this generator).
   */
  ProofGenerator* getTConvProofGenerator();

  /**
   * Get axiom for term n. This returns the axiom that this class uses to
   * eliminate the term n, which is determined by its top-most symbol. For
   * example, if n is (ite n1 n2 n3), this returns the formula:
   *   (ite n1 (= (ite n1 n2 n3) n2) (= (ite n1 n2 n3) n3))
   */
  static Node getAxiomFor(Node n);

 private:
  typedef context::CDInsertHashMap<
      std::pair<Node, uint32_t>,
      Node,
      PairHashFunction<Node, uint32_t, NodeHashFunction> >
      TermFormulaCache;
  /** term formula removal cache
   *
   * This stores the results of term formula removal for inputs to the run(...)
   * function below, where the integer in the pair we hash on is the
   * result of cacheVal below.
   */
  TermFormulaCache d_tfCache;

  /** skolem cache
   *
   * This is a cache that maps terms to the skolem we use to replace them.
   *
   * Notice that this cache is necessary in addition to d_tfCache, since
   * we should use the same skolem to replace terms, regardless of the input
   * arguments to run(...). For example:
   *
   * ite( G, a, b ) = c ^ forall x. P( ite( G, a, b ), x )
   *
   * should be processed to:
   *
   * k = c ^ forall x. P( k, x ) ^ ite( G, k=a, k=b )
   *
   * where notice
   *   d_skolem_cache[ite( G, a, b )] = k, and
   *   d_tfCache[<ite( G, a, b ),0>] = d_tfCache[<ite( G, a, b ),1>] = k.
   */
  context::CDInsertHashMap<Node, Node, NodeHashFunction> d_skolem_cache;

  /** gets the skolem for node
   *
   * This returns the d_skolem_cache value for node, if it exists as a key
   * in the above map, or the null node otherwise.
   */
  inline Node getSkolemForNode(Node node) const;

  /** Pointer to a proof node manager */
  ProofNodeManager* d_pnm;
  /**
   * A proof generator for the term conversion.
   */
  std::unique_ptr<TConvProofGenerator> d_tpg;
  /**
   * A proof generator for skolems we introduce that are based on axioms that
   * this class is responsible for.
   */
  std::unique_ptr<LazyCDProof> d_lp;
  /**
   * The remove term formula context, which computes hash values for term
   * contexts.
   */
  RtfTermContext d_rtfc;

  /**
   * Removes terms of the forms described above from formula assertion.
   * All additional assertions and skolems are pushed into newAsserts and
   * newSkolems, which are always of the same length.
   *
   * This uses a term-context-sensitive stack to process assertion. It returns
   * the version of assertion with all term formulas removed.
   */
  Node runInternal(Node assertion,
                   std::vector<theory::TrustNode>& newAsserts,
                   std::vector<Node>& newSkolems);
  /**
   * This is called on curr of the form (t, val) where t is a term and val is
   * a term context identifier computed by RtfTermContext. If curr should be
   * replaced by a skolem, this method returns this skolem k. If this was the
   * first time that t was encountered, we set newLem to the lemma for the
   * skolem that axiomatizes k.
   *
   * Otherwise, if t should not be replaced in the term context, this method
   * returns the null node.
   */
  Node runCurrent(std::pair<Node, uint32_t>& curr, theory::TrustNode& newLem);

  /** Whether proofs are enabled */
  bool isProofEnabled() const;
};/* class RemoveTTE */

}/* CVC4 namespace */<|MERGE_RESOLUTION|>--- conflicted
+++ resolved
@@ -96,13 +96,6 @@
                         std::vector<Node>& newSkolems,
                         bool fixedPoint = false);
   /**
-<<<<<<< HEAD
-   * Same as above, but transforms a lemma.
-   */
-  theory::TrustNode runLemma(theory::TrustNode lem,
-                             std::vector<theory::TrustNode>& newAsserts,
-                             std::vector<Node>& newSkolems);
-=======
    * Same as above, but transforms a lemma, returning a LEMMA trust node that
    * proves the same formula as lem with term formulas removed.
    */
@@ -110,7 +103,6 @@
                              std::vector<theory::TrustNode>& newAsserts,
                              std::vector<Node>& newSkolems,
                              bool fixedPoint = false);
->>>>>>> c9747ae3
 
   /**
    * Get proof generator that is responsible for all proofs for removing term
