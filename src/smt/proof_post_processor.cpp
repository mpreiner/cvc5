/*********************                                                        */
/*! \file proof_post_processor.cpp
 ** \verbatim
 ** Top contributors (to current version):
 **   Andrew Reynolds, Haniel Barbosa
 ** This file is part of the CVC4 project.
 ** Copyright (c) 2009-2020 by the authors listed in the file AUTHORS
 ** in the top-level source directory and their institutional affiliations.
 ** All rights reserved.  See the file COPYING in the top-level source
 ** directory for licensing information.\endverbatim
 **
 ** \brief Implementation of module for processing proof nodes
 **/

#include "smt/proof_post_processor.h"

#include "expr/skolem_manager.h"
#include "options/smt_options.h"
#include "preprocessing/assertion_pipeline.h"
#include "smt/smt_engine.h"
#include "smt/smt_statistics_registry.h"
#include "theory/builtin/proof_checker.h"
#include "theory/rewriter.h"
#include "theory/theory.h"

using namespace CVC4::kind;
using namespace CVC4::theory;

namespace CVC4 {
namespace smt {

ProofPostprocessCallback::ProofPostprocessCallback(ProofNodeManager* pnm,
                                                   SmtEngine* smte,
                                                   ProofGenerator* pppg)
    : d_pnm(pnm), d_smte(smte), d_pppg(pppg), d_wfpm(pnm), d_trrc(pnm)
{
  d_true = NodeManager::currentNM()->mkConst(true);
  // always check whether to update ASSUME
  d_elimRules.insert(PfRule::ASSUME);
}

void ProofPostprocessCallback::initializeUpdate()
{
  d_assumpToProof.clear();
  d_wfAssumptions.clear();
}

void ProofPostprocessCallback::setEliminateRule(PfRule rule)
{
  d_elimRules.insert(rule);
}

bool ProofPostprocessCallback::shouldUpdate(std::shared_ptr<ProofNode> pn,
                                            bool& continueUpdate)
{
  return d_elimRules.find(pn->getRule()) != d_elimRules.end();
}

bool ProofPostprocessCallback::update(Node res,
                                      PfRule id,
                                      const std::vector<Node>& children,
                                      const std::vector<Node>& args,
                                      CDProof* cdp,
                                      bool& continueUpdate)
{
  Trace("smt-proof-pp-debug") << "- Post process " << id << " " << children
                              << " / " << args << std::endl;

  if (id == PfRule::ASSUME)
  {
    // we cache based on the assumption node, not the proof node, since there
    // may be multiple occurrences of the same node.
    Node f = args[0];
    std::shared_ptr<ProofNode> pfn;
    std::map<Node, std::shared_ptr<ProofNode>>::iterator it =
        d_assumpToProof.find(f);
    if (it != d_assumpToProof.end())
    {
      Trace("smt-proof-pp-debug") << "...already computed" << std::endl;
      pfn = it->second;
    }
    else
    {
      Trace("smt-proof-pp-debug") << "...get proof" << std::endl;
      Assert(d_pppg != nullptr);
      // get proof from preprocess proof generator
      pfn = d_pppg->getProofFor(f);
      Trace("smt-proof-pp-debug") << "...finished get proof" << std::endl;
      // print for debugging
      if (pfn == nullptr)
      {
        Trace("smt-proof-pp-debug")
            << "...no proof, possibly an input assumption" << std::endl;
      }
      else
      {
        Assert(pfn->getResult() == f);
        if (Trace.isOn("smt-proof-pp"))
        {
          Trace("smt-proof-pp")
              << "=== Connect proof for preprocessing: " << f << std::endl;
          Trace("smt-proof-pp") << *pfn.get() << std::endl;
        }
      }
      d_assumpToProof[f] = pfn;
    }
    if (pfn == nullptr || pfn->getRule() == PfRule::ASSUME)
    {
      Trace("smt-proof-pp-debug") << "...do not add proof" << std::endl;
      // no update
      return false;
    }
    Trace("smt-proof-pp-debug") << "...add proof" << std::endl;
    // connect the proof
    cdp->addProof(pfn);
    return true;
  }
  Node ret = expandMacros(id, children, args, cdp);
  Trace("smt-proof-pp-debug") << "...expanded = " << !ret.isNull() << std::endl;
  return !ret.isNull();
}

bool ProofPostprocessCallback::updateInternal(Node res,
                                              PfRule id,
                                              const std::vector<Node>& children,
                                              const std::vector<Node>& args,
                                              CDProof* cdp)
{
  bool continueUpdate = true;
  return update(res, id, children, args, cdp, continueUpdate);
}

Node ProofPostprocessCallback::eliminateCrowdingLits(
    const std::vector<Node>& clauseLits,
    const std::vector<Node>& targetClauseLits,
    const std::vector<Node>& children,
    const std::vector<Node>& args,
    CDProof* cdp)
{
  NodeManager* nm = NodeManager::currentNM();
  Node trueNode = nm->mkConst(true);
<<<<<<< HEAD
  Node falseNode = nm->mkConst(false);
=======
>>>>>>> 7f851ea2
  // get crowding lits and the position of the last clause that includes
  // them. The factoring step must be added after the last inclusion and before
  // its elimination.
  std::unordered_set<TNode, TNodeHashFunction> crowding;
<<<<<<< HEAD
  std::vector<std::pair<Node, unsigned>> lastInclusion;
  // positions of eliminators of crowding literals, which are the positions of
  // the clauses that eliminate crowding literals *after* their last inclusion
  std::vector<unsigned> eliminators;
  for (unsigned i = 0, size = clauseLits.size(); i < size; ++i)
=======
  std::vector<std::pair<Node, size_t>> lastInclusion;
  // positions of eliminators of crowding literals, which are the positions of
  // the clauses that eliminate crowding literals *after* their last inclusion
  std::vector<size_t> eliminators;
  for (size_t i = 0, size = clauseLits.size(); i < size; ++i)
>>>>>>> 7f851ea2
  {
    if (!crowding.count(clauseLits[i])
        && std::find(
               targetClauseLits.begin(), targetClauseLits.end(), clauseLits[i])
               == targetClauseLits.end())
    {
      Node crowdLit = clauseLits[i];
      crowding.insert(crowdLit);
      // found crowding lit, now get its last inclusion position, which is the
      // position of the last resolution link that introduces the crowding
      // literal. Note that this position has to be *before* the last link, as a
      // link *after* the last inclusion must eliminate the crowding literal.
<<<<<<< HEAD
      unsigned j;
=======
      size_t j;
>>>>>>> 7f851ea2
      for (j = children.size() - 1; j > 0; --j)
      {
        // notice that only non-unit clauses may be introducing the crowding
        // literal, so we don't need to differentiate unit from non-unit
        if (children[j - 1].getKind() != kind::OR)
        {
          continue;
        }
        if (std::find(children[j - 1].begin(), children[j - 1].end(), crowdLit)
            != children[j - 1].end())
        {
          break;
        }
      }
      Assert(j > 0);
<<<<<<< HEAD
      lastInclusion.push_back(std::make_pair(crowdLit, j - 1));
      Trace("smt-proof-pp-debug2") << "crowding lit " << crowdLit << "\n";
      Trace("smt-proof-pp-debug2") << "last inc " << j - 1 << "\n";
      // get elimination position, starting from the following link as the last
      // inclusion one. The reslut is the last resolution link that eliminates
      // the crowding literal. A literal l is eliminated by a link if it
      // contains a literal l' with opposite polarity to l.
=======
      lastInclusion.emplace_back(crowdLit, j - 1);
      Trace("smt-proof-pp-debug2") << "crowding lit " << crowdLit << "\n";
      Trace("smt-proof-pp-debug2") << "last inc " << j - 1 << "\n";
      // get elimination position, starting from the following link as the last
      // inclusion one. The result is the last (in the chain, but first from
      // this point on) resolution link that eliminates the crowding literal. A
      // literal l is eliminated by a link if it contains a literal l' with
      // opposite polarity to l.
>>>>>>> 7f851ea2
      for (; j < children.size(); ++j)
      {
        bool posFirst = args[(2 * j) - 1] == trueNode;
        Node pivot = args[(2 * j)];
        Trace("smt-proof-pp-debug2")
            << "\tcheck w/ args " << posFirst << " / " << pivot << "\n";
        // To eliminate the crowding literal (crowdLit), the clause must contain
<<<<<<< HEAD
        // it with opposity polarity. There are three successful cases,
=======
        // it with opposite polarity. There are three successful cases,
>>>>>>> 7f851ea2
        // according to the pivot and its sign
        //
        // - crowdLit is the same as the pivot and posFirst is true, which means
        //   that the clause contains its negation and eliminates it
        //
<<<<<<< HEAD
        // - the pivot is equal to crowdLit negated and posFirst is false, which
        //   means that the clause contains the negation of crowdLit
        //
        // - crowdLit is the negation of the pivot and posFirst is false, so the
        //   clause contains the node whose negation is crowdLit
=======
        // - crowdLit is the negation of the pivot and posFirst is false, so the
        //   clause contains the node whose negation is crowdLit. Note that this
        //   case may either be crowdLit.notNode() == pivot or crowdLit ==
        //   pivot.notNode().
>>>>>>> 7f851ea2
        if ((crowdLit == pivot && posFirst)
            || (crowdLit.notNode() == pivot && !posFirst)
            || (pivot.notNode() == crowdLit && !posFirst))
        {
          Trace("smt-proof-pp-debug2") << "\t\tfound it!\n";
          eliminators.push_back(j);
          break;
        }
      }
      Assert(j < children.size());
    }
  }
  Assert(!lastInclusion.empty());
  // order map so that we process crowding literals in the order of the clauses
  // that last introduce them
<<<<<<< HEAD
  auto cmp = [=](std::pair<Node, unsigned>& a, std::pair<Node, unsigned>& b) {
=======
  auto cmp = [](std::pair<Node, size_t>& a, std::pair<Node, size_t>& b) {
>>>>>>> 7f851ea2
    return a.second < b.second;
  };
  std::sort(lastInclusion.begin(), lastInclusion.end(), cmp);
  // order eliminators
  std::sort(eliminators.begin(), eliminators.end());
  if (Trace.isOn("smt-proof-pp-debug"))
  {
    Trace("smt-proof-pp-debug") << "crowding lits last inclusion:\n";
<<<<<<< HEAD
    for (const std::pair<const Node&, unsigned>& pair : lastInclusion)
=======
    for (const auto& pair : lastInclusion)
>>>>>>> 7f851ea2
    {
      Trace("smt-proof-pp-debug")
          << "\t- [" << pair.second << "] : " << pair.first << "\n";
    }
    Trace("smt-proof-pp-debug") << "eliminators:";
<<<<<<< HEAD
    for (unsigned elim : eliminators)
=======
    for (size_t elim : eliminators)
>>>>>>> 7f851ea2
    {
      Trace("smt-proof-pp-debug") << " " << elim;
    }
    Trace("smt-proof-pp-debug") << "\n";
  }
<<<<<<< HEAD
=======
  // TODO (cvc4-wishues/issues/77): implement also simpler version and compare
  //
>>>>>>> 7f851ea2
  // We now start to break the chain, one step at a time. Naively this breaking
  // down would be one resolution/factoring to each crowding literal, but we can
  // merge some of the cases. Effectively we do the following:
  //
  //
  // lastClause   children[start] ... children[end]
  // ---------------------------------------------- CHAIN_RES
  //         C
  //    ----------- FACTORING
  //    lastClause'                children[start'] ... children[end']
  //    -------------------------------------------------------------- CHAIN_RES
  //                                    ...
  //
  // where
  //   lastClause_0 = children[0]
  //   start_0 = 1
  //   end_0 = eliminators[0] - 1
  //   start_i+1 = nextGuardedElimPos - 1
  //
<<<<<<< HEAD
  // The important point is how end_i+1 is computed. It is based on what we cann
=======
  // The important point is how end_i+1 is computed. It is based on what we call
>>>>>>> 7f851ea2
  // the "nextGuardedElimPos", i.e., the next elimination position that requires
  // removal of duplicates. The intuition is that a factoring step may eliminate
  // the duplicates of crowding literals l1 and l2. If the last inclusion of l2
  // is before the elimination of l1, then we can go ahead and also perform the
  // elimination of l2 without another factoring. However if another literal l3
  // has its last inclusion after the elimination of l2, then the elimination of
  // l3 is the next guarded elimination.
  //
  // To do the above computation then we determine, after a resolution/factoring
  // step, the first crowded literal to have its last inclusion after "end". The
  // first elimination position to be bigger than the position of that crowded
  // literal is the next guarded elimination position.
<<<<<<< HEAD
  unsigned lastElim = 0;
=======
  size_t lastElim = 0;
>>>>>>> 7f851ea2
  Node lastClause = children[0];
  std::vector<Node> childrenRes;
  std::vector<Node> childrenResArgs;
  Node resPlaceHolder;
<<<<<<< HEAD
  unsigned nextGuardedElimPos = eliminators[0];
  do
  {
    unsigned start = lastElim + 1;
    unsigned end = nextGuardedElimPos - 1;
=======
  size_t nextGuardedElimPos = eliminators[0];
  do
  {
    size_t start = lastElim + 1;
    size_t end = nextGuardedElimPos - 1;
>>>>>>> 7f851ea2
    Trace("smt-proof-pp-debug2")
        << "res with:\n\tlastClause: " << lastClause << "\n\tstart: " << start
        << "\n\tend: " << end << "\n";
    childrenRes.push_back(lastClause);
    // note that the interval of insert is exclusive in the end, so we add 1
    childrenRes.insert(childrenRes.end(),
                       children.begin() + start,
                       children.begin() + end + 1);
    childrenResArgs.insert(childrenResArgs.end(),
                           args.begin() + (2 * start) - 1,
                           args.begin() + (2 * end) + 1);
    Trace("smt-proof-pp-debug2") << "res children: " << childrenRes << "\n";
    Trace("smt-proof-pp-debug2") << "res args: " << childrenResArgs << "\n";
    resPlaceHolder = d_pnm->getChecker()->checkDebug(PfRule::CHAIN_RESOLUTION,
                                                     childrenRes,
                                                     childrenResArgs,
                                                     Node::null(),
                                                     "");
    Trace("smt-proof-pp-debug2")
        << "resPlaceHorder: " << resPlaceHolder << "\n";
    cdp->addStep(
        resPlaceHolder, PfRule::CHAIN_RESOLUTION, childrenRes, childrenResArgs);
    // I need to add factoring if end < children.size(). Otherwise, this is
    // to be handled by the caller
    if (end < children.size() - 1)
    {
      lastClause = d_pnm->getChecker()->checkDebug(
          PfRule::FACTORING, {resPlaceHolder}, {}, Node::null(), "");
      if (!lastClause.isNull())
      {
        cdp->addStep(lastClause, PfRule::FACTORING, {resPlaceHolder}, {});
      }
      else
      {
        lastClause = resPlaceHolder;
      }
      Trace("smt-proof-pp-debug2") << "lastClause: " << lastClause << "\n";
    }
    else
    {
      lastClause = resPlaceHolder;
      break;
    }
    // update for next round
    childrenRes.clear();
    childrenResArgs.clear();
    lastElim = end;

    // find the position of the last inclusion of the next crowded literal
<<<<<<< HEAD
    unsigned nextCrowdedInclusionPos = lastInclusion.size();
    for (unsigned i = 0, size = lastInclusion.size(); i < size; ++i)
=======
    size_t nextCrowdedInclusionPos = lastInclusion.size();
    for (size_t i = 0, size = lastInclusion.size(); i < size; ++i)
>>>>>>> 7f851ea2
    {
      if (lastInclusion[i].second > lastElim)
      {
        nextCrowdedInclusionPos = i;
        break;
      }
    }
    Trace("smt-proof-pp-debug2")
        << "nextCrowdedInclusion/Pos: "
        << lastInclusion[nextCrowdedInclusionPos].second << "/"
        << nextCrowdedInclusionPos << "\n";
    // if there is none, then the remaining literals will be used in the next
    // round
    if (nextCrowdedInclusionPos == lastInclusion.size())
    {
      nextGuardedElimPos = children.size();
    }
    else
    {
      nextGuardedElimPos = children.size();
<<<<<<< HEAD
      for (unsigned i = 0, size = eliminators.size(); i < size; ++i)
=======
      for (size_t i = 0, size = eliminators.size(); i < size; ++i)
>>>>>>> 7f851ea2
      {
        //  nextGuardedElimPos is the largest element of
        // eliminators bigger the next crowded literal's last inclusion
        if (eliminators[i] > lastInclusion[nextCrowdedInclusionPos].second)
        {
          nextGuardedElimPos = eliminators[i];
          break;
        }
      }
      Assert(nextGuardedElimPos < children.size());
    }
    Trace("smt-proof-pp-debug2")
        << "nextGuardedElimPos: " << nextGuardedElimPos << "\n";
  } while (true);
  return lastClause;
}

Node ProofPostprocessCallback::expandMacros(PfRule id,
                                            const std::vector<Node>& children,
                                            const std::vector<Node>& args,
                                            CDProof* cdp)
{
  if (d_elimRules.find(id) == d_elimRules.end())
  {
    // not eliminated
    return Node::null();
  }
  // macro elimination
  if (id == PfRule::MACRO_SR_EQ_INTRO)
  {
    // (TRANS
    //   (SUBS <children> :args args[0:1])
    //   (REWRITE :args <t.substitute(x1,t1). ... .substitute(xn,tn)> args[2]))
    std::vector<Node> tchildren;
    Node t = args[0];
    Node ts;
    if (!children.empty())
    {
      std::vector<Node> sargs;
      sargs.push_back(t);
      MethodId sid = MethodId::SB_DEFAULT;
      if (args.size() >= 2)
      {
        if (builtin::BuiltinProofRuleChecker::getMethodId(args[1], sid))
        {
          sargs.push_back(args[1]);
        }
      }
      ts =
          builtin::BuiltinProofRuleChecker::applySubstitution(t, children, sid);
      Trace("smt-proof-pp-debug")
          << "...eq intro subs equality is " << t << " == " << ts << ", from "
          << sid << std::endl;
      if (ts != t)
      {
        Node eq = t.eqNode(ts);
        // apply SUBS proof rule if necessary
        if (!updateInternal(eq, PfRule::SUBS, children, sargs, cdp))
        {
          // if we specified that we did not want to eliminate, add as step
          cdp->addStep(eq, PfRule::SUBS, children, sargs);
        }
        tchildren.push_back(eq);
      }
    }
    else
    {
      // no substitute
      ts = t;
    }
    std::vector<Node> rargs;
    rargs.push_back(ts);
    MethodId rid = MethodId::RW_REWRITE;
    if (args.size() >= 3)
    {
      if (builtin::BuiltinProofRuleChecker::getMethodId(args[2], rid))
      {
        rargs.push_back(args[2]);
      }
    }
    builtin::BuiltinProofRuleChecker* builtinPfC =
        static_cast<builtin::BuiltinProofRuleChecker*>(
            d_pnm->getChecker()->getCheckerFor(PfRule::MACRO_SR_EQ_INTRO));
    Node tr = builtinPfC->applyRewrite(ts, rid);
    Trace("smt-proof-pp-debug")
        << "...eq intro rewrite equality is " << ts << " == " << tr << ", from "
        << rid << std::endl;
    if (ts != tr)
    {
      Node eq = ts.eqNode(tr);
      // apply REWRITE proof rule
      if (!updateInternal(eq, PfRule::REWRITE, {}, rargs, cdp))
      {
        // if not elimianted, add as step
        cdp->addStep(eq, PfRule::REWRITE, {}, rargs);
      }
      tchildren.push_back(eq);
    }
    if (t == tr)
    {
      // typically not necessary, but done to be robust
      cdp->addStep(t.eqNode(tr), PfRule::REFL, {}, {t});
      return t.eqNode(tr);
    }
    // must add TRANS if two step
    return addProofForTrans(tchildren, cdp);
  }
  else if (id == PfRule::MACRO_SR_PRED_INTRO)
  {
    std::vector<Node> tchildren;
    std::vector<Node> sargs = args;
    // take into account witness form, if necessary
    bool reqWitness = d_wfpm.requiresWitnessFormIntro(args[0]);
    Trace("smt-proof-pp-debug")
        << "...pred intro reqWitness=" << reqWitness << std::endl;
    // (TRUE_ELIM
    // (TRANS
    //    (MACRO_SR_EQ_INTRO <children> :args (t args[1:]))
    //    ... proof of apply_SR(t) = toWitness(apply_SR(t)) ...
    //    (MACRO_SR_EQ_INTRO {} {toWitness(apply_SR(t))})
    // ))
    // Notice this is an optimized, one sided version of the expansion of
    // MACRO_SR_PRED_TRANSFORM below.
    // We call the expandMacros method on MACRO_SR_EQ_INTRO, where notice
    // that this rule application is immediately expanded in the recursive
    // call and not added to the proof.
    Node conc = expandMacros(PfRule::MACRO_SR_EQ_INTRO, children, sargs, cdp);
    Trace("smt-proof-pp-debug")
        << "...pred intro conclusion is " << conc << std::endl;
    Assert(!conc.isNull());
    Assert(conc.getKind() == EQUAL);
    Assert(conc[0] == args[0]);
    tchildren.push_back(conc);
    if (reqWitness)
    {
      Node weq = addProofForWitnessForm(conc[1], cdp);
      Trace("smt-proof-pp-debug") << "...weq is " << weq << std::endl;
      if (addToTransChildren(weq, tchildren))
      {
        // toWitness(apply_SR(t)) = apply_SR(toWitness(apply_SR(t)))
        // rewrite again, don't need substitution. Also we always use the
        // default rewriter, due to the definition of MACRO_SR_PRED_INTRO.
        Node weqr = expandMacros(PfRule::MACRO_SR_EQ_INTRO, {}, {weq[1]}, cdp);
        addToTransChildren(weqr, tchildren);
      }
    }
    // apply transitivity if necessary
    Node eq = addProofForTrans(tchildren, cdp);
    Assert(!eq.isNull());
    Assert(eq.getKind() == EQUAL);
    Assert(eq[0] == args[0]);
    Assert(eq[1] == d_true);

    cdp->addStep(eq[0], PfRule::TRUE_ELIM, {eq}, {});
    return eq[0];
  }
  else if (id == PfRule::MACRO_SR_PRED_ELIM)
  {
    // (EQ_RESOLVE
    //   children[0]
    //   (MACRO_SR_EQ_INTRO children[1:] :args children[0] ++ args))
    std::vector<Node> schildren(children.begin() + 1, children.end());
    std::vector<Node> srargs;
    srargs.push_back(children[0]);
    srargs.insert(srargs.end(), args.begin(), args.end());
    Node conc = expandMacros(PfRule::MACRO_SR_EQ_INTRO, schildren, srargs, cdp);
    Assert(!conc.isNull());
    Assert(conc.getKind() == EQUAL);
    Assert(conc[0] == children[0]);
    // apply equality resolve
    cdp->addStep(conc[1], PfRule::EQ_RESOLVE, {children[0], conc}, {});
    return conc[1];
  }
  else if (id == PfRule::MACRO_SR_PRED_TRANSFORM)
  {
    // (EQ_RESOLVE
    //   children[0]
    //   (TRANS
    //      (MACRO_SR_EQ_INTRO children[1:] :args (children[0] args[1:]))
    //      ... proof of c = wc
    //      (MACRO_SR_EQ_INTRO {} wc)
    //      (SYMM
    //        (MACRO_SR_EQ_INTRO children[1:] :args <args>)
    //        ... proof of a = wa
    //        (MACRO_SR_EQ_INTRO {} wa))))
    // where
    // wa = toWitness(apply_SR(args[0])) and
    // wc = toWitness(apply_SR(children[0])).
    Trace("smt-proof-pp-debug")
        << "Transform " << children[0] << " == " << args[0] << std::endl;
    if (CDProof::isSame(children[0], args[0]))
    {
      Trace("smt-proof-pp-debug") << "...nothing to do" << std::endl;
      // nothing to do
      return children[0];
    }
    std::vector<Node> tchildren;
    std::vector<Node> schildren(children.begin() + 1, children.end());
    std::vector<Node> sargs = args;
    // first, compute if we need
    bool reqWitness = d_wfpm.requiresWitnessFormTransform(children[0], args[0]);
    Trace("smt-proof-pp-debug") << "...reqWitness=" << reqWitness << std::endl;
    // convert both sides, in three steps, take symmetry of second chain
    for (unsigned r = 0; r < 2; r++)
    {
      std::vector<Node> tchildrenr;
      // first rewrite children[0], then args[0]
      sargs[0] = r == 0 ? children[0] : args[0];
      // t = apply_SR(t)
      Node eq = expandMacros(PfRule::MACRO_SR_EQ_INTRO, schildren, sargs, cdp);
      Trace("smt-proof-pp-debug")
          << "transform subs_rewrite (" << r << "): " << eq << std::endl;
      Assert(!eq.isNull() && eq.getKind() == EQUAL && eq[0] == sargs[0]);
      addToTransChildren(eq, tchildrenr);
      // apply_SR(t) = toWitness(apply_SR(t))
      if (reqWitness)
      {
        Node weq = addProofForWitnessForm(eq[1], cdp);
        Trace("smt-proof-pp-debug")
            << "transform toWitness (" << r << "): " << weq << std::endl;
        if (addToTransChildren(weq, tchildrenr))
        {
          // toWitness(apply_SR(t)) = apply_SR(toWitness(apply_SR(t)))
          // rewrite again, don't need substitution. Also, we always use the
          // default rewriter, due to the definition of MACRO_SR_PRED_TRANSFORM.
          Node weqr =
              expandMacros(PfRule::MACRO_SR_EQ_INTRO, {}, {weq[1]}, cdp);
          Trace("smt-proof-pp-debug") << "transform rewrite_witness (" << r
                                      << "): " << weqr << std::endl;
          addToTransChildren(weqr, tchildrenr);
        }
      }
      Trace("smt-proof-pp-debug")
          << "transform connect (" << r << ")" << std::endl;
      // add to overall chain
      if (r == 0)
      {
        // add the current chain to the overall chain
        tchildren.insert(tchildren.end(), tchildrenr.begin(), tchildrenr.end());
      }
      else
      {
        // add the current chain to cdp
        Node eqr = addProofForTrans(tchildrenr, cdp);
        if (!eqr.isNull())
        {
          Trace("smt-proof-pp-debug") << "transform connect sym " << tchildren
                                      << " " << eqr << std::endl;
          // take symmetry of above and add it to the overall chain
          addToTransChildren(eqr, tchildren, true);
        }
      }
      Trace("smt-proof-pp-debug")
          << "transform finish (" << r << ")" << std::endl;
    }

    // apply transitivity if necessary
    Node eq = addProofForTrans(tchildren, cdp);

    cdp->addStep(args[0], PfRule::EQ_RESOLVE, {children[0], eq}, {});
    return args[0];
  }
  else if (id == PfRule::MACRO_RESOLUTION)
  {
    // first generate the naive chain_resolution
    std::vector<Node> chainResArgs{args.begin() + 1, args.end()};
    Node chainConclusion = d_pnm->getChecker()->checkDebug(
        PfRule::CHAIN_RESOLUTION, children, chainResArgs, Node::null(), "");
    Trace("smt-proof-pp-debug") << "Original conclusion: " << args[0] << "\n";
    Trace("smt-proof-pp-debug")
        << "chainRes conclusion: " << chainConclusion << "\n";
    // There are n cases:
    // - if the conclusion is the same, just replace
    // - if they have the same literals but in different quantity, add a
    //   FACTORING step
    // - if the order is not the same, add a REORDERING step
    // - if there are literals in chainConclusion that are not in the original
    //   conclusion, we need to transform the MACRO_RESOLUTION into a series of
    //   CHAIN_RESOLUTION + FACTORING steps, so that we explicitly eliminate all
    //   these "crowding" literals. We do this via FACTORING so we avoid adding
    //   an exponential number of premises, which would happen if we just
    //   repeated in the premises the clauses needed for eliminating crowding
    //   literals, which could themselves add crowding literals.
    if (chainConclusion == args[0])
    {
      cdp->addStep(
          chainConclusion, PfRule::CHAIN_RESOLUTION, children, chainResArgs);
      return chainConclusion;
    }
    NodeManager* nm = NodeManager::currentNM();
    // If we got here, then chainConclusion is NECESSARILY an OR node
    Assert(chainConclusion.getKind() == kind::OR);
    // get the literals in the chain conclusion
    std::vector<Node> chainConclusionLits{chainConclusion.begin(),
                                          chainConclusion.end()};
    std::set<Node> chainConclusionLitsSet{chainConclusion.begin(),
                                          chainConclusion.end()};
    // is args[0] a unit clause? If it's not an OR node, then yes. Otherwise,
    // it's only a unit if it occurs in chainConclusionLitsSet
    std::vector<Node> conclusionLits;
    // whether conclusion is unit
    if (chainConclusionLitsSet.count(args[0]))
    {
      conclusionLits.push_back(args[0]);
    }
    else
    {
      Assert(args[0].getKind() == kind::OR);
      conclusionLits.insert(
          conclusionLits.end(), args[0].begin(), args[0].end());
    }
    std::set<Node> conclusionLitsSet{conclusionLits.begin(),
                                     conclusionLits.end()};
    // If the sets are different, there are "crowding" literals, i.e. literals
    // that were removed by implicit multi-usage of premises in the resolution
    // chain.
    if (chainConclusionLitsSet != conclusionLitsSet)
    {
      chainConclusion = eliminateCrowdingLits(
          chainConclusionLits, conclusionLits, children, args, cdp);
      // update vector of lits. Note that the set is no longer used, so we don't
      // need to update it
      chainConclusionLits.clear();
      chainConclusionLits.insert(chainConclusionLits.end(),
                                 chainConclusion.begin(),
                                 chainConclusion.end());
    }
    else
    {
      cdp->addStep(
          chainConclusion, PfRule::CHAIN_RESOLUTION, children, chainResArgs);
    }
    // Placeholder for running conclusion
    Node n = chainConclusion;
    // factoring
    if (chainConclusionLits.size() != conclusionLits.size())
    {
      // We build it rather than taking conclusionLits because the order may be
      // different
      std::vector<Node> factoredLits;
      std::unordered_set<TNode, TNodeHashFunction> clauseSet;
<<<<<<< HEAD
      for (unsigned i = 0, size = chainConclusionLits.size(); i < size; ++i)
=======
      for (size_t i = 0, size = chainConclusionLits.size(); i < size; ++i)
>>>>>>> 7f851ea2
      {
        if (clauseSet.count(chainConclusionLits[i]))
        {
          continue;
        }
        factoredLits.push_back(n[i]);
        clauseSet.insert(n[i]);
      }
      Node factored = factoredLits.empty()
                          ? nm->mkConst(false)
                          : factoredLits.size() == 1
                                ? factoredLits[0]
                                : nm->mkNode(kind::OR, factoredLits);
      cdp->addStep(factored, PfRule::FACTORING, {n}, {});
      n = factored;
    }
    // either same node or n as a clause
    Assert(n == args[0] || n.getKind() == kind::OR);
    // reordering
    if (n != args[0])
    {
      cdp->addStep(args[0], PfRule::REORDERING, {n}, {args[0]});
    }
    return args[0];
  }
  else if (id == PfRule::SUBS)
  {
    NodeManager* nm = NodeManager::currentNM();
    // Notice that a naive way to reconstruct SUBS is to do a term conversion
    // proof for each substitution.
    // The proof of f(a) * { a -> g(b) } * { b -> c } = f(g(c)) is:
    //   TRANS( CONG{f}( a=g(b) ), CONG{f}( CONG{g}( b=c ) ) )
    // Notice that more optimal proofs are possible that do a single traversal
    // over t. This is done by applying later substitutions to the range of
    // previous substitutions, until a final simultaneous substitution is
    // applied to t.  For instance, in the above example, we first prove:
    //   CONG{g}( b = c )
    // by applying the second substitution { b -> c } to the range of the first,
    // giving us a proof of g(b)=g(c). We then construct the updated proof
    // by tranitivity:
    //   TRANS( a=g(b), CONG{g}( b=c ) )
    // We then apply the substitution { a -> g(c), b -> c } to f(a), to obtain:
    //   CONG{f}( TRANS( a=g(b), CONG{g}( b=c ) ) )
    // which notice is more compact than the proof above.
    Node t = args[0];
    // get the kind of substitution
    MethodId ids = MethodId::SB_DEFAULT;
    if (args.size() >= 2)
    {
      builtin::BuiltinProofRuleChecker::getMethodId(args[1], ids);
    }
    std::vector<std::shared_ptr<CDProof>> pfs;
    std::vector<TNode> vsList;
    std::vector<TNode> ssList;
    std::vector<TNode> fromList;
    std::vector<ProofGenerator*> pgs;
    // first, compute the entire substitution
    for (size_t i = 0, nchild = children.size(); i < nchild; i++)
    {
      // get the substitution
      builtin::BuiltinProofRuleChecker::getSubstitutionFor(
          children[i], vsList, ssList, fromList, ids);
      // ensure proofs for each formula in fromList
      if (children[i].getKind() == AND && ids == MethodId::SB_DEFAULT)
      {
        for (size_t j = 0, nchildi = children[i].getNumChildren(); j < nchildi;
             j++)
        {
          Node nodej = nm->mkConst(Rational(j));
          cdp->addStep(
              children[i][j], PfRule::AND_ELIM, {children[i]}, {nodej});
        }
      }
    }
    std::vector<Node> vvec;
    std::vector<Node> svec;
    for (size_t i = 0, nvs = vsList.size(); i < nvs; i++)
    {
      // Note we process in forward order, since later substitution should be
      // applied to earlier ones, and the last child of a SUBS is processed
      // first.
      TNode var = vsList[i];
      TNode subs = ssList[i];
      TNode childFrom = fromList[i];
      Trace("smt-proof-pp-debug")
          << "...process " << var << " -> " << subs << " (" << childFrom << ", "
          << ids << ")" << std::endl;
      // apply the current substitution to the range
      if (!vvec.empty())
      {
        Node ss =
            subs.substitute(vvec.begin(), vvec.end(), svec.begin(), svec.end());
        if (ss != subs)
        {
          Trace("smt-proof-pp-debug")
              << "......updated to " << var << " -> " << ss
              << " based on previous substitution" << std::endl;
          // make the proof for the tranitivity step
          std::shared_ptr<CDProof> pf = std::make_shared<CDProof>(d_pnm);
          pfs.push_back(pf);
          // prove the updated substitution
          TConvProofGenerator tcg(d_pnm,
                                  nullptr,
                                  TConvPolicy::ONCE,
                                  TConvCachePolicy::NEVER,
                                  "nested_SUBS_TConvProofGenerator",
                                  nullptr,
                                  true);
          // add previous rewrite steps
          for (unsigned j = 0, nvars = vvec.size(); j < nvars; j++)
          {
            tcg.addRewriteStep(vvec[j], svec[j], pgs[j], true);
          }
          // get the proof for the update to the current substitution
          Node seqss = subs.eqNode(ss);
          std::shared_ptr<ProofNode> pfn = tcg.getProofFor(seqss);
          Assert(pfn != nullptr);
          // add the proof
          pf->addProof(pfn);
          // get proof for childFrom from cdp
          pfn = cdp->getProofFor(childFrom);
          pf->addProof(pfn);
          // ensure we have a proof of var = subs
          Node veqs = addProofForSubsStep(var, subs, childFrom, pf.get());
          // transitivity
          pf->addStep(var.eqNode(ss), PfRule::TRANS, {veqs, seqss}, {});
          // add to the substitution
          vvec.push_back(var);
          svec.push_back(ss);
          pgs.push_back(pf.get());
          continue;
        }
      }
      // Just use equality from CDProof, but ensure we have a proof in cdp.
      // This may involve a TRUE_INTRO/FALSE_INTRO if the substitution step
      // uses the assumption childFrom as a Boolean assignment (e.g.
      // childFrom = true if we are using MethodId::SB_LITERAL).
      addProofForSubsStep(var, subs, childFrom, cdp);
      vvec.push_back(var);
      svec.push_back(subs);
      pgs.push_back(cdp);
    }
    Node ts = t.substitute(vvec.begin(), vvec.end(), svec.begin(), svec.end());
    Node eq = t.eqNode(ts);
    if (ts != t)
    {
      // should be implied by the substitution now
      TConvProofGenerator tcpg(d_pnm,
                               nullptr,
                               TConvPolicy::ONCE,
                               TConvCachePolicy::NEVER,
                               "SUBS_TConvProofGenerator",
                               nullptr,
                               true);
      for (unsigned j = 0, nvars = vvec.size(); j < nvars; j++)
      {
        tcpg.addRewriteStep(vvec[j], svec[j], pgs[j], true);
      }
      // add the proof constructed by the term conversion utility
      std::shared_ptr<ProofNode> pfn = tcpg.getProofFor(eq);
      // should give a proof, if not, then tcpg does not agree with the
      // substitution.
      Assert(pfn != nullptr);
      if (pfn == nullptr)
      {
        cdp->addStep(eq, PfRule::TRUST_SUBS, {}, {eq});
      }
      else
      {
        cdp->addProof(pfn);
      }
    }
    else
    {
      // should not be necessary typically
      cdp->addStep(eq, PfRule::REFL, {}, {t});
    }
    return eq;
  }
  else if (id == PfRule::REWRITE)
  {
    // get the kind of rewrite
    MethodId idr = MethodId::RW_REWRITE;
    if (args.size() >= 2)
    {
      builtin::BuiltinProofRuleChecker::getMethodId(args[1], idr);
    }
    builtin::BuiltinProofRuleChecker* builtinPfC =
        static_cast<builtin::BuiltinProofRuleChecker*>(
            d_pnm->getChecker()->getCheckerFor(PfRule::REWRITE));
    Node ret = builtinPfC->applyRewrite(args[0], idr);
    Node eq = args[0].eqNode(ret);
    if (idr == MethodId::RW_REWRITE || idr == MethodId::RW_REWRITE_EQ_EXT)
    {
      // rewrites from theory::Rewriter
      bool isExtEq = (idr == MethodId::RW_REWRITE_EQ_EXT);
      // use rewrite with proof interface
      Rewriter* rr = d_smte->getRewriter();
      TrustNode trn = rr->rewriteWithProof(args[0], isExtEq);
      std::shared_ptr<ProofNode> pfn = trn.toProofNode();
      if (pfn == nullptr)
      {
        Trace("smt-proof-pp-debug")
            << "Use TRUST_REWRITE for " << eq << std::endl;
        // did not have a proof of rewriting, probably isExtEq is true
        if (isExtEq)
        {
          // update to THEORY_REWRITE with idr
          Assert(args.size() >= 1);
          TheoryId theoryId = Theory::theoryOf(args[0].getType());
          Node tid = builtin::BuiltinProofRuleChecker::mkTheoryIdNode(theoryId);
          cdp->addStep(eq, PfRule::THEORY_REWRITE, {}, {eq, tid, args[1]});
        }
        else
        {
          // this should never be applied
          cdp->addStep(eq, PfRule::TRUST_REWRITE, {}, {eq});
        }
      }
      else
      {
        cdp->addProof(pfn);
      }
      Assert(trn.getNode() == ret)
          << "Unexpected rewrite " << args[0] << std::endl
          << "Got: " << trn.getNode() << std::endl
          << "Expected: " << ret;
    }
    else if (idr == MethodId::RW_EVALUATE)
    {
      // change to evaluate, which is never eliminated
      cdp->addStep(eq, PfRule::EVALUATE, {}, {args[0]});
    }
    else
    {
      // don't know how to eliminate
      return Node::null();
    }
    if (args[0] == ret)
    {
      // should not be necessary typically
      cdp->addStep(eq, PfRule::REFL, {}, {args[0]});
    }
    return eq;
  }
  else if (id == PfRule::THEORY_REWRITE)
  {
    Assert(!args.empty());
    Node eq = args[0];
    Assert(eq.getKind() == EQUAL);
    TheoryId tid = THEORY_BUILTIN;
    builtin::BuiltinProofRuleChecker::getTheoryId(args[1], tid);
    theory::MethodId mid = MethodId::RW_REWRITE;
    builtin::BuiltinProofRuleChecker::getMethodId(args[2], mid);
    // first, try to replay the rewrite using the standard reconstruction module
    if (d_trrc.reconstruct(cdp, eq, tid, mid))
    {
      return eq;
    }
    // otherwise no update
  }

  // TRUST, PREPROCESS, THEORY_LEMMA, THEORY_PREPROCESS?

  return Node::null();
}

Node ProofPostprocessCallback::addProofForWitnessForm(Node t, CDProof* cdp)
{
  Node tw = SkolemManager::getWitnessForm(t);
  Node eq = t.eqNode(tw);
  if (t == tw)
  {
    // not necessary, add REFL step
    cdp->addStep(eq, PfRule::REFL, {}, {t});
    return eq;
  }
  std::shared_ptr<ProofNode> pn = d_wfpm.getProofFor(eq);
  if (pn != nullptr)
  {
    // add the proof
    cdp->addProof(pn);
  }
  else
  {
    Assert(false) << "ProofPostprocessCallback::addProofForWitnessForm: failed "
                     "to add proof for witness form of "
                  << t;
  }
  return eq;
}

Node ProofPostprocessCallback::addProofForTrans(
    const std::vector<Node>& tchildren, CDProof* cdp)
{
  size_t tsize = tchildren.size();
  if (tsize > 1)
  {
    Node lhs = tchildren[0][0];
    Node rhs = tchildren[tsize - 1][1];
    Node eq = lhs.eqNode(rhs);
    cdp->addStep(eq, PfRule::TRANS, tchildren, {});
    return eq;
  }
  else if (tsize == 1)
  {
    return tchildren[0];
  }
  return Node::null();
}

Node ProofPostprocessCallback::addProofForSubsStep(Node var,
                                                   Node subs,
                                                   Node assump,
                                                   CDProof* cdp)
{
  // ensure we have a proof of var = subs
  Node veqs = var.eqNode(subs);
  if (veqs != assump)
  {
    // should be true intro or false intro
    Assert(subs.isConst());
    cdp->addStep(
        veqs,
        subs.getConst<bool>() ? PfRule::TRUE_INTRO : PfRule::FALSE_INTRO,
        {assump},
        {});
  }
  return veqs;
}

bool ProofPostprocessCallback::addToTransChildren(Node eq,
                                                  std::vector<Node>& tchildren,
                                                  bool isSymm)
{
  Assert(!eq.isNull());
  Assert(eq.getKind() == kind::EQUAL);
  if (eq[0] == eq[1])
  {
    return false;
  }
  Node equ = isSymm ? eq[1].eqNode(eq[0]) : eq;
  Assert(tchildren.empty()
         || (tchildren[tchildren.size() - 1].getKind() == kind::EQUAL
             && tchildren[tchildren.size() - 1][1] == equ[0]));
  tchildren.push_back(equ);
  return true;
}

ProofPostprocessFinalCallback::ProofPostprocessFinalCallback(
    ProofNodeManager* pnm)
    : d_ruleCount("finalProof::ruleCount"),
      d_totalRuleCount("finalProof::totalRuleCount", 0),
      d_minPedanticLevel("finalProof::minPedanticLevel", 10),
      d_numFinalProofs("finalProofs::numFinalProofs", 0),
      d_pnm(pnm),
      d_pedanticFailure(false)
{
  smtStatisticsRegistry()->registerStat(&d_ruleCount);
  smtStatisticsRegistry()->registerStat(&d_totalRuleCount);
  smtStatisticsRegistry()->registerStat(&d_minPedanticLevel);
  smtStatisticsRegistry()->registerStat(&d_numFinalProofs);
}

ProofPostprocessFinalCallback::~ProofPostprocessFinalCallback()
{
  smtStatisticsRegistry()->unregisterStat(&d_ruleCount);
  smtStatisticsRegistry()->unregisterStat(&d_totalRuleCount);
  smtStatisticsRegistry()->unregisterStat(&d_minPedanticLevel);
  smtStatisticsRegistry()->unregisterStat(&d_numFinalProofs);
}

void ProofPostprocessFinalCallback::initializeUpdate()
{
  d_pedanticFailure = false;
  d_pedanticFailureOut.str("");
  ++d_numFinalProofs;
}

bool ProofPostprocessFinalCallback::shouldUpdate(std::shared_ptr<ProofNode> pn,
                                                 bool& continueUpdate)
{
  PfRule r = pn->getRule();
  // if not doing eager pedantic checking, fail if below threshold
  if (!options::proofNewEagerChecking())
  {
    if (!d_pedanticFailure)
    {
      Assert(d_pedanticFailureOut.str().empty());
      if (d_pnm->getChecker()->isPedanticFailure(r, d_pedanticFailureOut))
      {
        d_pedanticFailure = true;
      }
    }
  }
  uint32_t plevel = d_pnm->getChecker()->getPedanticLevel(r);
  if (plevel != 0)
  {
    d_minPedanticLevel.minAssign(plevel);
  }
  // record stats for the rule
  d_ruleCount << r;
  ++d_totalRuleCount;
  // print for debugging
  if (Trace.isOn("final-pf-hole"))
  {
    // currently only track theory rewrites
    if (r == PfRule::THEORY_REWRITE)
    {
      const std::vector<Node>& args = pn->getArguments();
      Node eq = args[0];
      TheoryId tid = THEORY_BUILTIN;
      builtin::BuiltinProofRuleChecker::getTheoryId(args[1], tid);
      Trace("final-pf-hole")
          << "hole " << r << " " << tid << " : " << eq << std::endl;
    }
  }
  return false;
}

bool ProofPostprocessFinalCallback::wasPedanticFailure(std::ostream& out) const
{
  if (d_pedanticFailure)
  {
    out << d_pedanticFailureOut.str();
    return true;
  }
  return false;
}

ProofPostproccess::ProofPostproccess(ProofNodeManager* pnm,
                                     SmtEngine* smte,
                                     ProofGenerator* pppg)
    : d_pnm(pnm),
      d_cb(pnm, smte, pppg),
      // the update merges subproofs
      d_updater(d_pnm, d_cb, true),
      d_finalCb(pnm),
      d_finalizer(d_pnm, d_finalCb)
{
}

ProofPostproccess::~ProofPostproccess() {}

void ProofPostproccess::process(std::shared_ptr<ProofNode> pf)
{
  // Initialize the callback, which computes necessary static information about
  // how to process, including how to process assumptions in pf.
  d_cb.initializeUpdate();
  // now, process
  d_updater.process(pf);
  // take stats and check pedantic
  d_finalCb.initializeUpdate();
  d_finalizer.process(pf);

  std::stringstream serr;
  bool wasPedanticFailure = d_finalCb.wasPedanticFailure(serr);
  if (wasPedanticFailure)
  {
    AlwaysAssert(!wasPedanticFailure)
        << "ProofPostproccess::process: pedantic failure:" << std::endl
        << serr.str();
  }
}

void ProofPostproccess::setEliminateRule(PfRule rule)
{
  d_cb.setEliminateRule(rule);
}

void ProofPostproccess::setAssertions(const std::vector<Node>& assertions)
{
  // for debugging (slow)
  if (options::proofNewUpdateDebug())
  {
    d_updater.setDebugFreeAssumptions(assertions);
  }
}

}  // namespace smt
}  // namespace CVC4<|MERGE_RESOLUTION|>--- conflicted
+++ resolved
@@ -139,27 +139,15 @@
 {
   NodeManager* nm = NodeManager::currentNM();
   Node trueNode = nm->mkConst(true);
-<<<<<<< HEAD
-  Node falseNode = nm->mkConst(false);
-=======
->>>>>>> 7f851ea2
   // get crowding lits and the position of the last clause that includes
   // them. The factoring step must be added after the last inclusion and before
   // its elimination.
   std::unordered_set<TNode, TNodeHashFunction> crowding;
-<<<<<<< HEAD
-  std::vector<std::pair<Node, unsigned>> lastInclusion;
-  // positions of eliminators of crowding literals, which are the positions of
-  // the clauses that eliminate crowding literals *after* their last inclusion
-  std::vector<unsigned> eliminators;
-  for (unsigned i = 0, size = clauseLits.size(); i < size; ++i)
-=======
   std::vector<std::pair<Node, size_t>> lastInclusion;
   // positions of eliminators of crowding literals, which are the positions of
   // the clauses that eliminate crowding literals *after* their last inclusion
   std::vector<size_t> eliminators;
   for (size_t i = 0, size = clauseLits.size(); i < size; ++i)
->>>>>>> 7f851ea2
   {
     if (!crowding.count(clauseLits[i])
         && std::find(
@@ -172,11 +160,7 @@
       // position of the last resolution link that introduces the crowding
       // literal. Note that this position has to be *before* the last link, as a
       // link *after* the last inclusion must eliminate the crowding literal.
-<<<<<<< HEAD
-      unsigned j;
-=======
       size_t j;
->>>>>>> 7f851ea2
       for (j = children.size() - 1; j > 0; --j)
       {
         // notice that only non-unit clauses may be introducing the crowding
@@ -192,15 +176,6 @@
         }
       }
       Assert(j > 0);
-<<<<<<< HEAD
-      lastInclusion.push_back(std::make_pair(crowdLit, j - 1));
-      Trace("smt-proof-pp-debug2") << "crowding lit " << crowdLit << "\n";
-      Trace("smt-proof-pp-debug2") << "last inc " << j - 1 << "\n";
-      // get elimination position, starting from the following link as the last
-      // inclusion one. The reslut is the last resolution link that eliminates
-      // the crowding literal. A literal l is eliminated by a link if it
-      // contains a literal l' with opposite polarity to l.
-=======
       lastInclusion.emplace_back(crowdLit, j - 1);
       Trace("smt-proof-pp-debug2") << "crowding lit " << crowdLit << "\n";
       Trace("smt-proof-pp-debug2") << "last inc " << j - 1 << "\n";
@@ -209,7 +184,6 @@
       // this point on) resolution link that eliminates the crowding literal. A
       // literal l is eliminated by a link if it contains a literal l' with
       // opposite polarity to l.
->>>>>>> 7f851ea2
       for (; j < children.size(); ++j)
       {
         bool posFirst = args[(2 * j) - 1] == trueNode;
@@ -217,28 +191,16 @@
         Trace("smt-proof-pp-debug2")
             << "\tcheck w/ args " << posFirst << " / " << pivot << "\n";
         // To eliminate the crowding literal (crowdLit), the clause must contain
-<<<<<<< HEAD
-        // it with opposity polarity. There are three successful cases,
-=======
         // it with opposite polarity. There are three successful cases,
->>>>>>> 7f851ea2
         // according to the pivot and its sign
         //
         // - crowdLit is the same as the pivot and posFirst is true, which means
         //   that the clause contains its negation and eliminates it
         //
-<<<<<<< HEAD
-        // - the pivot is equal to crowdLit negated and posFirst is false, which
-        //   means that the clause contains the negation of crowdLit
-        //
-        // - crowdLit is the negation of the pivot and posFirst is false, so the
-        //   clause contains the node whose negation is crowdLit
-=======
         // - crowdLit is the negation of the pivot and posFirst is false, so the
         //   clause contains the node whose negation is crowdLit. Note that this
         //   case may either be crowdLit.notNode() == pivot or crowdLit ==
         //   pivot.notNode().
->>>>>>> 7f851ea2
         if ((crowdLit == pivot && posFirst)
             || (crowdLit.notNode() == pivot && !posFirst)
             || (pivot.notNode() == crowdLit && !posFirst))
@@ -254,11 +216,7 @@
   Assert(!lastInclusion.empty());
   // order map so that we process crowding literals in the order of the clauses
   // that last introduce them
-<<<<<<< HEAD
-  auto cmp = [=](std::pair<Node, unsigned>& a, std::pair<Node, unsigned>& b) {
-=======
   auto cmp = [](std::pair<Node, size_t>& a, std::pair<Node, size_t>& b) {
->>>>>>> 7f851ea2
     return a.second < b.second;
   };
   std::sort(lastInclusion.begin(), lastInclusion.end(), cmp);
@@ -267,31 +225,20 @@
   if (Trace.isOn("smt-proof-pp-debug"))
   {
     Trace("smt-proof-pp-debug") << "crowding lits last inclusion:\n";
-<<<<<<< HEAD
-    for (const std::pair<const Node&, unsigned>& pair : lastInclusion)
-=======
     for (const auto& pair : lastInclusion)
->>>>>>> 7f851ea2
     {
       Trace("smt-proof-pp-debug")
           << "\t- [" << pair.second << "] : " << pair.first << "\n";
     }
     Trace("smt-proof-pp-debug") << "eliminators:";
-<<<<<<< HEAD
-    for (unsigned elim : eliminators)
-=======
     for (size_t elim : eliminators)
->>>>>>> 7f851ea2
     {
       Trace("smt-proof-pp-debug") << " " << elim;
     }
     Trace("smt-proof-pp-debug") << "\n";
   }
-<<<<<<< HEAD
-=======
   // TODO (cvc4-wishues/issues/77): implement also simpler version and compare
   //
->>>>>>> 7f851ea2
   // We now start to break the chain, one step at a time. Naively this breaking
   // down would be one resolution/factoring to each crowding literal, but we can
   // merge some of the cases. Effectively we do the following:
@@ -311,11 +258,7 @@
   //   end_0 = eliminators[0] - 1
   //   start_i+1 = nextGuardedElimPos - 1
   //
-<<<<<<< HEAD
-  // The important point is how end_i+1 is computed. It is based on what we cann
-=======
   // The important point is how end_i+1 is computed. It is based on what we call
->>>>>>> 7f851ea2
   // the "nextGuardedElimPos", i.e., the next elimination position that requires
   // removal of duplicates. The intuition is that a factoring step may eliminate
   // the duplicates of crowding literals l1 and l2. If the last inclusion of l2
@@ -328,28 +271,16 @@
   // step, the first crowded literal to have its last inclusion after "end". The
   // first elimination position to be bigger than the position of that crowded
   // literal is the next guarded elimination position.
-<<<<<<< HEAD
-  unsigned lastElim = 0;
-=======
   size_t lastElim = 0;
->>>>>>> 7f851ea2
   Node lastClause = children[0];
   std::vector<Node> childrenRes;
   std::vector<Node> childrenResArgs;
   Node resPlaceHolder;
-<<<<<<< HEAD
-  unsigned nextGuardedElimPos = eliminators[0];
-  do
-  {
-    unsigned start = lastElim + 1;
-    unsigned end = nextGuardedElimPos - 1;
-=======
   size_t nextGuardedElimPos = eliminators[0];
   do
   {
     size_t start = lastElim + 1;
     size_t end = nextGuardedElimPos - 1;
->>>>>>> 7f851ea2
     Trace("smt-proof-pp-debug2")
         << "res with:\n\tlastClause: " << lastClause << "\n\tstart: " << start
         << "\n\tend: " << end << "\n";
@@ -399,13 +330,8 @@
     lastElim = end;
 
     // find the position of the last inclusion of the next crowded literal
-<<<<<<< HEAD
-    unsigned nextCrowdedInclusionPos = lastInclusion.size();
-    for (unsigned i = 0, size = lastInclusion.size(); i < size; ++i)
-=======
     size_t nextCrowdedInclusionPos = lastInclusion.size();
     for (size_t i = 0, size = lastInclusion.size(); i < size; ++i)
->>>>>>> 7f851ea2
     {
       if (lastInclusion[i].second > lastElim)
       {
@@ -426,11 +352,7 @@
     else
     {
       nextGuardedElimPos = children.size();
-<<<<<<< HEAD
-      for (unsigned i = 0, size = eliminators.size(); i < size; ++i)
-=======
       for (size_t i = 0, size = eliminators.size(); i < size; ++i)
->>>>>>> 7f851ea2
       {
         //  nextGuardedElimPos is the largest element of
         // eliminators bigger the next crowded literal's last inclusion
@@ -772,11 +694,7 @@
       // different
       std::vector<Node> factoredLits;
       std::unordered_set<TNode, TNodeHashFunction> clauseSet;
-<<<<<<< HEAD
-      for (unsigned i = 0, size = chainConclusionLits.size(); i < size; ++i)
-=======
       for (size_t i = 0, size = chainConclusionLits.size(); i < size; ++i)
->>>>>>> 7f851ea2
       {
         if (clauseSet.count(chainConclusionLits[i]))
         {
