--- conflicted
+++ resolved
@@ -53,11 +53,7 @@
     bool expandOnly,
     TConvProofGenerator* tpg)
 {
-<<<<<<< HEAD
-  Node orig = n;
-=======
   const TNode orig = n;
->>>>>>> 01d8991a
   NodeManager* nm = d_smt.getNodeManager();
   std::stack<std::tuple<Node, Node, bool>> worklist;
   std::stack<Node> result;
@@ -367,10 +363,5 @@
   }
 }
 
-<<<<<<< HEAD
-bool ExpandDefs::isProofEnabled() const { return d_tpg != nullptr; }
-
-=======
->>>>>>> 01d8991a
 }  // namespace smt
 }  // namespace CVC4