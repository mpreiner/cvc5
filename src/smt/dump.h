/*********************                                                        */
/*! \file dump.h
 ** \verbatim
 ** Top contributors (to current version):
 **   Morgan Deters, Andres Noetzli, Tim King
 ** This file is part of the CVC4 project.
 ** Copyright (c) 2009-2020 by the authors listed in the file AUTHORS
 ** in the top-level source directory) and their institutional affiliations.
 ** All rights reserved.  See the file COPYING in the top-level source
 ** directory for licensing information.\endverbatim
 **
 ** \brief Dump utility classes and functions
 **
 ** Dump utility classes and functions.
 **/

#include "cvc4_private.h"

#ifndef CVC4__DUMP_H
#define CVC4__DUMP_H

#include "base/output.h"
<<<<<<< HEAD
#include "expr/proof_node.h"
#include "smt/command.h"
#include "smt/node_command.h"
=======
>>>>>>> 2c2f05c9

namespace CVC4 {

class Command;
class NodeCommand;

#if defined(CVC4_DUMPING) && !defined(CVC4_MUZZLE)

class CVC4_PUBLIC CVC4dumpstream
{
 public:
  CVC4dumpstream() : d_os(nullptr) {}
  CVC4dumpstream(std::ostream& os) : d_os(&os) {}

<<<<<<< HEAD
  CVC4dumpstream& operator<<(const Command& c) {
    if (d_os != nullptr)
    {
      (*d_os) << c << std::endl;
    }
    return *this;
  }
=======
  CVC4dumpstream& operator<<(const Command& c);

>>>>>>> 2c2f05c9
  /** A convenience function for dumping internal commands.
   *
   * Since Commands are now part of the public API, internal code should use
   * NodeCommands and this function (instead of the one above) to dump them.
   */
  CVC4dumpstream& operator<<(const NodeCommand& nc);

  CVC4dumpstream& operator<<(ProofNode* pn)
  {
    if (d_os != nullptr)
    {
      pn->printDebug(*d_os);
    }
    return *this;
  }

 private:
  std::ostream* d_os;
}; /* class CVC4dumpstream */

#else

/**
 * Dummy implementation of the dump stream when dumping is disabled or the
 * build is muzzled.
 */
class CVC4_PUBLIC CVC4dumpstream
{
 public:
  CVC4dumpstream() {}
  CVC4dumpstream(std::ostream& os) {}
  CVC4dumpstream& operator<<(const Command& c) { return *this; }
  CVC4dumpstream& operator<<(ProofNode* pn) { return *this; }
  CVC4dumpstream& operator<<(const NodeCommand& nc) { return *this; }
}; /* class CVC4dumpstream */

#endif /* CVC4_DUMPING && !CVC4_MUZZLE */

/** The dump class */
class CVC4_PUBLIC DumpC
{
 public:
  CVC4dumpstream operator()(const char* tag) {
    if(!d_tags.empty() && d_tags.find(std::string(tag)) != d_tags.end()) {
      return CVC4dumpstream(getStream());
    } else {
      return CVC4dumpstream();
    }
  }

  CVC4dumpstream operator()(std::string tag) {
    if(!d_tags.empty() && d_tags.find(tag) != d_tags.end()) {
      return CVC4dumpstream(getStream());
    } else {
      return CVC4dumpstream();
    }
  }

  bool on (const char* tag) { d_tags.insert(std::string(tag)); return true; }
  bool on (std::string tag) { d_tags.insert(tag); return true; }
  bool off(const char* tag) { d_tags.erase (std::string(tag)); return false; }
  bool off(std::string tag) { d_tags.erase (tag); return false; }
  bool off()                { d_tags.clear(); return false; }

  bool isOn(const char* tag) { return d_tags.find(std::string(tag)) != d_tags.end(); }
  bool isOn(std::string tag) { return d_tags.find(tag) != d_tags.end(); }

  std::ostream& setStream(std::ostream* os);
  std::ostream& getStream();
  std::ostream* getStreamPointer();

  void setDumpFromString(const std::string& optarg);

 private:
  /** Set of dumping tags that are currently active. */
  std::set<std::string> d_tags;

  /** The message printed on `--dump help`. */
  static const std::string s_dumpHelp;
};/* class DumpC */

/** The dump singleton */
extern DumpC DumpChannel CVC4_PUBLIC;

#define Dump ::CVC4::DumpChannel

}/* CVC4 namespace */

#endif /* CVC4__DUMP_H */<|MERGE_RESOLUTION|>--- conflicted
+++ resolved
@@ -20,12 +20,7 @@
 #define CVC4__DUMP_H
 
 #include "base/output.h"
-<<<<<<< HEAD
 #include "expr/proof_node.h"
-#include "smt/command.h"
-#include "smt/node_command.h"
-=======
->>>>>>> 2c2f05c9
 
 namespace CVC4 {
 
@@ -40,18 +35,7 @@
   CVC4dumpstream() : d_os(nullptr) {}
   CVC4dumpstream(std::ostream& os) : d_os(&os) {}
 
-<<<<<<< HEAD
-  CVC4dumpstream& operator<<(const Command& c) {
-    if (d_os != nullptr)
-    {
-      (*d_os) << c << std::endl;
-    }
-    return *this;
-  }
-=======
   CVC4dumpstream& operator<<(const Command& c);
-
->>>>>>> 2c2f05c9
   /** A convenience function for dumping internal commands.
    *
    * Since Commands are now part of the public API, internal code should use
