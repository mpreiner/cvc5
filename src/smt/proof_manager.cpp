/*********************                                                        */
/*! \file proof_manager.cpp
 ** \verbatim
 ** Top contributors (to current version):
 **   Andrew Reynolds, Haniel Barbosa, Gereon Kremer
 ** This file is part of the CVC4 project.
 ** Copyright (c) 2009-2021 by the authors listed in the file AUTHORS
 ** in the top-level source directory and their institutional affiliations.
 ** All rights reserved.  See the file COPYING in the top-level source
 ** directory for licensing information.\endverbatim
 **
 ** \brief The proof manager of the SMT engine
 **/

#include "smt/proof_manager.h"

#include "expr/proof_checker.h"
#include "expr/proof_node_algorithm.h"
#include "expr/proof_node_manager.h"
#include "options/base_options.h"
#include "options/proof_options.h"
#include "proof/dot/dot_printer.h"
<<<<<<< HEAD
#include "proof/lean/lean_post_processor.h"
#include "proof/lean/lean_printer.h"
#include "proof/lfsc/lfsc_post_processor.h"
#include "proof/lfsc/lfsc_printer.h"
#include "proof/verit/verit_post_processor.h"
#include "proof/verit/verit_printer.h"
=======
>>>>>>> 5a879f43
#include "smt/assertions.h"
#include "smt/defined_function.h"
#include "smt/preprocess_proof_generator.h"
#include "smt/proof_post_processor.h"
#include "theory/rewrite_db.h"

namespace CVC4 {
namespace smt {

PfManager::PfManager(context::UserContext* u, SmtEngine* smte)
    : d_pchecker(new ProofChecker(options::proofPedantic())),
      d_pnm(new ProofNodeManager(d_pchecker.get())),
      d_rewriteDb(new theory::RewriteDb),
      d_pppg(new PreprocessProofGenerator(
          d_pnm.get(), u, "smt::PreprocessProofGenerator")),
      d_pfpp(new ProofPostproccess(d_pnm.get(), smte, d_pppg.get())),
      d_lpfpp(new proof::LeanProofPostprocess(d_pnm.get())),
      d_vpfpp(nullptr),
      d_finalProof(nullptr)
{
  // add rules to eliminate here
  if (options::proofGranularityMode() != options::ProofGranularityMode::OFF)
  {
    d_pfpp->setEliminateRule(PfRule::MACRO_SR_EQ_INTRO);
    d_pfpp->setEliminateRule(PfRule::MACRO_SR_PRED_INTRO);
    d_pfpp->setEliminateRule(PfRule::MACRO_SR_PRED_ELIM);
    d_pfpp->setEliminateRule(PfRule::MACRO_SR_PRED_TRANSFORM);
    d_pfpp->setEliminateRule(PfRule::MACRO_RESOLUTION);
    d_pfpp->setEliminateRule(PfRule::MACRO_ARITH_SCALE_SUM_UB);
    if (options::proofGranularityMode()
        != options::ProofGranularityMode::REWRITE)
    {
      d_pfpp->setEliminateRule(PfRule::SUBS);
      d_pfpp->setEliminateRule(PfRule::REWRITE);
      if (options::proofGranularityMode()
          != options::ProofGranularityMode::THEORY_REWRITE)
      {
        // this eliminates theory rewriting steps with finer-grained DSL rules
        d_pfpp->setEliminateRule(PfRule::THEORY_REWRITE);
      }
    }
  }
  d_false = NodeManager::currentNM()->mkConst(false);
}

PfManager::~PfManager() {}

void PfManager::setFinalProof(std::shared_ptr<ProofNode> pfn,
                              Assertions& as,
                              DefinedFunctionMap& df)
{
  // Note this assumes that setFinalProof is only called once per unsat
  // response. This method would need to cache its result otherwise.
  Trace("smt-proof") << "SmtEngine::setFinalProof(): get proof body...\n";

  if (Trace.isOn("smt-proof-debug"))
  {
    Trace("smt-proof-debug")
        << "SmtEngine::setFinalProof(): Proof node for false:\n";
    Trace("smt-proof-debug") << *pfn.get() << std::endl;
    Trace("smt-proof-debug") << "=====" << std::endl;
  }

  std::vector<Node> assertions;
  getAssertions(as, df, assertions);

  if (Trace.isOn("smt-proof"))
  {
    Trace("smt-proof") << "SmtEngine::setFinalProof(): get free assumptions..."
                       << std::endl;
    std::vector<Node> fassumps;
    expr::getFreeAssumptions(pfn.get(), fassumps);
    Trace("smt-proof")
        << "SmtEngine::setFinalProof(): initial free assumptions are:\n";
    for (const Node& a : fassumps)
    {
      Trace("smt-proof") << "- " << a << std::endl;
    }

    Trace("smt-proof") << "SmtEngine::setFinalProof(): assertions are:\n";
    for (const Node& n : assertions)
    {
      Trace("smt-proof") << "- " << n << std::endl;
    }
    Trace("smt-proof") << "=====" << std::endl;
  }

  Trace("smt-proof") << "SmtEngine::setFinalProof(): postprocess...\n";
  Assert(d_pfpp != nullptr);
  d_pfpp->setAssertions(assertions);
  d_pfpp->process(pfn);

  Trace("smt-proof") << "SmtEngine::setFinalProof(): make scope...\n";

  // Now make the final scope, which ensures that the only open leaves
  // of the proof are the assertions.
  d_finalProof = d_pnm->mkScope(pfn, assertions);
  Trace("smt-proof") << "SmtEngine::setFinalProof(): finished.\n";
}

void PfManager::printProof(std::ostream& out,
                           std::shared_ptr<ProofNode> pfn,
                           Assertions& as,
                           DefinedFunctionMap& df)
{
  Trace("smt-proof") << "PfManager::printProof: start" << std::endl;
  std::shared_ptr<ProofNode> fp = getFinalProof(pfn, as, df);
  // TODO (proj #37) according to the proof format, post process the proof node
  // TODO (proj #37) according to the proof format, print the proof node
<<<<<<< HEAD
=======
  
>>>>>>> 5a879f43
  if (options::proofFormatMode() == options::ProofFormatMode::DOT)
  {
    proof::DotPrinter::print(out, fp.get());
  }
<<<<<<< HEAD
  else if (options::proofFormatMode() == options::ProofFormatMode::LEAN)
  {
    std::vector<Node> assertions;
    getAssertions(as, df, assertions);
    d_lpfpp.reset(new proof::LeanProofPostprocess(d_pnm.get()));
    d_lpfpp->process(fp);
    proof::LeanPrinter::print(out, assertions, fp);
  }
  else if (options::proofFormatMode() == options::ProofFormatMode::VERIT)
  {
    d_vpfpp.reset(new proof::VeritProofPostprocess(d_pnm.get()));
    d_vpfpp->process(fp);
    proof::veritPrinter(out, fp);
  }
  else if (options::proofFormatMode() == options::ProofFormatMode::LFSC)
  {
    std::vector<Node> assertions;
    getAssertions(as, df, assertions);
    // NOTE: update permanent to fp, which could be reused in incremental mode
    proof::LfscTermProcessor ltp;
    proof::LfscProofPostprocess lpp(ltp, d_pnm.get());
    lpp.process(fp);
    proof::LfscPrinter lp(ltp);
    lp.print(out, assertions, fp.get());
  }
=======
>>>>>>> 5a879f43
  else
  {
    out << "(proof\n";
    out << *fp;
    out << "\n)\n";
  }
}
void PfManager::checkProof(std::shared_ptr<ProofNode> pfn,
                           Assertions& as,
                           DefinedFunctionMap& df)
{
  Trace("smt-proof") << "PfManager::checkProof: start" << std::endl;
  std::shared_ptr<ProofNode> fp = getFinalProof(pfn, as, df);
  Trace("smt-proof-debug") << "PfManager::checkProof: returned " << *fp.get()
                           << std::endl;
}

ProofChecker* PfManager::getProofChecker() const { return d_pchecker.get(); }

ProofNodeManager* PfManager::getProofNodeManager() const { return d_pnm.get(); }

theory::RewriteDb* PfManager::getRewriteDatabase() const
{
  return d_rewriteDb.get();
}

smt::PreprocessProofGenerator* PfManager::getPreprocessProofGenerator() const
{
  return d_pppg.get();
}

std::shared_ptr<ProofNode> PfManager::getFinalProof(
    std::shared_ptr<ProofNode> pfn, Assertions& as, DefinedFunctionMap& df)
{
  setFinalProof(pfn, as, df);
  Assert(d_finalProof);
  return d_finalProof;
}

void PfManager::getAssertions(Assertions& as,
                              DefinedFunctionMap& df,
                              std::vector<Node>& assertions)
{
  context::CDList<Node>* al = as.getAssertionList();
  Assert(al != nullptr);
  for (context::CDList<Node>::const_iterator i = al->begin(); i != al->end();
       ++i)
  {
    assertions.push_back(*i);
  }
  NodeManager* nm = NodeManager::currentNM();
  for (const std::pair<const Node, const smt::DefinedFunction>& dfn : df)
  {
    Node def = dfn.second.getFormula();
    const std::vector<Node>& formals = dfn.second.getFormals();
    if (!formals.empty())
    {
      Node bvl = nm->mkNode(kind::BOUND_VAR_LIST, formals);
      def = nm->mkNode(kind::LAMBDA, bvl, def);
    }
    // assume the (possibly higher order) equality
    Node eq = dfn.first.eqNode(def);
    assertions.push_back(eq);
  }
}

}  // namespace smt
}  // namespace CVC4<|MERGE_RESOLUTION|>--- conflicted
+++ resolved
@@ -20,15 +20,12 @@
 #include "options/base_options.h"
 #include "options/proof_options.h"
 #include "proof/dot/dot_printer.h"
-<<<<<<< HEAD
 #include "proof/lean/lean_post_processor.h"
 #include "proof/lean/lean_printer.h"
 #include "proof/lfsc/lfsc_post_processor.h"
 #include "proof/lfsc/lfsc_printer.h"
 #include "proof/verit/verit_post_processor.h"
 #include "proof/verit/verit_printer.h"
-=======
->>>>>>> 5a879f43
 #include "smt/assertions.h"
 #include "smt/defined_function.h"
 #include "smt/preprocess_proof_generator.h"
@@ -138,15 +135,10 @@
   std::shared_ptr<ProofNode> fp = getFinalProof(pfn, as, df);
   // TODO (proj #37) according to the proof format, post process the proof node
   // TODO (proj #37) according to the proof format, print the proof node
-<<<<<<< HEAD
-=======
-  
->>>>>>> 5a879f43
   if (options::proofFormatMode() == options::ProofFormatMode::DOT)
   {
     proof::DotPrinter::print(out, fp.get());
   }
-<<<<<<< HEAD
   else if (options::proofFormatMode() == options::ProofFormatMode::LEAN)
   {
     std::vector<Node> assertions;
@@ -172,8 +164,6 @@
     proof::LfscPrinter lp(ltp);
     lp.print(out, assertions, fp.get());
   }
-=======
->>>>>>> 5a879f43
   else
   {
     out << "(proof\n";
