/*********************                                                        */
/*! \file proof_node_updater.cpp
 ** \verbatim
 ** Top contributors (to current version):
 **   Andrew Reynolds, Haniel Barbosa
 ** This file is part of the CVC4 project.
 ** Copyright (c) 2009-2021 by the authors listed in the file AUTHORS
 ** in the top-level source directory and their institutional affiliations.
 ** All rights reserved.  See the file COPYING in the top-level source
 ** directory for licensing information.\endverbatim
 **
 ** \brief Implementation of a utility for updating proof nodes
 **/

#include "expr/proof_node_updater.h"

#include "expr/lazy_proof.h"
#include "expr/proof_ensure_closed.h"
#include "expr/proof_node_algorithm.h"
#include "expr/proof_node_manager.h"

namespace cvc5 {

ProofNodeUpdaterCallback::ProofNodeUpdaterCallback() {}
ProofNodeUpdaterCallback::~ProofNodeUpdaterCallback() {}

bool ProofNodeUpdaterCallback::update(Node res,
                                      PfRule id,
                                      const std::vector<Node>& children,
                                      const std::vector<Node>& args,
                                      CDProof* cdp,
                                      bool& continueUpdate)
{
  return false;
}

ProofNodeUpdater::ProofNodeUpdater(ProofNodeManager* pnm,
                                   ProofNodeUpdaterCallback& cb,
                                   bool mergeSubproofs,
                                   bool trackScope,
                                   bool autoSym)
    : d_pnm(pnm),
      d_cb(cb),
      d_trackScope(trackScope),
      d_debugFreeAssumps(false),
      d_mergeSubproofs(mergeSubproofs),
      d_autoSym(autoSym)
{
}

void ProofNodeUpdater::process(std::shared_ptr<ProofNode> pf)
{
  if (d_debugFreeAssumps)
  {
    if (Trace.isOn("pfnu-debug"))
    {
      Trace("pfnu-debug2") << "Initial proof: " << *pf.get() << std::endl;
      Trace("pfnu-debug") << "ProofNodeUpdater::process" << std::endl;
      Trace("pfnu-debug") << "Expected free assumptions: " << std::endl;
      for (const Node& fa : d_freeAssumps)
      {
        Trace("pfnu-debug") << "- " << fa << std::endl;
      }
      std::vector<Node> assump;
      expr::getFreeAssumptions(pf.get(), assump);
      Trace("pfnu-debug") << "Current free assumptions: " << std::endl;
      for (const Node& fa : assump)
      {
        Trace("pfnu-debug") << "- " << fa << std::endl;
      }
    }
  }
  std::vector<std::shared_ptr<ProofNode>> traversing;
  processInternal(pf, d_freeAssumps, traversing);
}

void ProofNodeUpdater::processInternal(
    std::shared_ptr<ProofNode> pf,
    const std::vector<Node>& fa,
    std::vector<std::shared_ptr<ProofNode>>& traversing)
{
  Trace("pf-process") << "ProofNodeUpdater::process" << std::endl;
  std::unordered_map<std::shared_ptr<ProofNode>, bool> visited;
  std::unordered_map<std::shared_ptr<ProofNode>, bool>::iterator it;
  std::vector<std::shared_ptr<ProofNode>> visit;
  std::shared_ptr<ProofNode> cur;
  visit.push_back(pf);
  std::map<Node, std::shared_ptr<ProofNode>>::iterator itc;
  // A cache from formulas to proof nodes that are in the current scope.
  // Notice that we make a fresh recursive call to process if the current
  // rule is SCOPE below.
  std::map<Node, std::shared_ptr<ProofNode>> resCache;
  Node res;
  do
  {
    cur = visit.back();
    visit.pop_back();
    it = visited.find(cur);
    res = cur->getResult();
    if (it == visited.end())
    {
      if (d_mergeSubproofs)
      {
        itc = resCache.find(res);
        if (itc != resCache.end())
        {
          // already have a proof, merge it into this one
          visited[cur] = true;
          d_pnm->updateNode(cur.get(), itc->second.get());
          continue;
        }
      }
      // run update to a fixed point
      bool continueUpdate = true;
      while (runUpdate(cur, fa, continueUpdate) && continueUpdate)
      {
        Trace("pf-process-debug") << "...updated proof." << std::endl;
      }
      visited[cur] = !continueUpdate;
      if (!continueUpdate)
      {
        // no further changes should be made to cur according to the callback
        Trace("pf-process-debug")
            << "...marked to not continue update." << std::endl;
        runFinalize(cur, fa, resCache);
        continue;
      }
      traversing.push_back(cur);
      visit.push_back(cur);
<<<<<<< HEAD
      if (d_mergeSubproofs || d_trackScope)
      {
        // If we are not the top-level proof, we were a scope, or became a
        // scope after updating, we need to make a separate recursive call to
        // this method. This is not necessary if we are not merging subproofs or
        // tracking the scopes.
        if (cur->getRule() == PfRule::SCOPE && cur != pf)
        {
          std::vector<Node> nfa;
          // if we are debugging free assumptions or if we are tracking the
          // scopes, update the set
          if (d_debugFreeAssumps || d_trackScope)
          {
            nfa.insert(nfa.end(), fa.begin(), fa.end());
            const std::vector<Node>& args = cur->getArguments();
            nfa.insert(nfa.end(), args.begin(), args.end());
            Trace("pfnu-debug2")
                << "Process new scope with " << args << std::endl;
          }
          // Process in new call separately, since we should not cache
          // the results of proofs that have a different scope.
          processInternal(cur, nfa, traversing);
          continue;
        }
=======
      // If we are not the top-level proof, we were a scope, or became a scope
      // after updating, we do a separate recursive call to this method. This
      // allows us to properly track the assumptions in scope, which is
      // important for example to merge or to determine updates based on free
      // assumptions.
      if (cur->getRule() == PfRule::SCOPE && cur != pf)
      {
        std::vector<Node> nfa;
        nfa.insert(nfa.end(), fa.begin(), fa.end());
        const std::vector<Node>& args = cur->getArguments();
        nfa.insert(nfa.end(), args.begin(), args.end());
        Trace("pfnu-debug2") << "Process new scope with " << args << std::endl;
        // Process in new call separately
        processInternal(cur, nfa, traversing);
        continue;
>>>>>>> 889daf13
      }
      const std::vector<std::shared_ptr<ProofNode>>& ccp = cur->getChildren();
      // now, process children
      for (const std::shared_ptr<ProofNode>& cp : ccp)
      {
        if (std::find(traversing.begin(), traversing.end(), cp)
            != traversing.end())
        {
          Unhandled()
              << "ProofNodeUpdater::processInternal: cyclic proof! (use "
                 "--proof-eager-checking)"
              << std::endl;
        }
        visit.push_back(cp);
      }
    }
    else if (!it->second)
    {
      Assert(!traversing.empty());
      traversing.pop_back();
      visited[cur] = true;
      // finalize the node
      runFinalize(cur, fa, resCache);
    }
  } while (!visit.empty());
  Trace("pf-process") << "ProofNodeUpdater::process: finished" << std::endl;
}

bool ProofNodeUpdater::runUpdate(std::shared_ptr<ProofNode> cur,
                                 const std::vector<Node>& fa,
                                 bool& continueUpdate)
{
  // should it be updated?
  if (!d_cb.shouldUpdate(cur, fa, continueUpdate))
  {
    return false;
  }
  PfRule id = cur->getRule();
  // use CDProof to open a scope for which the callback updates
  CDProof cpf(d_pnm, nullptr, "ProofNodeUpdater::CDProof", d_autoSym);
  const std::vector<std::shared_ptr<ProofNode>>& cc = cur->getChildren();
  std::vector<Node> ccn;
  for (const std::shared_ptr<ProofNode>& cp : cc)
  {
    Node cpres = cp->getResult();
    ccn.push_back(cpres);
    // store in the proof
    cpf.addProof(cp);
  }
  Node res = cur->getResult();
  Trace("pf-process-debug")
      << "Updating (" << cur->getRule() << "): " << res << std::endl;
  // only if the callback updated the node
  if (d_cb.update(res, id, ccn, cur->getArguments(), &cpf, continueUpdate))
  {
    std::shared_ptr<ProofNode> npn = cpf.getProofFor(res);
    std::vector<Node> fullFa;
    if (d_debugFreeAssumps)
    {
      expr::getFreeAssumptions(cur.get(), fullFa);
      Trace("pfnu-debug") << "Original proof : " << *cur << std::endl;
    }
    // then, update the original proof node based on this one
    Trace("pf-process-debug") << "Update node..." << std::endl;
    d_pnm->updateNode(cur.get(), npn.get());
    Trace("pf-process-debug") << "...update node finished." << std::endl;
    if (d_debugFreeAssumps)
    {
      fullFa.insert(fullFa.end(), fa.begin(), fa.end());
      // We have that npn is a node we occurring the final updated version of
      // the proof. We can now debug based on the expected set of free
      // assumptions.
      Trace("pfnu-debug") << "Ensure update closed..." << std::endl;
      pfnEnsureClosedWrt(
          npn.get(), fullFa, "pfnu-debug", "ProofNodeUpdater:postupdate");
    }
    Trace("pf-process-debug") << "..finished" << std::endl;
    return true;
  }
  Trace("pf-process-debug") << "..finished" << std::endl;
  return false;
}

void ProofNodeUpdater::runFinalize(
    std::shared_ptr<ProofNode> cur,
    const std::vector<Node>& fa,
    std::map<Node, std::shared_ptr<ProofNode>>& resCache)
{
  if (d_mergeSubproofs)
  {
    Node res = cur->getResult();
    // cache result if we are merging subproofs
    resCache[res] = cur;
  }
  if (d_debugFreeAssumps)
  {
    // We have that npn is a node we occurring the final updated version of
    // the proof. We can now debug based on the expected set of free
    // assumptions.
    Trace("pfnu-debug") << "Ensure update closed..." << std::endl;
    pfnEnsureClosedWrt(
        cur.get(), fa, "pfnu-debug", "ProofNodeUpdater:finalize");
  }
}

void ProofNodeUpdater::setDebugFreeAssumptions(
    const std::vector<Node>& freeAssumps)
{
  d_freeAssumps.clear();
  d_freeAssumps.insert(
      d_freeAssumps.end(), freeAssumps.begin(), freeAssumps.end());
  d_debugFreeAssumps = true;
}

}  // namespace cvc5<|MERGE_RESOLUTION|>--- conflicted
+++ resolved
@@ -127,32 +127,6 @@
       }
       traversing.push_back(cur);
       visit.push_back(cur);
-<<<<<<< HEAD
-      if (d_mergeSubproofs || d_trackScope)
-      {
-        // If we are not the top-level proof, we were a scope, or became a
-        // scope after updating, we need to make a separate recursive call to
-        // this method. This is not necessary if we are not merging subproofs or
-        // tracking the scopes.
-        if (cur->getRule() == PfRule::SCOPE && cur != pf)
-        {
-          std::vector<Node> nfa;
-          // if we are debugging free assumptions or if we are tracking the
-          // scopes, update the set
-          if (d_debugFreeAssumps || d_trackScope)
-          {
-            nfa.insert(nfa.end(), fa.begin(), fa.end());
-            const std::vector<Node>& args = cur->getArguments();
-            nfa.insert(nfa.end(), args.begin(), args.end());
-            Trace("pfnu-debug2")
-                << "Process new scope with " << args << std::endl;
-          }
-          // Process in new call separately, since we should not cache
-          // the results of proofs that have a different scope.
-          processInternal(cur, nfa, traversing);
-          continue;
-        }
-=======
       // If we are not the top-level proof, we were a scope, or became a scope
       // after updating, we do a separate recursive call to this method. This
       // allows us to properly track the assumptions in scope, which is
@@ -168,7 +142,6 @@
         // Process in new call separately
         processInternal(cur, nfa, traversing);
         continue;
->>>>>>> 889daf13
       }
       const std::vector<std::shared_ptr<ProofNode>>& ccp = cur->getChildren();
       // now, process children
