/******************************************************************************
 * Top contributors (to current version):
 *   Andrew Reynolds, Haniel Barbosa, Gereon Kremer
 *
 * This file is part of the cvc5 project.
 *
 * Copyright (c) 2009-2021 by the authors listed in the file AUTHORS
 * in the top-level source directory and their institutional affiliations.
 * All rights reserved.  See the file COPYING in the top-level source
 * directory for licensing information.
 * ****************************************************************************
 *
 * Proof rule enumeration.
 */

#include "cvc4_private.h"

#ifndef CVC5__EXPR__PROOF_RULE_H
#define CVC5__EXPR__PROOF_RULE_H

#include <iosfwd>

namespace cvc5 {

/**
 * An enumeration for proof rules. This enumeration is analogous to Kind for
 * Node objects. In the documentation below, P:F denotes a ProofNode that
 * proves formula F.
 *
 * Conceptually, the following proof rules form a calculus whose target
 * user is the Node-level theory solvers. This means that the rules below
 * are designed to reason about, among other things, common operations on Node
 * objects like Rewriter::rewrite or Node::substitute. It is intended to be
 * translated or printed in other formats.
 *
 * The following PfRule values include core rules and those categorized by
 * theory, including the theory of equality.
 *
 * The "core rules" include two distinguished rules which have special status:
 * (1) ASSUME, which represents an open leaf in a proof.
 * (2) SCOPE, which closes the scope of assumptions.
 * The core rules additionally correspond to generic operations that are done
 * internally on nodes, e.g. calling Rewriter::rewrite.
 *
 * Rules with prefix MACRO_ are those that can be defined in terms of other
 * rules. These exist for convienience. We provide their definition in the line
 * "Macro:".
 */
enum class PfRule : uint32_t
{
  //================================================= Core rules
  //======================== Assume and Scope
  // ======== Assumption (a leaf)
  // Children: none
  // Arguments: (F)
  // --------------
  // Conclusion: F
  //
  // This rule has special status, in that an application of assume is an
  // open leaf in a proof that is not (yet) justified. An assume leaf is
  // analogous to a free variable in a term, where we say "F is a free
  // assumption in proof P" if it contains an application of F that is not
  // bound by SCOPE (see below).
  ASSUME,
  // ======== Scope (a binder for assumptions)
  // Children: (P:F)
  // Arguments: (F1, ..., Fn)
  // --------------
  // Conclusion: (=> (and F1 ... Fn) F) or (not (and F1 ... Fn)) if F is false
  //
  // This rule has a dual purpose with ASSUME. It is a way to close
  // assumptions in a proof. We require that F1 ... Fn are free assumptions in
  // P and say that F1, ..., Fn are not free in (SCOPE P). In other words, they
  // are bound by this application. For example, the proof node:
  //   (SCOPE (ASSUME F) :args F)
  // has the conclusion (=> F F) and has no free assumptions. More generally, a
  // proof with no free assumptions always concludes a valid formula.
  SCOPE,

  //%%%%%%%%%%%%%  BEGIN SHOULD BE AUTO GENERATED

  //======================== Builtin theory (common node operations)
  // ======== Substitution
  // Children: (P1:F1, ..., Pn:Fn)
  // Arguments: (t, (ids)?)
  // ---------------------------------------------------------------
  // Conclusion: (= t t*sigma{ids}(Fn)*...*sigma{ids}(F1))
  // where sigma{ids}(Fi) are substitutions, which notice are applied in
  // reverse order.
  // Notice that ids is a MethodId identifier, which determines how to convert
  // the formulas F1, ..., Fn into substitutions.
  SUBS,
  // ======== Rewrite
  // Children: none
  // Arguments: (t, (idr)?)
  // ----------------------------------------
  // Conclusion: (= t Rewriter{idr}(t))
  // where idr is a MethodId identifier, which determines the kind of rewriter
  // to apply, e.g. Rewriter::rewrite.
  REWRITE,
  // ======== Evaluate
  // Children: none
  // Arguments: (t)
  // ----------------------------------------
  // Conclusion: (= t Evaluator::evaluate(t))
  // Note this is equivalent to:
  //   (REWRITE t MethodId::RW_EVALUATE)
  EVALUATE,
  // ======== Substitution + Rewriting equality introduction
  //
  // In this rule, we provide a term t and conclude that it is equal to its
  // rewritten form under a (proven) substitution.
  //
  // Children: (P1:F1, ..., Pn:Fn)
  // Arguments: (t, (ids (idr)?)?)
  // ---------------------------------------------------------------
  // Conclusion: (= t t')
  // where
  //   t' is
  //   Rewriter{idr}(t*sigma{ids}(Fn)*...*sigma{ids}(F1))
  //
  // In other words, from the point of view of Skolem forms, this rule
  // transforms t to t' by standard substitution + rewriting.
  //
  // The argument ids and idr is optional and specify the identifier of the
  // substitution and rewriter respectively to be used. For details, see
  // theory/builtin/proof_checker.h.
  MACRO_SR_EQ_INTRO,
  // ======== Substitution + Rewriting predicate introduction
  //
  // In this rule, we provide a formula F and conclude it, under the condition
  // that it rewrites to true under a proven substitution.
  //
  // Children: (P1:F1, ..., Pn:Fn)
  // Arguments: (F, (ids (idr)?)?)
  // ---------------------------------------------------------------
  // Conclusion: F
  // where
  //   Rewriter{idr}(F*sigma{ids}(Fn)*...*sigma{ids}(F1)) == true
  // where ids and idr are method identifiers.
  //
  // More generally, this rule also holds when:
  //   Rewriter::rewrite(toOriginal(F')) == true
  // where F' is the result of the left hand side of the equality above. Here,
  // notice that we apply rewriting on the original form of F', meaning that
  // this rule may conclude an F whose Skolem form is justified by the
  // definition of its (fresh) Skolem variables. For example, this rule may
  // justify the conclusion (= k t) where k is the purification Skolem for t,
  // e.g. where the original form of k is t.
  //
  // Furthermore, notice that the rewriting and substitution is applied only
  // within the side condition, meaning the rewritten form of the original form
  // of F does not escape this rule.
  MACRO_SR_PRED_INTRO,
  // ======== Substitution + Rewriting predicate elimination
  //
  // In this rule, if we have proven a formula F, then we may conclude its
  // rewritten form under a proven substitution.
  //
  // Children: (P1:F, P2:F1, ..., P_{n+1}:Fn)
  // Arguments: ((ids (idr)?)?)
  // ----------------------------------------
  // Conclusion: F'
  // where
  //   F' is
  //   Rewriter{idr}(F*sigma{ids}(Fn)*...*sigma{ids}(F1)).
  // where ids and idr are method identifiers.
  //
  // We rewrite only on the Skolem form of F, similar to MACRO_SR_EQ_INTRO.
  MACRO_SR_PRED_ELIM,
  // ======== Substitution + Rewriting predicate transform
  //
  // In this rule, if we have proven a formula F, then we may provide a formula
  // G and conclude it if F and G are equivalent after rewriting under a proven
  // substitution.
  //
  // Children: (P1:F, P2:F1, ..., P_{n+1}:Fn)
  // Arguments: (G, (ids (idr)?)?)
  // ----------------------------------------
  // Conclusion: G
  // where
  //   Rewriter{idr}(F*sigma{ids}(Fn)*...*sigma{ids}(F1)) ==
  //   Rewriter{idr}(G*sigma{ids}(Fn)*...*sigma{ids}(F1))
  //
  // More generally, this rule also holds when:
  //   Rewriter::rewrite(toOriginal(F')) == Rewriter::rewrite(toOriginal(G'))
  // where F' and G' are the result of each side of the equation above. Here,
  // original forms are used in a similar manner to MACRO_SR_PRED_INTRO above.
  MACRO_SR_PRED_TRANSFORM,
  // ======== DSL Rewrite
  // Children: (P1:F1 ... Pn:Fn)
  // Arguments: (id, F)
  // ----------------------------------------
  // Conclusion: F
  // Where (G1, ..., Gn) => G is DSL rewrite rule # id, and
  //  G1*sigma = F1, ..., Gn*sigma = Fn, G*sigma = F
  // for some substitution sigma.
  DSL_REWRITE,
  //================================================= Processing rules
  // ======== Remove Term Formulas Axiom
  // Children: none
  // Arguments: (t)
  // ---------------------------------------------------------------
  // Conclusion: RemoveTermFormulas::getAxiomFor(t).
  REMOVE_TERM_FORMULA_AXIOM,

  //================================================= Trusted rules
  // ======== Uncategorized trust (not recommended, instead use new identifier)
  // Children: (P1:F1 ... Pn:Fn)
  // Arguments: (F)
  // --------------
  // F
  TRUST,
  // ======== Theory lemma
  // Children: none
  // Arguments: (F, tid)
  // ---------------------------------------------------------------
  // Conclusion: F
  // where F is a (T-valid) theory lemma generated by theory with TheoryId tid.
  // This is a "coarse-grained" rule that is used as a placeholder if a theory
  // did not provide a proof for a lemma or conflict.
  THEORY_LEMMA,
  // ======== Theory Rewrite
  // Children: none
  // Arguments: (F, tid, rid)
  // ----------------------------------------
  // Conclusion: F
  // where F is an equality of the form (= t t') where t' is obtained by
  // applying the kind of rewriting given by the method identifier rid, which
  // is one of:
  //  { RW_REWRITE_THEORY_PRE, RW_REWRITE_THEORY_POST, RW_REWRITE_EQ_EXT }
  // Notice that the checker for this rule does not replay the rewrite to ensure
  // correctness, since theory rewriter methods are not static. For example,
  // the quantifiers rewriter involves constructing new bound variables that are
  // not guaranteed to be consistent on each call.
  THEORY_REWRITE,
  // The remaining rules in this section have the signature of a "trusted rule":
  //
  // Children: none
  // Arguments: (F)
  // ---------------------------------------------------------------
  // Conclusion: F
  //
  // where F is an equality of the form t = t' where t was replaced by t'
  // based on some preprocessing pass, or otherwise F was added as a new
  // assertion by some preprocessing pass.
  PREPROCESS,
  // where F was added as a new assertion by some preprocessing pass.
  PREPROCESS_LEMMA,
  // where F is an equality of the form t = Theory::ppRewrite(t) for some
  // theory. Notice this is a "trusted" rule.
  THEORY_PREPROCESS,
  // where F was added as a new assertion by theory preprocessing.
  THEORY_PREPROCESS_LEMMA,
  // where F is an equality of the form t = t' where t was replaced by t'
  // based on theory expand definitions.
  THEORY_EXPAND_DEF,
  // where F is an existential (exists ((x T)) (P x)) used for introducing
  // a witness term (witness ((x T)) (P x)).
  WITNESS_AXIOM,
  // where F is an equality (= t t') that holds by a form of rewriting that
  // could not be replayed during proof postprocessing.
  TRUST_REWRITE,
  // where F is an equality (= t t') that holds by a form of substitution that
  // could not be replayed during proof postprocessing.
  TRUST_SUBS,
  // where F is an equality (= t t') that holds by a form of substitution that
  // could not be determined by the TrustSubstitutionMap.
  TRUST_SUBS_MAP,

  //================================================= Boolean rules
  // ======== Resolution
  // Children:
  //  (P1:C1, P2:C2)
  // Arguments: (pol, L)
  // ---------------------
  // Conclusion: C
  // where
  //   - C1 and C2 are nodes viewed as clauses, i.e., either an OR node with
  //     each children viewed as a literal or a node viewed as a literal. Note
  //     that an OR node could also be a literal.
  //   - pol is either true or false, representing the polarity of the pivot on
  //     the first clause
  //   - L is the pivot of the resolution, which occurs as is (resp. under a
  //     NOT) in C1 and negatively (as is) in C2 if pol = true (pol = false).
  //   C is a clause resulting from collecting all the literals in C1, minus the
  //   first occurrence of the pivot or its negation, and C2, minus the first
  //   occurrence of the pivot or its negation, according to the policy above.
  //   If the resulting clause has a single literal, that literal itself is the
  //   result; if it has no literals, then the result is false; otherwise it's
  //   an OR node of the resulting literals.
  //
  //   Note that it may be the case that the pivot does not occur in the
  //   clauses. In this case the rule is not unsound, but it does not correspond
  //   to resolution but rather to a weakening of the clause that did not have a
  //   literal eliminated.
  RESOLUTION,
  // ======== N-ary Resolution
  // Children: (P1:C_1, ..., Pm:C_n)
  // Arguments: (pol_1, L_1, ..., pol_{n-1}, L_{n-1})
  // ---------------------
  // Conclusion: C
  // where
  //   - let C_1 ... C_n be nodes viewed as clauses, as defined above
  //   - let "C_1 <>_{L,pol} C_2" represent the resolution of C_1 with C_2 with
  //     pivot L and polarity pol, as defined above
  //   - let C_1' = C_1 (from P1),
  //   - for each i > 1, let C_i' = C_{i-1} <>_{L_{i-1}, pol_{i-1}} C_i'
  //   The result of the chain resolution is C = C_n'
  CHAIN_RESOLUTION,
  // ======== Factoring
  // Children: (P:C1)
  // Arguments: ()
  // ---------------------
  // Conclusion: C2
  // where
  //  Set representations of C1 and C2 is the same and the number of literals in
  //  C2 is smaller than that of C1
  FACTORING,
  // ======== Reordering
  // Children: (P:C1)
  // Arguments: (C2)
  // ---------------------
  // Conclusion: C2
  // where
  //  Set representations of C1 and C2 are the same and the number of literals
  //  in C2 is the same of that of C1
  REORDERING,
  // ======== N-ary Resolution + Factoring + Reordering
  // Children: (P1:C_1, ..., Pm:C_n)
  // Arguments: (C, pol_1, L_1, ..., pol_{n-1}, L_{n-1})
  // ---------------------
  // Conclusion: C
  // where
  //   - let C_1 ... C_n be nodes viewed as clauses, as defined in RESOLUTION
  //   - let "C_1 <>_{L,pol} C_2" represent the resolution of C_1 with C_2 with
  //     pivot L and polarity pol, as defined in RESOLUTION
  //   - let C_1' be equal, in its set representation, to C_1 (from P1),
  //   - for each i > 1, let C_i' be equal, it its set representation, to
  //     C_{i-1} <>_{L_{i-1}, pol_{i-1}} C_i'
  //   The result of the chain resolution is C, which is equal, in its set
  //   representation, to C_n'
  MACRO_RESOLUTION,
  // As above but not checked
  MACRO_RESOLUTION_TRUST,

  // ======== Split
  // Children: none
  // Arguments: (F)
  // ---------------------
  // Conclusion: (or F (not F))
  SPLIT,
  // ======== Equality resolution
  // Children: (P1:F1, P2:(= F1 F2))
  // Arguments: none
  // ---------------------
  // Conclusion: (F2)
  // Note this can optionally be seen as a macro for EQUIV_ELIM1+RESOLUTION.
  EQ_RESOLVE,
  // ======== Modus ponens
  // Children: (P1:F1, P2:(=> F1 F2))
  // Arguments: none
  // ---------------------
  // Conclusion: (F2)
  // Note this can optionally be seen as a macro for IMPLIES_ELIM+RESOLUTION.
  MODUS_PONENS,
  // ======== Double negation elimination
  // Children: (P:(not (not F)))
  // Arguments: none
  // ---------------------
  // Conclusion: (F)
  NOT_NOT_ELIM,
  // ======== Contradiction
  // Children: (P1:F P2:(not F))
  // Arguments: ()
  // ---------------------
  // Conclusion: false
  CONTRA,
  // ======== And elimination
  // Children: (P:(and F1 ... Fn))
  // Arguments: (i)
  // ---------------------
  // Conclusion: (Fi)
  AND_ELIM,
  // ======== And introduction
  // Children: (P1:F1 ... Pn:Fn))
  // Arguments: ()
  // ---------------------
  // Conclusion: (and P1 ... Pn)
  AND_INTRO,
  // ======== Not Or elimination
  // Children: (P:(not (or F1 ... Fn)))
  // Arguments: (i)
  // ---------------------
  // Conclusion: (not Fi)
  NOT_OR_ELIM,
  // ======== Implication elimination
  // Children: (P:(=> F1 F2))
  // Arguments: ()
  // ---------------------
  // Conclusion: (or (not F1) F2)
  IMPLIES_ELIM,
  // ======== Not Implication elimination version 1
  // Children: (P:(not (=> F1 F2)))
  // Arguments: ()
  // ---------------------
  // Conclusion: (F1)
  NOT_IMPLIES_ELIM1,
  // ======== Not Implication elimination version 2
  // Children: (P:(not (=> F1 F2)))
  // Arguments: ()
  // ---------------------
  // Conclusion: (not F2)
  NOT_IMPLIES_ELIM2,
  // ======== Equivalence elimination version 1
  // Children: (P:(= F1 F2))
  // Arguments: ()
  // ---------------------
  // Conclusion: (or (not F1) F2)
  EQUIV_ELIM1,
  // ======== Equivalence elimination version 2
  // Children: (P:(= F1 F2))
  // Arguments: ()
  // ---------------------
  // Conclusion: (or F1 (not F2))
  EQUIV_ELIM2,
  // ======== Not Equivalence elimination version 1
  // Children: (P:(not (= F1 F2)))
  // Arguments: ()
  // ---------------------
  // Conclusion: (or F1 F2)
  NOT_EQUIV_ELIM1,
  // ======== Not Equivalence elimination version 2
  // Children: (P:(not (= F1 F2)))
  // Arguments: ()
  // ---------------------
  // Conclusion: (or (not F1) (not F2))
  NOT_EQUIV_ELIM2,
  // ======== XOR elimination version 1
  // Children: (P:(xor F1 F2)))
  // Arguments: ()
  // ---------------------
  // Conclusion: (or F1 F2)
  XOR_ELIM1,
  // ======== XOR elimination version 2
  // Children: (P:(xor F1 F2)))
  // Arguments: ()
  // ---------------------
  // Conclusion: (or (not F1) (not F2))
  XOR_ELIM2,
  // ======== Not XOR elimination version 1
  // Children: (P:(not (xor F1 F2)))
  // Arguments: ()
  // ---------------------
  // Conclusion: (or F1 (not F2))
  NOT_XOR_ELIM1,
  // ======== Not XOR elimination version 2
  // Children: (P:(not (xor F1 F2)))
  // Arguments: ()
  // ---------------------
  // Conclusion: (or (not F1) F2)
  NOT_XOR_ELIM2,
  // ======== ITE elimination version 1
  // Children: (P:(ite C F1 F2))
  // Arguments: ()
  // ---------------------
  // Conclusion: (or (not C) F1)
  ITE_ELIM1,
  // ======== ITE elimination version 2
  // Children: (P:(ite C F1 F2))
  // Arguments: ()
  // ---------------------
  // Conclusion: (or C F2)
  ITE_ELIM2,
  // ======== Not ITE elimination version 1
  // Children: (P:(not (ite C F1 F2)))
  // Arguments: ()
  // ---------------------
  // Conclusion: (or (not C) (not F1))
  NOT_ITE_ELIM1,
  // ======== Not ITE elimination version 1
  // Children: (P:(not (ite C F1 F2)))
  // Arguments: ()
  // ---------------------
  // Conclusion: (or C (not F2))
  NOT_ITE_ELIM2,

  //================================================= De Morgan rules
  // ======== Not And
  // Children: (P:(not (and F1 ... Fn))
  // Arguments: ()
  // ---------------------
  // Conclusion: (or (not F1) ... (not Fn))
  NOT_AND,
  //================================================= CNF rules
  // ======== CNF And Pos
  // Children: ()
  // Arguments: ((and F1 ... Fn), i)
  // ---------------------
  // Conclusion: (or (not (and F1 ... Fn)) Fi)
  CNF_AND_POS,
  // ======== CNF And Neg
  // Children: ()
  // Arguments: ((and F1 ... Fn))
  // ---------------------
  // Conclusion: (or (and F1 ... Fn) (not F1) ... (not Fn))
  CNF_AND_NEG,
  // ======== CNF Or Pos
  // Children: ()
  // Arguments: ((or F1 ... Fn))
  // ---------------------
  // Conclusion: (or (not (or F1 ... Fn)) F1 ... Fn)
  CNF_OR_POS,
  // ======== CNF Or Neg
  // Children: ()
  // Arguments: ((or F1 ... Fn), i)
  // ---------------------
  // Conclusion: (or (or F1 ... Fn) (not Fi))
  CNF_OR_NEG,
  // ======== CNF Implies Pos
  // Children: ()
  // Arguments: ((implies F1 F2))
  // ---------------------
  // Conclusion: (or (not (implies F1 F2)) (not F1) F2)
  CNF_IMPLIES_POS,
  // ======== CNF Implies Neg version 1
  // Children: ()
  // Arguments: ((implies F1 F2))
  // ---------------------
  // Conclusion: (or (implies F1 F2) F1)
  CNF_IMPLIES_NEG1,
  // ======== CNF Implies Neg version 2
  // Children: ()
  // Arguments: ((implies F1 F2))
  // ---------------------
  // Conclusion: (or (implies F1 F2) (not F2))
  CNF_IMPLIES_NEG2,
  // ======== CNF Equiv Pos version 1
  // Children: ()
  // Arguments: ((= F1 F2))
  // ---------------------
  // Conclusion: (or (not (= F1 F2)) (not F1) F2)
  CNF_EQUIV_POS1,
  // ======== CNF Equiv Pos version 2
  // Children: ()
  // Arguments: ((= F1 F2))
  // ---------------------
  // Conclusion: (or (not (= F1 F2)) F1 (not F2))
  CNF_EQUIV_POS2,
  // ======== CNF Equiv Neg version 1
  // Children: ()
  // Arguments: ((= F1 F2))
  // ---------------------
  // Conclusion: (or (= F1 F2) F1 F2)
  CNF_EQUIV_NEG1,
  // ======== CNF Equiv Neg version 2
  // Children: ()
  // Arguments: ((= F1 F2))
  // ---------------------
  // Conclusion: (or (= F1 F2) (not F1) (not F2))
  CNF_EQUIV_NEG2,
  // ======== CNF Xor Pos version 1
  // Children: ()
  // Arguments: ((xor F1 F2))
  // ---------------------
  // Conclusion: (or (not (xor F1 F2)) F1 F2)
  CNF_XOR_POS1,
  // ======== CNF Xor Pos version 2
  // Children: ()
  // Arguments: ((xor F1 F2))
  // ---------------------
  // Conclusion: (or (not (xor F1 F2)) (not F1) (not F2))
  CNF_XOR_POS2,
  // ======== CNF Xor Neg version 1
  // Children: ()
  // Arguments: ((xor F1 F2))
  // ---------------------
  // Conclusion: (or (xor F1 F2) (not F1) F2)
  CNF_XOR_NEG1,
  // ======== CNF Xor Neg version 2
  // Children: ()
  // Arguments: ((xor F1 F2))
  // ---------------------
  // Conclusion: (or (xor F1 F2) F1 (not F2))
  CNF_XOR_NEG2,
  // ======== CNF ITE Pos version 1
  // Children: ()
  // Arguments: ((ite C F1 F2))
  // ---------------------
  // Conclusion: (or (not (ite C F1 F2)) (not C) F1)
  CNF_ITE_POS1,
  // ======== CNF ITE Pos version 2
  // Children: ()
  // Arguments: ((ite C F1 F2))
  // ---------------------
  // Conclusion: (or (not (ite C F1 F2)) C F2)
  CNF_ITE_POS2,
  // ======== CNF ITE Pos version 3
  // Children: ()
  // Arguments: ((ite C F1 F2))
  // ---------------------
  // Conclusion: (or (not (ite C F1 F2)) F1 F2)
  CNF_ITE_POS3,
  // ======== CNF ITE Neg version 1
  // Children: ()
  // Arguments: ((ite C F1 F2))
  // ---------------------
  // Conclusion: (or (ite C F1 F2) (not C) (not F1))
  CNF_ITE_NEG1,
  // ======== CNF ITE Neg version 2
  // Children: ()
  // Arguments: ((ite C F1 F2))
  // ---------------------
  // Conclusion: (or (ite C F1 F2) C (not F2))
  CNF_ITE_NEG2,
  // ======== CNF ITE Neg version 3
  // Children: ()
  // Arguments: ((ite C F1 F2))
  // ---------------------
  // Conclusion: (or (ite C F1 F2) (not F1) (not F2))
  CNF_ITE_NEG3,

  //================================================= Equality rules
  // ======== Reflexive
  // Children: none
  // Arguments: (t)
  // ---------------------
  // Conclusion: (= t t)
  REFL,
  // ======== Symmetric
  // Children: (P:(= t1 t2)) or (P:(not (= t1 t2)))
  // Arguments: none
  // -----------------------
  // Conclusion: (= t2 t1) or (not (= t2 t1))
  SYMM,
  // ======== Transitivity
  // Children: (P1:(= t1 t2), ..., Pn:(= t{n-1} tn))
  // Arguments: none
  // -----------------------
  // Conclusion: (= t1 tn)
  TRANS,
  // ======== Congruence
  // Children: (P1:(= t1 s1), ..., Pn:(= tn sn))
  // Arguments: (<kind> f?)
  // ---------------------------------------------
  // Conclusion: (= (<kind> f? t1 ... tn) (<kind> f? s1 ... sn))
  // Notice that f must be provided iff <kind> is a parameterized kind, e.g.
  // APPLY_UF. The actual node for <kind> is constructible via
  // ProofRuleChecker::mkKindNode.
  CONG,
  // ======== True intro
  // Children: (P:F)
  // Arguments: none
  // ----------------------------------------
  // Conclusion: (= F true)
  TRUE_INTRO,
  // ======== True elim
  // Children: (P:(= F true))
  // Arguments: none
  // ----------------------------------------
  // Conclusion: F
  TRUE_ELIM,
  // ======== False intro
  // Children: (P:(not F))
  // Arguments: none
  // ----------------------------------------
  // Conclusion: (= F false)
  FALSE_INTRO,
  // ======== False elim
  // Children: (P:(= F false))
  // Arguments: none
  // ----------------------------------------
  // Conclusion: (not F)
  FALSE_ELIM,
  // ======== HO trust
  // Children: none
  // Arguments: (t)
  // ---------------------
  // Conclusion: (= t TheoryUfRewriter::getHoApplyForApplyUf(t))
  // For example, this rule concludes (f x y) = (HO_APPLY (HO_APPLY f x) y)
  HO_APP_ENCODE,
  // ======== Congruence
  // Children: (P1:(= f g), P2:(= t1 s1), ..., Pn+1:(= tn sn))
  // Arguments: ()
  // ---------------------------------------------
  // Conclusion: (= (f t1 ... tn) (g s1 ... sn))
  // Notice that this rule is only used when the application kinds are APPLY_UF.
  HO_CONG,

  //================================================= Array rules
  // ======== Read over write
  // Children: (P:(not (= i1 i2)))
  // Arguments: ((select (store a i2 e) i1))
  // ----------------------------------------
  // Conclusion: (= (select (store a i2 e) i1) (select a i1))
  ARRAYS_READ_OVER_WRITE,
  // ======== Read over write, contrapositive
  // Children: (P:(not (= (select (store a i2 e) i1) (select a i1)))
  // Arguments: none
  // ----------------------------------------
  // Conclusion: (= i1 i2)
  ARRAYS_READ_OVER_WRITE_CONTRA,
  // ======== Read over write 1
  // Children: none
  // Arguments: ((select (store a i e) i))
  // ----------------------------------------
  // Conclusion: (= (select (store a i e) i) e)
  ARRAYS_READ_OVER_WRITE_1,
  // ======== Extensionality
  // Children: (P:(not (= a b)))
  // Arguments: none
  // ----------------------------------------
  // Conclusion: (not (= (select a k) (select b k)))
  // where k is arrays::SkolemCache::getExtIndexSkolem((not (= a b))).
  ARRAYS_EXT,
  // ======== Array Trust
  // Children: (P1 ... Pn)
  // Arguments: (F)
  // ---------------------
  // Conclusion: F
  ARRAYS_TRUST,

  //================================================= Bit-Vector rules
  // ======== Bitblast
  // Children: none
  // Arguments: (t)
  // ---------------------
  // Conclusion: (= t bitblast(t))
  BV_BITBLAST,
  // ======== Eager Atom
  // Children: none
  // Arguments: (F)
  // ---------------------
  // Conclusion: (= F F[0])
  // where F is of kind BITVECTOR_EAGER_ATOM
  BV_EAGER_ATOM,

  //================================================= Datatype rules
  // ======== Unification
  // Children: (P:(= (C t1 ... tn) (C s1 ... sn)))
  // Arguments: (i)
  // ----------------------------------------
  // Conclusion: (= ti si)
  // where C is a constructor.
  DT_UNIF,
  // ======== Instantiate
  // Children: none
  // Arguments: (t, n)
  // ----------------------------------------
  // Conclusion: (= ((_ is C) t) (= t (C (sel_1 t) ... (sel_n t))))
  // where C is the n^th constructor of the type of T, and (_ is C) is the
  // discriminator (tester) for C.
  DT_INST,
  // ======== Collapse
  // Children: none
  // Arguments: ((sel_i (C_j t_1 ... t_n)))
  // ----------------------------------------
  // Conclusion: (= (sel_i (C_j t_1 ... t_n)) r)
  // where C_j is a constructor, r is t_i if sel_i is a correctly applied
  // selector, or TypeNode::mkGroundTerm() of the proper type otherwise. Notice
  // that the use of mkGroundTerm differs from the rewriter which uses
  // mkGroundValue in this case.
  DT_COLLAPSE,
  // ======== Split
  // Children: none
  // Arguments: (t)
  // ----------------------------------------
  // Conclusion: (or ((_ is C1) t) ... ((_ is Cn) t))
  DT_SPLIT,
  // ======== Clash
  // Children: (P1:((_ is Ci) t), P2: ((_ is Cj) t))
  // Arguments: none
  // ----------------------------------------
  // Conclusion: false
  // for i != j.
  DT_CLASH,
  // ======== Datatype Trust
  // Children: (P1 ... Pn)
  // Arguments: (F)
  // ---------------------
  // Conclusion: F
  DT_TRUST,

  //================================================= Quantifiers rules
  // ======== Skolem intro
  // Children: none
  // Arguments: (k)
  // ----------------------------------------
  // Conclusion: (= k t)
  // where t is the original form of skolem k.
  SKOLEM_INTRO,
  // ======== Exists intro
  // Children: (P:F[t])
  // Arguments: ((exists ((x T)) F[x]))
  // ----------------------------------------
  // Conclusion: (exists ((x T)) F[x])
  // This rule verifies that F[x] indeed matches F[t] with a substitution
  // over x.
  EXISTS_INTRO,
  // ======== Skolemize
  // Children: (P:(exists ((x1 T1) ... (xn Tn)) F))
  // Arguments: none
  // ----------------------------------------
  // Conclusion: F*sigma
  // sigma maps x1 ... xn to their representative skolems obtained by
  // SkolemManager::mkSkolemize, returned in the skolems argument of that
  // method. Alternatively, can use negated forall as a premise. The witness
  // terms for the returned skolems can be obtained by
  // SkolemManager::getWitnessForm.
  SKOLEMIZE,
  // ======== Instantiate
  // Children: (P:(forall ((x1 T1) ... (xn Tn)) F))
  // Arguments: (t1 ... tn)
  // ----------------------------------------
  // Conclusion: F*sigma
  // sigma maps x1 ... xn to t1 ... tn.
  INSTANTIATE,
  // ======== Alpha equivalence
  // Children: none
  // Arguments: ((forall ((x1 T1) ... (xn Tn)) F), y1 ... yn)
  // ----------------------------------------
  // Conclusion: (= (forall ((x1 T1) ... (xn Tn)) F)
  //                (forall ((y1 T1) ... (yn Tn)) F*sigma))
  // sigma maps x1 ... xn to y1 ... yn.
  ALPHA_EQUIV,

  //================================================= String rules
  //======================== Core solver
  // ======== Concat eq
  // Children: (P1:(= (str.++ t1 ... tn t) (str.++ t1 ... tn s)))
  // Arguments: (b), indicating if reverse direction
  // ---------------------
  // Conclusion: (= t s)
  //
  // Notice that t or s may be empty, in which case they are implicit in the
  // concatenation above. For example, if
  // P1 concludes (= x (str.++ x z)), then
  // (CONCAT_EQ P1 :args false) concludes (= "" z)
  //
  // Also note that constants are split, such that if
  // P1 concludes (= (str.++ "abc" x) (str.++ "a" y)), then
  // (CONCAT_EQ P1 :args false) concludes (= (str.++ "bc" x) y)
  // This splitting is done only for constants such that Word::splitConstant
  // returns non-null.
  CONCAT_EQ,
  // ======== Concat unify
  // Children: (P1:(= (str.++ t1 t2) (str.++ s1 s2)),
  //            P2:(= (str.len t1) (str.len s1)))
  // Arguments: (b), indicating if reverse direction
  // ---------------------
  // Conclusion: (= t1 s1)
  CONCAT_UNIFY,
  // ======== Concat conflict
  // Children: (P1:(= (str.++ c1 t) (str.++ c2 s)))
  // Arguments: (b), indicating if reverse direction
  // ---------------------
  // Conclusion: false
  // Where c1, c2 are constants such that Word::splitConstant(c1,c2,index,b)
  // is null, in other words, neither is a prefix of the other.
  CONCAT_CONFLICT,
  // ======== Concat split
  // Children: (P1:(= (str.++ t1 t2) (str.++ s1 s2)),
  //            P2:(not (= (str.len t1) (str.len s1))))
  // Arguments: (false)
  // ---------------------
  // Conclusion: (or (= t1 (str.++ s1 r_t)) (= s1 (str.++ t1 r_s)))
  // where
  //   r_t = (skolem (suf t1 (str.len s1)))),
  //   r_s = (skolem (suf s1 (str.len t1)))).
  //
  // or the reverse form of the above:
  //
  // Children: (P1:(= (str.++ t1 t2) (str.++ s1 s2)),
  //            P2:(not (= (str.len t2) (str.len s2))))
  // Arguments: (true)
  // ---------------------
  // Conclusion: (or (= t2 (str.++ r_t s2)) (= s2 (str.++ r_s t2)))
  // where
  //   r_t = (skolem (pre t2 (- (str.len t2) (str.len s2))))),
  //   r_s = (skolem (pre s2 (- (str.len s2) (str.len t2))))).
  //
  // Above, (suf x n) is shorthand for (str.substr x n (- (str.len x) n)) and
  // (pre x n) is shorthand for (str.substr x 0 n).
  CONCAT_SPLIT,
  // ======== Concat constant split
  // Children: (P1:(= (str.++ t1 t2) (str.++ c s2)),
  //            P2:(not (= (str.len t1) 0)))
  // Arguments: (false)
  // ---------------------
  // Conclusion: (= t1 (str.++ c r))
  // where
  //   r = (skolem (suf t1 1)).
  //
  // or the reverse form of the above:
  //
  // Children: (P1:(= (str.++ t1 t2) (str.++ s1 c)),
  //            P2:(not (= (str.len t2) 0)))
  // Arguments: (true)
  // ---------------------
  // Conclusion: (= t2 (str.++ r c))
  // where
  //   r = (skolem (pre t2 (- (str.len t2) 1))).
  CONCAT_CSPLIT,
  // ======== Concat length propagate
  // Children: (P1:(= (str.++ t1 t2) (str.++ s1 s2)),
  //            P2:(> (str.len t1) (str.len s1)))
  // Arguments: (false)
  // ---------------------
  // Conclusion: (= t1 (str.++ s1 r_t))
  // where
  //   r_t = (skolem (suf t1 (str.len s1)))
  //
  // or the reverse form of the above:
  //
  // Children: (P1:(= (str.++ t1 t2) (str.++ s1 s2)),
  //            P2:(> (str.len t2) (str.len s2)))
  // Arguments: (false)
  // ---------------------
  // Conclusion: (= t2 (str.++ r_t s2))
  // where
  //   r_t = (skolem (pre t2 (- (str.len t2) (str.len s2)))).
  CONCAT_LPROP,
  // ======== Concat constant propagate
  // Children: (P1:(= (str.++ t1 w1 t2) (str.++ w2 s)),
  //            P2:(not (= (str.len t1) 0)))
  // Arguments: (false)
  // ---------------------
  // Conclusion: (= t1 (str.++ w3 r))
  // where
  //   w1, w2, w3, w4 are words,
  //   w3 is (pre w2 p),
  //   w4 is (suf w2 p),
  //   p = Word::overlap((suf w2 1), w1),
  //   r = (skolem (suf t1 (str.len w3))).
  // In other words, w4 is the largest suffix of (suf w2 1) that can contain a
  // prefix of w1; since t1 is non-empty, w3 must therefore be contained in t1.
  //
  // or the reverse form of the above:
  //
  // Children: (P1:(= (str.++ t1 w1 t2) (str.++ s w2)),
  //            P2:(not (= (str.len t2) 0)))
  // Arguments: (true)
  // ---------------------
  // Conclusion: (= t2 (str.++ r w3))
  // where
  //   w1, w2, w3, w4 are words,
  //   w3 is (suf w2 (- (str.len w2) p)),
  //   w4 is (pre w2 (- (str.len w2) p)),
  //   p = Word::roverlap((pre w2 (- (str.len w2) 1)), w1),
  //   r = (skolem (pre t2 (- (str.len t2) (str.len w3)))).
  // In other words, w4 is the largest prefix of (pre w2 (- (str.len w2) 1))
  // that can contain a suffix of w1; since t2 is non-empty, w3 must therefore
  // be contained in t2.
  CONCAT_CPROP,
  // ======== String decompose
  // Children: (P1: (>= (str.len t) n)
  // Arguments: (false)
  // ---------------------
  // Conclusion: (and (= t (str.++ w1 w2)) (= (str.len w1) n))
  // or
  // Children: (P1: (>= (str.len t) n)
  // Arguments: (true)
  // ---------------------
  // Conclusion: (and (= t (str.++ w1 w2)) (= (str.len w2) n))
  // where
  //   w1 is (skolem (pre t n))
  //   w2 is (skolem (suf t n))
  STRING_DECOMPOSE,
  // ======== Length positive
  // Children: none
  // Arguments: (t)
  // ---------------------
  // Conclusion: (or (and (= (str.len t) 0) (= t "")) (> (str.len t 0)))
  STRING_LENGTH_POS,
  // ======== Length non-empty
  // Children: (P1:(not (= t "")))
  // Arguments: none
  // ---------------------
  // Conclusion: (not (= (str.len t) 0))
  STRING_LENGTH_NON_EMPTY,
  //======================== Extended functions
  // ======== Reduction
  // Children: none
  // Arguments: (t)
  // ---------------------
  // Conclusion: (and R (= t w))
  // where w = strings::StringsPreprocess::reduce(t, R, ...).
  // In other words, R is the reduction predicate for extended term t, and w is
  //   (skolem t)
  // Notice that the free variables of R are w and the free variables of t.
  STRING_REDUCTION,
  // ======== Eager Reduction
  // Children: none
  // Arguments: (t)
  // ---------------------
  // Conclusion: R
  // where R = strings::TermRegistry::eagerReduce(t).
  STRING_EAGER_REDUCTION,
  //======================== Regular expressions
  // ======== Regular expression intersection
  // Children: (P:(str.in.re t R1), P:(str.in.re t R2))
  // Arguments: none
  // ---------------------
  // Conclusion: (str.in.re t (re.inter R1 R2)).
  RE_INTER,
  // ======== Regular expression unfold positive
  // Children: (P:(str.in.re t R))
  // Arguments: none
  // ---------------------
  // Conclusion:(RegExpOpr::reduceRegExpPos((str.in.re t R))),
  // corresponding to the one-step unfolding of the premise.
  RE_UNFOLD_POS,
  // ======== Regular expression unfold negative
  // Children: (P:(not (str.in.re t R)))
  // Arguments: none
  // ---------------------
  // Conclusion:(RegExpOpr::reduceRegExpNeg((not (str.in.re t R)))),
  // corresponding to the one-step unfolding of the premise.
  RE_UNFOLD_NEG,
  // ======== Regular expression unfold negative concat fixed
  // Children: (P:(not (str.in.re t R)))
  // Arguments: none
  // ---------------------
  // Conclusion:(RegExpOpr::reduceRegExpNegConcatFixed((not (str.in.re t
  // R)),L,i)) where RegExpOpr::getRegExpConcatFixed((not (str.in.re t R)), i) =
  // L. corresponding to the one-step unfolding of the premise, optimized for
  // fixed length of component i of the regular expression concatenation R.
  RE_UNFOLD_NEG_CONCAT_FIXED,
  // ======== Regular expression elimination
  // Children: none
  // Arguments: (F, b)
  // ---------------------
  // Conclusion: (= F strings::RegExpElimination::eliminate(F, b))
  // where b is a Boolean indicating whether we are using aggressive
  // eliminations. Notice this rule concludes (= F F) if no eliminations
  // are performed for F.
  RE_ELIM,
  //======================== Code points
  // Children: none
  // Arguments: (t, s)
  // ---------------------
  // Conclusion:(or (= (str.code t) (- 1))
  //                (not (= (str.code t) (str.code s)))
  //                (not (= t s)))
  STRING_CODE_INJ,
  //======================== Sequence unit
  // Children: (P:(= (seq.unit x) (seq.unit y)))
  // Arguments: none
  // ---------------------
  // Conclusion:(= x y)
  // Also applies to the case where (seq.unit y) is a constant sequence
  // of length one.
  STRING_SEQ_UNIT_INJ,
  // ======== String Trust
  // Children: none
  // Arguments: (Q)
  // ---------------------
  // Conclusion: (Q)
  STRING_TRUST,

  //================================================= Arithmetic rules
  // ======== Adding Inequalities
  // Note: an ArithLiteral is a term of the form (>< poly const)
  // where
  //   >< is >=, >, ==, <, <=, or not(== ...).
  //   poly is a polynomial
  //   const is a rational constant

  // Children: (P1:l1, ..., Pn:ln)
  //           where each li is an ArithLiteral
  //           not(= ...) is dis-allowed!
  //
  // Arguments: (k1, ..., kn), non-zero reals
  // ---------------------
  // Conclusion: (>< t1 t2)
  //    where >< is the fusion of the combination of the ><i, (flipping each it
  //    its ki is negative). >< is always one of <, <=
  //    NB: this implies that lower bounds must have negative ki,
  //                      and upper bounds must have positive ki.
  //    t1 is the sum of the scaled polynomials (k_1 * poly_1 + ... + k_n *
  //    poly_n) t2 is the sum of the scaled constants (k_1 * const_1 + ... + k_n
  //    * const_n)
<<<<<<< HEAD
  MACRO_ARITH_SCALE_SUM_UB,
=======
  ARITH_SCALE_SUM_UPPER_BOUNDS,
>>>>>>> 52b6d736

  // ======== Sum Upper Bounds
  // Children: (P1, ... , Pn)
  //           where each Pi has form (><i, Li, Ri)
  //           for ><i in {<, <=, ==}
  // Conclusion: (>< L R)
  //           where >< is < if any ><i is <, and <= otherwise.
  //                 L is (+ L1 ... Ln)
  //                 R is (+ R1 ... Rn)
  ARITH_SUM_UB,
  // ======== Tightening Strict Integer Upper Bounds
  // Children: (P:(< i c))
  //         where i has integer type.
  // Arguments: none
  // ---------------------
  // Conclusion: (<= i greatestIntLessThan(c)})
  INT_TIGHT_UB,
  // ======== Tightening Strict Integer Lower Bounds
  // Children: (P:(> i c))
  //         where i has integer type.
  // Arguments: none
  // ---------------------
  // Conclusion: (>= i leastIntGreaterThan(c)})
  INT_TIGHT_LB,
  // ======== Trichotomy of the reals
  // Children: (A B)
  // Arguments: (C)
  // ---------------------
  // Conclusion: (C),
  //                 where (not A) (not B) and C
  //                   are (> x c) (< x c) and (= x c)
  //                   in some order
  //                 note that "not" here denotes arithmetic negation, flipping
  //                 >= to <, etc.
  ARITH_TRICHOTOMY,
  // ======== Arithmetic operator elimination
  // Children: none
  // Arguments: (t)
  // ---------------------
  // Conclusion: arith::OperatorElim::getAxiomFor(t)
  ARITH_OP_ELIM_AXIOM,
  // ======== Int Trust
  // Children: (P1 ... Pn)
  // Arguments: (Q)
  // ---------------------
  // Conclusion: (Q)
  INT_TRUST,

  //======== Multiplication sign inference
  // Children: none
  // Arguments: (f1, ..., fk, m)
  // ---------------------
  // Conclusion: (=> (and f1 ... fk) (~ m 0))
  // Where f1, ..., fk are variables compared to zero (less, greater or not
  // equal), m is a monomial from these variables, and ~ is the comparison (less
  // or greater) that results from the signs of the variables. All variables
  // with even exponent in m should be given as not equal to zero while all
  // variables with odd exponent in m should be given as less or greater than
  // zero.
  ARITH_MULT_SIGN,
  //======== Multiplication with positive factor
  // Children: none
  // Arguments: (m, (rel lhs rhs))
  // ---------------------
  // Conclusion: (=> (and (> m 0) (rel lhs rhs)) (rel (* m lhs) (* m rhs)))
  // Where rel is a relation symbol.
  ARITH_MULT_POS,
  //======== Multiplication with negative factor
  // Children: none
  // Arguments: (m, (rel lhs rhs))
  // ---------------------
  // Conclusion: (=> (and (< m 0) (rel lhs rhs)) (rel_inv (* m lhs) (* m rhs)))
  // Where rel is a relation symbol and rel_inv the inverted relation symbol.
  ARITH_MULT_NEG,
  //======== Multiplication tangent plane
  // Children: none
  // Arguments: (t, x, y, a, b, sgn)
  // ---------------------
  // Conclusion:
  //   sgn=-1: (= (<= t tplane) (or (and (<= x a) (>= y b)) (and (>= x a) (<= y
  //   b))) sgn= 1: (= (>= t tplane) (or (and (<= x a) (<= y b)) (and (>= x a)
  //   (>= y b)))
  // Where x,y are real terms (variables or extended terms), t = (* x y)
  // (possibly under rewriting), a,b are real constants, and sgn is either -1
  // or 1. tplane is the tangent plane of x*y at (a,b): b*x + a*y - a*b
  ARITH_MULT_TANGENT,

  // ================ Lemmas for transcendentals
  //======== Assert bounds on PI
  // Children: none
  // Arguments: (l, u)
  // ---------------------
  // Conclusion: (and (>= real.pi l) (<= real.pi u))
  // Where l (u) is a valid lower (upper) bound on pi.
  ARITH_TRANS_PI,
  //======== Exp at negative values
  // Children: none
  // Arguments: (t)
  // ---------------------
  // Conclusion: (= (< t 0) (< (exp t) 1))
  ARITH_TRANS_EXP_NEG,
  //======== Exp is always positive
  // Children: none
  // Arguments: (t)
  // ---------------------
  // Conclusion: (> (exp t) 0)
  ARITH_TRANS_EXP_POSITIVITY,
  //======== Exp grows super-linearly for positive values
  // Children: none
  // Arguments: (t)
  // ---------------------
  // Conclusion: (or (<= t 0) (> exp(t) (+ t 1)))
  ARITH_TRANS_EXP_SUPER_LIN,
  //======== Exp at zero
  // Children: none
  // Arguments: (t)
  // ---------------------
  // Conclusion: (= (= t 0) (= (exp t) 1))
  ARITH_TRANS_EXP_ZERO,
  //======== Exp is approximated from above for negative values
  // Children: none
  // Arguments: (d, t, l, u)
  // ---------------------
  // Conclusion: (=> (and (>= t l) (<= t u)) (<= (exp t) (secant exp l u t))
  // Where d is an even positive number, t an arithmetic term and l (u) a lower
  // (upper) bound on t. Let p be the d'th taylor polynomial at zero (also
  // called the Maclaurin series) of the exponential function. (secant exp l u
  // t) denotes the secant of p from (l, exp(l)) to (u, exp(u)) evaluated at t,
  // calculated as follows:
  //    (p(l) - p(u)) / (l - u) * (t - l) + p(l)
  // The lemma states that if t is between l and u, then (exp t) is below the
  // secant of p from l to u.
  ARITH_TRANS_EXP_APPROX_ABOVE_NEG,
  //======== Exp is approximated from above for positive values
  // Children: none
  // Arguments: (d, t, l, u)
  // ---------------------
  // Conclusion: (=> (and (>= t l) (<= t u)) (<= (exp t) (secant-pos exp l u t))
  // Where d is an even positive number, t an arithmetic term and l (u) a lower
  // (upper) bound on t. Let p* be a modification of the d'th taylor polynomial
  // at zero (also called the Maclaurin series) of the exponential function as
  // follows where p(d-1) is the regular Maclaurin series of degree d-1:
  //    p* = p(d-1) * (1 + t^n / n!)
  // (secant-pos exp l u t) denotes the secant of p from (l, exp(l)) to (u,
  // exp(u)) evaluated at t, calculated as follows:
  //    (p(l) - p(u)) / (l - u) * (t - l) + p(l)
  // The lemma states that if t is between l and u, then (exp t) is below the
  // secant of p from l to u.
  ARITH_TRANS_EXP_APPROX_ABOVE_POS,
  //======== Exp is approximated from below
  // Children: none
  // Arguments: (d, t)
  // ---------------------
  // Conclusion: (>= (exp t) (maclaurin exp d t))
  // Where d is an odd positive number and (maclaurin exp d t) is the d'th
  // taylor polynomial at zero (also called the Maclaurin series) of the
  // exponential function evaluated at t. The Maclaurin series for the
  // exponential function is the following:
  //   e^x = \sum_{n=0}^{\infty} x^n / n!
  ARITH_TRANS_EXP_APPROX_BELOW,
  //======== Sine is always between -1 and 1
  // Children: none
  // Arguments: (t)
  // ---------------------
  // Conclusion: (and (<= (sin t) 1) (>= (sin t) (- 1)))
  ARITH_TRANS_SINE_BOUNDS,
  //======== Sine arg shifted to -pi..pi
  // Children: none
  // Arguments: (x, y, s)
  // ---------------------
  // Conclusion: (and
  //   (<= -pi y pi)
  //   (= (sin y) (sin x))
  //   (ite (<= -pi x pi) (= x y) (= x (+ y (* 2 pi s))))
  // )
  // Where x is the argument to sine, y is a new real skolem that is x shifted
  // into -pi..pi and s is a new integer skolem that is the number of phases y
  // is shifted.
  ARITH_TRANS_SINE_SHIFT,
  //======== Sine is symmetric with respect to negation of the argument
  // Children: none
  // Arguments: (t)
  // ---------------------
  // Conclusion: (= (- (sin t) (sin (- t))) 0)
  ARITH_TRANS_SINE_SYMMETRY,
  //======== Sine is bounded by the tangent at zero
  // Children: none
  // Arguments: (t)
  // ---------------------
  // Conclusion: (and
  //   (=> (> t 0) (< (sin t) t))
  //   (=> (< t 0) (> (sin t) t))
  // )
  ARITH_TRANS_SINE_TANGENT_ZERO,
  //======== Sine is bounded by the tangents at -pi and pi
  // Children: none
  // Arguments: (t)
  // ---------------------
  // Conclusion: (and
  //   (=> (> t -pi) (> (sin t) (- -pi t)))
  //   (=> (< t pi) (< (sin t) (- pi t)))
  // )
  ARITH_TRANS_SINE_TANGENT_PI,
  //======== Sine is approximated from above for negative values
  // Children: none
  // Arguments: (d, t, lb, ub, l, u)
  // ---------------------
  // Conclusion: (=> (and (>= t lb) (<= t ub)) (<= (sin t) (secant sin l u t))
  // Where d is an even positive number, t an arithmetic term, lb (ub) a
  // symbolic lower (upper) bound on t (possibly containing pi) and l (u) the
  // evaluated lower (upper) bound on t. Let p be the d'th taylor polynomial at
  // zero (also called the Maclaurin series) of the sine function. (secant sin l
  // u t) denotes the secant of p from (l, sin(l)) to (u, sin(u)) evaluated at
  // t, calculated as follows:
  //    (p(l) - p(u)) / (l - u) * (t - l) + p(l)
  // The lemma states that if t is between l and u, then (sin t) is below the
  // secant of p from l to u.
  ARITH_TRANS_SINE_APPROX_ABOVE_NEG,
  //======== Sine is approximated from above for positive values
  // Children: none
  // Arguments: (d, t, c, lb, ub)
  // ---------------------
  // Conclusion: (=> (and (>= t lb) (<= t ub)) (<= (sin t) (upper sin c))
  // Where d is an even positive number, t an arithmetic term, c an arithmetic
  // constant, and lb (ub) a symbolic lower (upper) bound on t (possibly
  // containing pi). Let p be the d'th taylor polynomial at zero (also called
  // the Maclaurin series) of the sine function. (upper sin c) denotes the upper
  // bound on sin(c) given by p and lb,ub are such that sin(t) is the maximum of
  // the sine function on (lb,ub).
  ARITH_TRANS_SINE_APPROX_ABOVE_POS,
  //======== Sine is approximated from below for negative values
  // Children: none
  // Arguments: (d, t, c, lb, ub)
  // ---------------------
  // Conclusion: (=> (and (>= t lb) (<= t ub)) (>= (sin t) (lower sin c))
  // Where d is an even positive number, t an arithmetic term, c an arithmetic
  // constant, and lb (ub) a symbolic lower (upper) bound on t (possibly
  // containing pi). Let p be the d'th taylor polynomial at zero (also called
  // the Maclaurin series) of the sine function. (lower sin c) denotes the lower
  // bound on sin(c) given by p and lb,ub are such that sin(t) is the minimum of
  // the sine function on (lb,ub).
  ARITH_TRANS_SINE_APPROX_BELOW_NEG,
  //======== Sine is approximated from below for positive values
  // Children: none
  // Arguments: (d, t, lb, ub, l, u)
  // ---------------------
  // Conclusion: (=> (and (>= t lb) (<= t ub)) (>= (sin t) (secant sin l u t))
  // Where d is an even positive number, t an arithmetic term, lb (ub) a
  // symbolic lower (upper) bound on t (possibly containing pi) and l (u) the
  // evaluated lower (upper) bound on t. Let p be the d'th taylor polynomial at
  // zero (also called the Maclaurin series) of the sine function. (secant sin l
  // u t) denotes the secant of p from (l, sin(l)) to (u, sin(u)) evaluated at
  // t, calculated as follows:
  //    (p(l) - p(u)) / (l - u) * (t - l) + p(l)
  // The lemma states that if t is between l and u, then (sin t) is above the
  // secant of p from l to u.
  ARITH_TRANS_SINE_APPROX_BELOW_POS,

  // ================ CAD Lemmas
  // We use IRP for IndexedRootPredicate.
  //
  // A formula "Interval" describes that a variable (xn is none is given) is
  // within a particular interval whose bounds are given as IRPs. It is either
  // an open interval or a point interval:
  //   (IRP k poly) < xn < (IRP k poly)
  //   xn == (IRP k poly)
  //
  // A formula "Cell" describes a portion
  // of the real space in the following form:
  //   Interval(x1) and Interval(x2) and ...
  // We implicitly assume a Cell to go up to n-1 (and can be empty).
  //
  // A formula "Covering" is a set of Intervals, implying that xn can be in
  // neither of these intervals. To be a covering (of the real line), the union
  // of these intervals should be the real numbers.
  // ======== CAD direct conflict
  // Children (Cell, A)
  // ---------------------
  // Conclusion: (false)
  // A direct interval is generated from an assumption A (in variables x1...xn)
  // over a Cell (in variables x1...xn). It derives that A evaluates to false
  // over the Cell. In the actual algorithm, it means that xn can not be in the
  // topmost interval of the Cell.
  ARITH_NL_CAD_DIRECT,
  // ======== CAD recursive interval
  // Children (Cell, Covering)
  // ---------------------
  // Conclusion: (false)
  // A recursive interval is generated from a Covering (for xn) over a Cell
  // (in variables x1...xn-1). It generates the conclusion that no xn exists
  // that extends the Cell and satisfies all assumptions.
  ARITH_NL_CAD_RECURSIVE,

  //================================================ Place holder for Lfsc rules
  // ======== Lfsc rule
  // Children: (P1 ... Pn)
  // Arguments: (id, Q, A1, ..., Am)
  // ---------------------
  // Conclusion: (Q)
  LFSC_RULE,
  //================================================ Place holder for Lean rules
  // ======== Lean rule
  // Children: (P1 ... Pn)
  // Arguments: (id, Q, A1, ..., Am)
  // ---------------------
  // Conclusion: (Q)
  // The id argument is a LeanRule, as defined in proof/lean/lean_rules.h
  // This allows us to specify which rule in the Lean calculus the current rule
  // corresponds to.
  LEAN_RULE,
  //================================================ Place holder for veriT
  // rules
  // ======== veriT rule
  // Children: (P1 ... Pn)
  // Arguments: (id, Q, A1, ..., Am)
  // ---------------------
  // Conclusion: (Q)
  VERIT_RULE,

  //%%%%%%%%%%%%%  END SHOULD BE AUTO GENERATED

  //================================================= Unknown rule
  UNKNOWN,
};

/**
 * Converts a proof rule to a string. Note: This function is also used in
 * `safe_print()`. Changing this function name or signature will result in
 * `safe_print()` printing "<unsupported>" instead of the proper strings for
 * the enum values.
 *
 * @param id The proof rule
 * @return The name of the proof rule
 */
const char* toString(PfRule id);

/**
 * Writes a proof rule name to a stream.
 *
 * @param out The stream to write to
 * @param id The proof rule to write to the stream
 * @return The stream
 */
std::ostream& operator<<(std::ostream& out, PfRule id);

/** Hash function for proof rules */
struct PfRuleHashFunction
{
  size_t operator()(PfRule id) const;
}; /* struct PfRuleHashFunction */

}  // namespace cvc5

#endif /* CVC5__EXPR__PROOF_RULE_H */<|MERGE_RESOLUTION|>--- conflicted
+++ resolved
@@ -1080,12 +1080,7 @@
   //    t1 is the sum of the scaled polynomials (k_1 * poly_1 + ... + k_n *
   //    poly_n) t2 is the sum of the scaled constants (k_1 * const_1 + ... + k_n
   //    * const_n)
-<<<<<<< HEAD
   MACRO_ARITH_SCALE_SUM_UB,
-=======
-  ARITH_SCALE_SUM_UPPER_BOUNDS,
->>>>>>> 52b6d736
-
   // ======== Sum Upper Bounds
   // Children: (P1, ... , Pn)
   //           where each Pi has form (><i, Li, Ri)
