/*********************                                                        */
/*! \file proof_rule.h
 ** \verbatim
 ** Top contributors (to current version):
 **   Andrew Reynolds
 ** This file is part of the CVC4 project.
 ** Copyright (c) 2009-2019 by the authors listed in the file AUTHORS
 ** in the top-level source directory) and their institutional affiliations.
 ** All rights reserved.  See the file COPYING in the top-level source
 ** directory for licensing information.\endverbatim
 **
 ** \brief Proof rule enumeration
 **/

#include "cvc4_private.h"

#ifndef CVC4__EXPR__PROOF_RULE_H
#define CVC4__EXPR__PROOF_RULE_H

#include <iosfwd>

namespace CVC4 {

/**
 * An enumeration for proof rules. This enumeration is analogous to Kind for
 * Node objects. In the documentation below, P:F denotes a ProofNode that
 * proves formula F.
 *
 * Conceptually, the following proof rules form a calculus whose target
 * user is the Node-level theory solvers. This means that the rules below
 * are designed to reason about, among other things, common operations on Node
 * objects like Rewriter::rewrite or Node::substitute. It is intended to be
 * translated or printed in other formats.
 *
 * The following PfRule values include core rules and those categorized by
 * theory, including the theory of equality.
 *
 * The "core rules" include two distinguished rules which have special status:
 * (1) ASSUME, which represents an open leaf in a proof.
 * (2) SCOPE, which closes the scope of assumptions.
 * The core rules additionally correspond to generic operations that are done
 * internally on nodes, e.g. calling Rewriter::rewrite.
 *
 * Rules with prefix MACRO_ are those that can be defined in terms of other
 * rules. These exist for convienience. We provide their definition in the line
 * "Macro:".
 */
enum class PfRule : uint32_t
{
  //================================================= Core rules
  //======================== Assume and Scope
  // ======== Assumption (a leaf)
  // Children: none
  // Arguments: (F)
  // --------------
  // Conclusion: F
  //
  // This rule has special status, in that an application of assume is an
  // open leaf in a proof that is not (yet) justified. An assume leaf is
  // analogous to a free variable in a term, where we say "F is a free
  // assumption in proof P" if it contains an application of F that is not
  // bound by SCOPE (see below).
  ASSUME,
  // ======== Scope (a binder for assumptions)
  // Children: (P:F)
  // Arguments: (F1, ..., Fn)
  // --------------
  // Conclusion: (=> (and F1 ... Fn) F) or (not (and F1 ... Fn)) if F is false
  //
  // This rule has a dual purpose with ASSUME. It is a way to close
  // assumptions in a proof. We require that F1 ... Fn are free assumptions in
  // P and say that F1, ..., Fn are not free in (SCOPE P). In other words, they
  // are bound by this application. For example, the proof node:
  //   (SCOPE (ASSUME F) :args F)
  // has the conclusion (=> F F) and has no free assumptions. More generally, a
  // proof with no free assumptions always concludes a valid formula.
  SCOPE,
<<<<<<< HEAD
  // ======== Trust
  // Children: (P1:F1 ... Pn:Fn)
  // Arguments: (F)
  // --------------
  // F
  TRUST,

  //%%%%%%%%%%%%%  BEGIN SHOULD BE AUTO GENERATED
=======
>>>>>>> df98bc96

  //======================== Builtin theory (common node operations)
  // ======== Substitution
  // Children: (P1:F1, ..., Pn:Fn)
  // Arguments: (t, (ids)?)
  // ---------------------------------------------------------------
  // Conclusion: (= t t*sigma{ids}(Fn)*...*sigma{ids}(F1))
  // where sigma{ids}(Fi) are substitutions, which notice are applied in
  // reverse order.
  // Notice that ids is a MethodId identifier, which determines how to convert
  // the formulas F1, ..., Fn into substitutions.
  SUBS,
  // ======== Rewrite
  // Children: none
  // Arguments: (t, (idr)?)
  // ----------------------------------------
  // Conclusion: (= t Rewriter{idr}(t))
  // where idr is a MethodId identifier, which determines the kind of rewriter
  // to apply, e.g. Rewriter::rewrite.
  REWRITE,
  // ======== Substitution + Rewriting equality introduction
  //
  // In this rule, we provide a term t and conclude that it is equal to its
  // rewritten form under a (proven) substitution.
  //
  // Children: (P1:F1, ..., Pn:Fn)
  // Arguments: (t, (ids (idr)?)?)
  // ---------------------------------------------------------------
  // Conclusion: (= t t')
  // where
  //   t' is
  //   toWitness(Rewriter{idr}(toSkolem(t)*sigma{ids}(Fn)*...*sigma{ids}(F1)))
  //   toSkolem(...) converts terms from witness form to Skolem form,
  //   toWitness(...) converts terms from Skolem form to witness form.
  //
  // Notice that:
  //   toSkolem(t')=Rewriter{idr}(toSkolem(t)*sigma{ids}(Fn)*...*sigma{ids}(F1))
  // In other words, from the point of view of Skolem forms, this rule
  // transforms t to t' by standard substitution + rewriting.
  //
  // The argument ids and idr is optional and specify the identifier of the
  // substitution and rewriter respectively to be used. For details, see
  // theory/builtin/proof_checker.h.
  MACRO_SR_EQ_INTRO,
  // ======== Substitution + Rewriting predicate introduction
  //
  // In this rule, we provide a formula F and conclude it, under the condition
  // that it rewrites to true under a proven substitution.
  //
  // Children: (P1:F1, ..., Pn:Fn)
  // Arguments: (F, (ids (idr)?)?)
  // ---------------------------------------------------------------
  // Conclusion: F
  // where
  //   Rewriter{idr}(F*sigma{ids}(Fn)*...*sigma{ids}(F1)) == true
  // where ids and idr are method identifiers.
  //
  // Notice that we apply rewriting on the witness form of F, meaning that this
  // rule may conclude an F whose Skolem form is justified by the definition of
  // its (fresh) Skolem variables. Furthermore, notice that the rewriting and
  // substitution is applied only within the side condition, meaning the
  // rewritten form of the witness form of F does not escape this rule.
  MACRO_SR_PRED_INTRO,
  // ======== Substitution + Rewriting predicate elimination
  //
  // In this rule, if we have proven a formula F, then we may conclude its
  // rewritten form under a proven substitution.
  //
  // Children: (P1:F, P2:F1, ..., P_{n+1}:Fn)
  // Arguments: ((ids (idr)?)?)
  // ----------------------------------------
  // Conclusion: F'
  // where
  //   F' is
  //   toWitness(Rewriter{idr}(toSkolem(F)*sigma{ids}(Fn)*...*sigma{ids}(F1)).
  // where ids and idr are method identifiers.
  //
  // We rewrite only on the Skolem form of F, similar to MACRO_SR_EQ_INTRO.
  MACRO_SR_PRED_ELIM,
  // ======== Substitution + Rewriting predicate transform
  //
  // In this rule, if we have proven a formula F, then we may provide a formula
  // G and conclude it if F and G are equivalent after rewriting under a proven
  // substitution.
  //
  // Children: (P1:F, P2:F1, ..., P_{n+1}:Fn)
  // Arguments: (G, (ids (idr)?)?)
  // ----------------------------------------
  // Conclusion: G
  // where
  //   Rewriter{idr}(F*sigma{ids}(Fn)*...*sigma{ids}(F1)) ==
  //   Rewriter{idr}(G*sigma{ids}(Fn)*...*sigma{ids}(F1))
  //
  // Notice that we apply rewriting on the witness form of F and G, similar to
  // MACRO_SR_PRED_INTRO.
  MACRO_SR_PRED_TRANSFORM,
<<<<<<< HEAD
  // ======== Theory Rewrite
  // Children: none
  // Arguments: (t, preRewrite?)
  // ----------------------------------------
  // Conclusion: (= t t')
  // where
  //  t' is the result of applying either a pre-rewrite or a post-rewrite step
  //  to t (depending on the second argument).
  THEORY_REWRITE,
  // ======== Theory lemma
  // Children: none
  // Arguments: (tid)
  // ---------------------------------------------------------------
  // Conclusion: F
  // where F is a (T-valid) theory lemma generated by theory with TheoryId tid.
  // This is a "coarse-grained" rule that is used as a placeholder if a theory
  // did not provide a proof for a lemma or conflict.
  THEORY_LEMMA,
  // ======== Theory preprocess
  // Children: (F)
  // Arguments: none
  // ---------------------------------------------------------------
  // Conclusion: TheoryEngine::preprocess(F).
  THEORY_PREPROCESS,
  // ======== Remove Term Formulas Axiom
  // Children: none
  // Arguments: (t)
  // ---------------------------------------------------------------
  // Conclusion: RemoveTermFormulas::getAxiomFor(t).
  REMOVE_TERM_FORMULA_AXIOM,
=======
>>>>>>> df98bc96

  //================================================= Boolean rules
  // ======== Split
  // Children: none
  // Arguments: (F)
  // ---------------------
  // Conclusion: (or F (not F))
  SPLIT,
  // ======== And elimination
  // Children: (P:(and F1 ... Fn))
  // Arguments: (i)
  // ---------------------
  // Conclusion: (Fi)
  AND_ELIM,
  // ======== And introduction
  // Children: (P1:F1 ... Pn:Fn))
  // Arguments: ()
  // ---------------------
  // Conclusion: (and P1 ... Pn)
  AND_INTRO,
  // ======== Not Or elimination
  // Children: (P:(not (or F1 ... Fn)))
  // Arguments: (i)
  // ---------------------
  // Conclusion: (not Fi)
  NOT_OR_ELIM,
  // ======== Implication elimination
  // Children: (P:(=> F1 F2))
  // Arguments: ()
  // ---------------------
  // Conclusion: (or (not F1) F2)
  IMPLIES_ELIM,
  // ======== Not Implication elimination version 1
  // Children: (P:(not (=> F1 F2)))
  // Arguments: ()
  // ---------------------
  // Conclusion: (F1)
  NOT_IMPLIES_ELIM1,
  // ======== Not Implication elimination version 2
  // Children: (P:(not (=> F1 F2)))
  // Arguments: ()
  // ---------------------
  // Conclusion: (not F2)
  NOT_IMPLIES_ELIM2,
  // ======== Equivalence elimination version 1
  // Children: (P:(= F1 F2))
  // Arguments: ()
  // ---------------------
  // Conclusion: (or (not F1) F2)
  EQUIV_ELIM1,
  // ======== Equivalence elimination version 2
  // Children: (P:(= F1 F2))
  // Arguments: ()
  // ---------------------
  // Conclusion: (or F1 (not F2))
  EQUIV_ELIM2,
  // ======== Not Equivalence elimination version 1
  // Children: (P:(not (= F1 F2)))
  // Arguments: ()
  // ---------------------
  // Conclusion: (or F1 F2)
  NOT_EQUIV_ELIM1,
  // ======== Not Equivalence elimination version 2
  // Children: (P:(not (= F1 F2)))
  // Arguments: ()
  // ---------------------
  // Conclusion: (or (not F1) (not F2))
  NOT_EQUIV_ELIM2,
  // ======== XOR elimination version 1
  // Children: (P:(xor F1 F2)))
  // Arguments: ()
  // ---------------------
  // Conclusion: (or F1 F2)
  XOR_ELIM1,
  // ======== XOR elimination version 2
  // Children: (P:(xor F1 F2)))
  // Arguments: ()
  // ---------------------
  // Conclusion: (or (not F1) (not F2))
  XOR_ELIM2,
  // ======== Not XOR elimination version 1
  // Children: (P:(not (xor F1 F2)))
  // Arguments: ()
  // ---------------------
  // Conclusion: (or F1 (not F2))
  NOT_XOR_ELIM1,
  // ======== Not XOR elimination version 2
  // Children: (P:(not (xor F1 F2)))
  // Arguments: ()
  // ---------------------
  // Conclusion: (or (not F1) F2)
  NOT_XOR_ELIM2,
  // ======== ITE elimination version 1
  // Children: (P:(ite C F1 F2))
  // Arguments: ()
  // ---------------------
  // Conclusion: (or (not C) F1)
  ITE_ELIM1,
  // ======== ITE elimination version 2
  // Children: (P:(ite C F1 F2))
  // Arguments: ()
  // ---------------------
  // Conclusion: (or C F2)
  ITE_ELIM2,
  // ======== Not ITE elimination version 1
  // Children: (P:(not (ite C F1 F2)))
  // Arguments: ()
  // ---------------------
  // Conclusion: (or (not C) (not F1))
  NOT_ITE_ELIM1,
  // ======== Not ITE elimination version 1
  // Children: (P:(not (ite C F1 F2)))
  // Arguments: ()
  // ---------------------
  // Conclusion: (or C (not F2))
  NOT_ITE_ELIM2,
  // ======== Not ITE elimination version 1
  // Children: (P1:P P2:(not P))
  // Arguments: ()
  // ---------------------
  // Conclusion: (false)
  CONTRA,

  //================================================= De Morgan rules
  // ======== Not And
  // Children: (P:(not (and F1 ... Fn))
  // Arguments: ()
  // ---------------------
  // Conclusion: (or (not F1) ... (not Fn))
  NOT_AND,
  //================================================= CNF rules
  // ======== CNF And Pos
  // Children: ()
  // Arguments: ((and F1 ... Fn), i)
  // ---------------------
  // Conclusion: (or (not (and F1 ... Fn)) Fi)
  CNF_AND_POS,
  // ======== CNF And Neg
  // Children: ()
  // Arguments: ((and F1 ... Fn))
  // ---------------------
  // Conclusion: (or (and F1 ... Fn) (not F1) ... (not Fn))
  CNF_AND_NEG,
  // ======== CNF Or Pos
  // Children: ()
  // Arguments: ((or F1 ... Fn))
  // ---------------------
  // Conclusion: (or (not (or F1 ... Fn)) F1 ... Fn)
  CNF_OR_POS,
  // ======== CNF Or Neg
  // Children: ()
  // Arguments: ((or F1 ... Fn), i)
  // ---------------------
  // Conclusion: (or (or F1 ... Fn) (not Fi))
  CNF_OR_NEG,
  // ======== CNF Implies Pos
  // Children: ()
  // Arguments: ((implies F1 F2))
  // ---------------------
  // Conclusion: (or (not (implies F1 F2)) (not F1) F2)
  CNF_IMPLIES_POS,
  // ======== CNF Implies Neg version 1
  // Children: ()
  // Arguments: ((implies F1 F2))
  // ---------------------
  // Conclusion: (or (implies F1 F2) F1)
  CNF_IMPLIES_NEG1,
  // ======== CNF Implies Neg version 2
  // Children: ()
  // Arguments: ((implies F1 F2))
  // ---------------------
  // Conclusion: (or (implies F1 F2) (not F2))
  CNF_IMPLIES_NEG2,
  // ======== CNF Equiv Pos version 1
  // Children: ()
  // Arguments: ((= F1 F2))
  // ---------------------
  // Conclusion: (or (not (= F1 F2)) (not F1) F2)
  CNF_EQUIV_POS1,
  // ======== CNF Equiv Pos version 2
  // Children: ()
  // Arguments: ((= F1 F2))
  // ---------------------
  // Conclusion: (or (not (= F1 F2)) F1 (not F2))
  CNF_EQUIV_POS2,
  // ======== CNF Equiv Neg version 1
  // Children: ()
  // Arguments: ((= F1 F2))
  // ---------------------
  // Conclusion: (or (= F1 F2) F1 F2)
  CNF_EQUIV_NEG1,
  // ======== CNF Equiv Neg version 2
  // Children: ()
  // Arguments: ((= F1 F2))
  // ---------------------
  // Conclusion: (or (= F1 F2) (not F1) (not F2))
  CNF_EQUIV_NEG2,
  // ======== CNF Xor Pos version 1
  // Children: ()
  // Arguments: ((xor F1 F2))
  // ---------------------
  // Conclusion: (or (not (xor F1 F2)) F1 F2)
  CNF_XOR_POS1,
  // ======== CNF Xor Pos version 2
  // Children: ()
  // Arguments: ((xor F1 F2))
  // ---------------------
  // Conclusion: (or (not (xor F1 F2)) (not F1) (not F2))
  CNF_XOR_POS2,
  // ======== CNF Xor Neg version 1
  // Children: ()
  // Arguments: ((xor F1 F2))
  // ---------------------
  // Conclusion: (or (xor F1 F2) (not F1) F2)
  CNF_XOR_NEG1,
  // ======== CNF Xor Neg version 2
  // Children: ()
  // Arguments: ((xor F1 F2))
  // ---------------------
  // Conclusion: (or (xor F1 F2) F1 (not F2))
  CNF_XOR_NEG2,
  // ======== CNF ITE Pos version 1
  // Children: ()
  // Arguments: ((ite C F1 F2))
  // ---------------------
  // Conclusion: (or (not (ite C F1 F2)) (not C) F1)
  CNF_ITE_POS1,
  // ======== CNF ITE Pos version 2
  // Children: ()
  // Arguments: ((ite C F1 F2))
  // ---------------------
  // Conclusion: (or (not (ite C F1 F2)) C F2)
  CNF_ITE_POS2,
  // ======== CNF ITE Pos version 3
  // Children: ()
  // Arguments: ((ite C F1 F2))
  // ---------------------
  // Conclusion: (or (not (ite C F1 F2)) F1 F2)
  CNF_ITE_POS3,
  // ======== CNF ITE Neg version 1
  // Children: ()
  // Arguments: ((ite C F1 F2))
  // ---------------------
  // Conclusion: (or (ite C F1 F2) (not C) (not F1))
  CNF_ITE_NEG1,
  // ======== CNF ITE Neg version 2
  // Children: ()
  // Arguments: ((ite C F1 F2))
  // ---------------------
  // Conclusion: (or (ite C F1 F2) C (not F2))
  CNF_ITE_NEG2,
  // ======== CNF ITE Neg version 3
  // Children: ()
  // Arguments: ((ite C F1 F2))
  // ---------------------
  // Conclusion: (or (ite C F1 F2) (not F1) (not F2))
  CNF_ITE_NEG3,

  //================================================= Equality rules
  // ======== Reflexive
  // Children: none
  // Arguments: (t)
  // ---------------------
  // Conclusion: (= t t)
  REFL,
  // ======== Symmetric
  // Children: (P:(= t1 t2)) or (P:(not (= t1 t2)))
  // Arguments: none
  // -----------------------
  // Conclusion: (= t2 t1) or (not (= t2 t1))
  SYMM,
  // ======== Transitivity
  // Children: (P1:(= t1 t2), ..., Pn:(= t{n-1} tn))
  // Arguments: none
  // -----------------------
  // Conclusion: (= t1 tn)
  TRANS,
  // ======== Congruence  (subsumed by Substitute?)
  // Children: (P1:(= t1 s1), ..., Pn:(= tn sn))
  // Arguments: (f)
  // ---------------------------------------------
  // Conclusion: (= (f t1 ... tn) (f s1 ... sn))
  CONG,
  // ======== True intro
  // Children: (P:F)
  // Arguments: none
<<<<<<< HEAD
  // ----------------------------------------
  // Conclusion: (= F true)
  TRUE_INTRO,
  // ======== True elim
  // Children: (P:(= F true)
  // Arguments: none
  // ----------------------------------------
=======
  // ----------------------------------------
  // Conclusion: (= F true)
  TRUE_INTRO,
  // ======== True elim
  // Children: (P:(= F true)
  // Arguments: none
  // ----------------------------------------
>>>>>>> df98bc96
  // Conclusion: F
  TRUE_ELIM,
  // ======== False intro
  // Children: (P:(not F))
  // Arguments: none
  // ----------------------------------------
  // Conclusion: (= F false)
  FALSE_INTRO,
  // ======== False elim
  // Children: (P:(= F false)
  // Arguments: none
  // ----------------------------------------
  // Conclusion: (not F)
  FALSE_ELIM,

  //================================================= Quantifiers rules
  // ======== Witness intro
  // Children: (P:F[t])
  // Arguments: (t)
  // ----------------------------------------
  // Conclusion: (= t (witness ((x T)) F[x]))
  // where x is a BOUND_VARIABLE unique to the pair F,t.
  WITNESS_INTRO,
  // ======== Exists intro
  // Children: (P:F[t])
  // Arguments: (t)
  // ----------------------------------------
  // Conclusion: (exists ((x T)) F[x])
  // where x is a BOUND_VARIABLE unique to the pair F,t.
  EXISTS_INTRO,
  // ======== Skolemize
  // Children: (P:(exists ((x1 T1) ... (xn Tn)) F))
  // Arguments: none
  // ----------------------------------------
  // Conclusion: F*sigma
  // sigma maps x1 ... xn to their representative skolems obtained by
  // SkolemManager::mkSkolemize, returned in the skolems argument of that
  // method.
  SKOLEMIZE,
  // ======== Instantiate
  // Children: (P:(forall ((x1 T1) ... (xn Tn)) F))
  // Arguments: (t1 ... tn)
  // ----------------------------------------
  // Conclusion: F*sigma
  // sigma maps x1 ... xn to t1 ... tn.
  INSTANTIATE,
<<<<<<< HEAD

  //================================================= String rules
  //======================== Core solver
  // ======== Concat eq
  // Children: (P1:(= (str.++ t1 ... tn t) (str.++ t1 ... tn s)))
  // Arguments: (b), indicating if reverse direction
  // ---------------------
  // Conclusion: (= t s)
  //
  // Notice that t or s may be empty, in which case they are implicit in the
  // concatenation above. For example, if
  // P1 concludes (= x (str.++ x z)), then
  // (CONCAT_EQ P1 :args false) concludes (= "" z)
  //
  // Also note that constants are split, such that if
  // P1 concludes (= (str.++ "abc" x) (str.++ "a" y)), then
  // (CONCAT_EQ P1 :args false) concludes (= (str.++ "bc" x) y)
  // This splitting is done only for constants such that Word::splitConstant
  // returns non-null.
  CONCAT_EQ,
  // ======== Concat unify
  // Children: (P1:(= (str.++ t1 t2) (str.++ s1 s2)),
  //            P2:(= (str.len t1) (str.len s1)))
  // Arguments: (b), indicating if reverse direction
  // ---------------------
  // Conclusion: (= t1 s1)
  CONCAT_UNIFY,
  // ======== Concat conflict
  // Children: (P1:(= (str.++ c1 t) (str.++ c2 s)))
  // Arguments: (b), indicating if reverse direction
  // ---------------------
  // Conclusion: false
  // Where c1, c2 are constants such that Word::splitConstant(c1,c2,index,b)
  // is null, in other words, neither is a prefix of the other.
  CONCAT_CONFLICT,
  // ======== Concat split
  // Children: (P1:(= (str.++ t1 t2) (str.++ s1 s2)),
  //            P2:(not (= (str.len t1) (str.len s1))))
  // Arguments: (false)
  // ---------------------
  // Conclusion: (or (= t1 (str.++ s1 r_t)) (= s1 (str.++ t1 r_s)))
  // where
  //   r_t = (witness ((z String)) (= z (suf t1 (str.len s1)))),
  //   r_s = (witness ((z String)) (= z (suf s1 (str.len t1)))).
  //
  // or the reverse form of the above:
  //
  // Children: (P1:(= (str.++ t1 t2) (str.++ s1 s2)),
  //            P2:(not (= (str.len t2) (str.len s2))))
  // Arguments: (true)
  // ---------------------
  // Conclusion: (or (= t2 (str.++ r_t s2)) (= s2 (str.++ r_s t2)))
  // where
  //   r_t = (witness ((z String)) (= z (pre t2 (- (str.len t2) (str.len
  //   s2))))), r_s = (witness ((z String)) (= z (pre s2 (- (str.len s2)
  //   (str.len t2))))).
  //
  // Above, (suf x n) is shorthand for (str.substr x n (- (str.len x) n)) and
  // (pre x n) is shorthand for (str.substr x 0 n).
  CONCAT_SPLIT,
  // ======== Concat constant split
  // Children: (P1:(= (str.++ t1 t2) (str.++ c s2)),
  //            P2:(not (= (str.len t1) 0)))
  // Arguments: (false)
  // ---------------------
  // Conclusion: (= t1 (str.++ c r))
  // where
  //   r = (witness ((z String)) (= z (suf t1 1))).
  //
  // or the reverse form of the above:
  //
  // Children: (P1:(= (str.++ t1 t2) (str.++ s1 c)),
  //            P2:(not (= (str.len t2) 0)))
  // Arguments: (true)
  // ---------------------
  // Conclusion: (= t2 (str.++ r c))
  // where
  //   r = (witness ((z String)) (= z (pre t2 (- (str.len t2) 1)))).
  CONCAT_CSPLIT,
  // ======== Concat length propagate
  // Children: (P1:(= (str.++ t1 t2) (str.++ s1 s2)),
  //            P2:(> (str.len t1) (str.len s1)))
  // Arguments: (false)
  // ---------------------
  // Conclusion: (= t1 (str.++ s1 r_t))
  // where
  //   r_t = (witness ((z String)) (= z (suf t1 (str.len s1))))
  //
  // or the reverse form of the above:
  //
  // Children: (P1:(= (str.++ t1 t2) (str.++ s1 s2)),
  //            P2:(> (str.len t2) (str.len s2)))
  // Arguments: (false)
  // ---------------------
  // Conclusion: (= t2 (str.++ r_t s2))
  // where
  //   r_t = (witness ((z String)) (= z (pre t2 (- (str.len t2) (str.len
  //   s2))))).
  CONCAT_LPROP,
  // ======== Concat constant propagate
  // Children: (P1:(= (str.++ t1 w1 t2) (str.++ w2 s)),
  //            P2:(not (= (str.len t1) 0)))
  // Arguments: (false)
  // ---------------------
  // Conclusion: (= t1 (str.++ w3 r))
  // where
  //   w1, w2, w3, w4 are words,
  //   w3 is (pre w2 p),
  //   w4 is (suf w2 p),
  //   p = Word::overlap((suf w2 1), w1),
  //   r = (witness ((z String)) (= z (suf t1 (str.len w3)))).
  // In other words, w4 is the largest suffix of (suf w2 1) that can contain a
  // prefix of w1; since t1 is non-empty, w3 must therefore be contained in t1.
  //
  // or the reverse form of the above:
  //
  // Children: (P1:(= (str.++ t1 w1 t2) (str.++ s w2)),
  //            P2:(not (= (str.len t2) 0)))
  // Arguments: (true)
  // ---------------------
  // Conclusion: (= t2 (str.++ r w3))
  // where
  //   w1, w2, w3, w4 are words,
  //   w3 is (suf w2 (- (str.len w2) p)),
  //   w4 is (pre w2 (- (str.len w2) p)),
  //   p = Word::roverlap((pre w2 (- (str.len w2) 1)), w1),
  //   r = (witness ((z String)) (= z (pre t2 (- (str.len t2) (str.len w3))))).
  // In other words, w4 is the largest prefix of (pre w2 (- (str.len w2) 1))
  // that can contain a suffix of w1; since t2 is non-empty, w3 must therefore
  // be contained in t2.
  CONCAT_CPROP,
  // ======== String decompose
  // Children: (P1: (>= (str.len t) n)
  // Arguments: (false)
  // ---------------------
  // Conclusion: (and (= t (str.++ w1 w2)) (= (str.len w1) n))
  // or
  // Children: (P1: (>= (str.len t) n)
  // Arguments: (true)
  // ---------------------
  // Conclusion: (and (= t (str.++ w1 w2)) (= (str.len w2) n))
  // where
  //   w1 is (witness ((z String)) (= z (pre t n)))
  //   w2 is (witness ((z String)) (= z (suf t n)))
  STRING_DECOMPOSE,
  // ======== Length positive
  // Children: none
  // Arguments: (t)
  // ---------------------
  // Conclusion: (or (and (= (str.len t) 0) (= t "")) (> (str.len t 0)))
  STRING_LENGTH_POS,
  // ======== Length non-empty
  // Children: (P1:(not (= t "")))
  // Arguments: none
  // ---------------------
  // Conclusion: (not (= (str.len t) 0))
  STRING_LENGTH_NON_EMPTY,
  //======================== Extended functions
  // ======== Reduction
  // Children: none
  // Arguments: (t)
  // ---------------------
  // Conclusion: (and R (= t w))
  // where w = strings::StringsPreprocess::reduce(t, R, ...).
  // In other words, R is the reduction predicate for extended term t, and w is
  //   (witness ((z T)) (= z t))
  // Notice that the free variables of R are w and the free variables of t.
  STRING_REDUCTION,
  // ======== Eager Reduction
  // Children: none
  // Arguments: (t, id?)
  // ---------------------
  // Conclusion: R
  // where R = strings::TermRegistry::eagerReduce(t, id).
  STRING_EAGER_REDUCTION,
  //======================== Regular expressions
  // ======== Regular expression intersection
  // Children: (P:(str.in.re t R1), P:(str.in.re t R2))
  // Arguments: none
  // ---------------------
  // Conclusion: (str.in.re t (re.inter R1 R2)).
  RE_INTER,
  // ======== Regular expression unfold positive
  // Children: (P:(str.in.re t R))
  // Arguments: none
  // ---------------------
  // Conclusion:(RegExpOpr::reduceRegExpPos((str.in.re t R))),
  // corresponding to the one-step unfolding of the premise.
  RE_UNFOLD_POS,
  // ======== Regular expression unfold negative
  // Children: (P:(not (str.in.re t R)))
  // Arguments: none
  // ---------------------
  // Conclusion:(RegExpOpr::reduceRegExpNeg((not (str.in.re t R)))),
  // corresponding to the one-step unfolding of the premise.
  RE_UNFOLD_NEG,
  // ======== Regular expression unfold negative concat fixed
  // Children: (P:(not (str.in.re t R)))
  // Arguments: none
  // ---------------------
  // Conclusion:(RegExpOpr::reduceRegExpNegConcatFixed((not (str.in.re t
  // R)),L,i)) where RegExpOpr::getRegExpConcatFixed((not (str.in.re t R)), i) =
  // L. corresponding to the one-step unfolding of the premise, optimized for
  // fixed length of component i of the regular expression concatenation R.
  RE_UNFOLD_NEG_CONCAT_FIXED,
  // ======== Regular expression elimination
  // Children: (P:F)
  // Arguments: none
  // ---------------------
  // Conclusion: R
  // where R = strings::RegExpElimination::eliminate(F).
  RE_ELIM,
  //======================== Code points
  // Children: none
  // Arguments: (t, s)
  // ---------------------
  // Conclusion:(or (= (str.code t) (- 1))
  //                (not (= (str.code t) (str.code s)))
  //                (not (= t s)))
  STRING_CODE_INJ,

  //%%%%%%%%%%%%%  END SHOULD BE AUTO GENERATED

  // Note: an ArithLiteral is a term of the form (>< poly const)
  // where
  //   >< is >=, >, ==, <, <=, or not(== ...).
  //   poly is a polynomial
  //   const is a rational constant

  // Children: (P1:l1, ..., Pn:ln)
  //           where each li is an ArithLiteral
  //           not(= ...) is dis-allowed!
  //
  // Arguments: (k1, ..., kn), non-zero reals
  // ---------------------
  // Conclusion: (>< (* k t1) (* k t2))
  //    where >< is the fusion of the combination of the ><i, (flipping each it
  //    its ki is negative). >< is always one of <, <=
  //    NB: this implies that lower bounds must have negative ki,
  //                      and upper bounds must have positive ki.
  //    t1 is the sum of the polynomials.
  //    t2 is the sum of the constants.
  SCALE_SUM_UPPER_BOUNDS,

  // ======== Tightening Strict Integer Upper Bounds
  // Children: (P:(< i c))
  //         where i has integer type.
  // Arguments: none
  // ---------------------
  // Conclusion: (<= i greatestIntLessThan(c)})
  INT_TIGHT_UB,

  // ======== Tightening Strict Integer Lower Bounds
  // Children: (P:(> i c))
  //         where i has integer type.
  // Arguments: none
  // ---------------------
  // Conclusion: (>= i leastIntGreaterThan(c)})
  INT_TIGHT_LB,

  // ======== Trichotomy of the reals
  // Children: (A B)
  // Arguments: (C)
  // ---------------------
  // Conclusion: (C),
  //                 where (not A) (not B) and C
  //                   are (> x c) (< x c) and (= x c)
  //                   in some order
  //                 note that "not" here denotes arithmetic negation, flipping
  //                 >= to <, etc.
  TRICHOTOMY,

  // ======== Arithmetic operator elimination
  // Children: none
  // Arguments: (t)
  // ---------------------
  // Conclusion: arith::OperatorElim::getAxiomFor(t)
  ARITH_OP_ELIM_AXIOM,

  // ======== Int Trust
  // Children: (P1 ... Pn)
  // Arguments: (Q)
  // ---------------------
  // Conclusion: (Q)
  INT_TRUST,
=======
>>>>>>> df98bc96

  //================================================= Unknown rule
  UNKNOWN,
};

/**
 * Converts a proof rule to a string. Note: This function is also used in
 * `safe_print()`. Changing this function name or signature will result in
 * `safe_print()` printing "<unsupported>" instead of the proper strings for
 * the enum values.
 *
 * @param id The proof rule
 * @return The name of the proof rule
 */
const char* toString(PfRule id);

/**
 * Writes a proof rule name to a stream.
 *
 * @param out The stream to write to
 * @param id The proof rule to write to the stream
 * @return The stream
 */
std::ostream& operator<<(std::ostream& out, PfRule id);

}  // namespace CVC4

#endif /* CVC4__EXPR__PROOF_RULE_H */<|MERGE_RESOLUTION|>--- conflicted
+++ resolved
@@ -75,7 +75,6 @@
   // has the conclusion (=> F F) and has no free assumptions. More generally, a
   // proof with no free assumptions always concludes a valid formula.
   SCOPE,
-<<<<<<< HEAD
   // ======== Trust
   // Children: (P1:F1 ... Pn:Fn)
   // Arguments: (F)
@@ -84,8 +83,6 @@
   TRUST,
 
   //%%%%%%%%%%%%%  BEGIN SHOULD BE AUTO GENERATED
-=======
->>>>>>> df98bc96
 
   //======================== Builtin theory (common node operations)
   // ======== Substitution
@@ -182,7 +179,6 @@
   // Notice that we apply rewriting on the witness form of F and G, similar to
   // MACRO_SR_PRED_INTRO.
   MACRO_SR_PRED_TRANSFORM,
-<<<<<<< HEAD
   // ======== Theory Rewrite
   // Children: none
   // Arguments: (t, preRewrite?)
@@ -213,8 +209,6 @@
   // ---------------------------------------------------------------
   // Conclusion: RemoveTermFormulas::getAxiomFor(t).
   REMOVE_TERM_FORMULA_AXIOM,
-=======
->>>>>>> df98bc96
 
   //================================================= Boolean rules
   // ======== Split
@@ -501,23 +495,13 @@
   // ======== True intro
   // Children: (P:F)
   // Arguments: none
-<<<<<<< HEAD
   // ----------------------------------------
   // Conclusion: (= F true)
   TRUE_INTRO,
   // ======== True elim
-  // Children: (P:(= F true)
-  // Arguments: none
-  // ----------------------------------------
-=======
-  // ----------------------------------------
-  // Conclusion: (= F true)
-  TRUE_INTRO,
-  // ======== True elim
-  // Children: (P:(= F true)
-  // Arguments: none
-  // ----------------------------------------
->>>>>>> df98bc96
+  // Children: (P:(= F true))
+  // Arguments: none
+  // ----------------------------------------
   // Conclusion: F
   TRUE_ELIM,
   // ======== False intro
@@ -527,7 +511,7 @@
   // Conclusion: (= F false)
   FALSE_INTRO,
   // ======== False elim
-  // Children: (P:(= F false)
+  // Children: (P:(= F false))
   // Arguments: none
   // ----------------------------------------
   // Conclusion: (not F)
@@ -564,7 +548,6 @@
   // Conclusion: F*sigma
   // sigma maps x1 ... xn to t1 ... tn.
   INSTANTIATE,
-<<<<<<< HEAD
 
   //================================================= String rules
   //======================== Core solver
@@ -850,8 +833,6 @@
   // ---------------------
   // Conclusion: (Q)
   INT_TRUST,
-=======
->>>>>>> df98bc96
 
   //================================================= Unknown rule
   UNKNOWN,
