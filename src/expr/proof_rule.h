--- conflicted
+++ resolved
@@ -869,11 +869,7 @@
   // Arguments: none
   // ---------------------
   // Conclusion:(= x y)
-<<<<<<< HEAD
-  // Also applies t to the case where (seq.unit y) is a constant sequence
-=======
   // Also applies to the case where (seq.unit y) is a constant sequence
->>>>>>> 3b230077
   // of length one.
   STRING_SEQ_UNIT_INJ,
   // ======== String Trust
