/*********************                                                        */
/*! \file prop_engine.cpp
 ** \verbatim
 ** Top contributors (to current version):
 **   Morgan Deters, Dejan Jovanovic, Tim King
 ** This file is part of the CVC4 project.
 ** Copyright (c) 2009-2020 by the authors listed in the file AUTHORS
 ** in the top-level source directory) and their institutional affiliations.
 ** All rights reserved.  See the file COPYING in the top-level source
 ** directory for licensing information.\endverbatim
 **
 ** \brief Implementation of the propositional engine of CVC4
 **
 ** Implementation of the propositional engine of CVC4.
 **/

#include "prop/prop_engine.h"

#include <iomanip>
#include <map>
#include <utility>

#include "base/check.h"
#include "base/output.h"
#include "decision/decision_engine.h"
#include "expr/expr.h"
#include "options/base_options.h"
#include "options/decision_options.h"
#include "options/main_options.h"
#include "options/options.h"
#include "options/smt_options.h"
#include "proof/proof_manager.h"
#include "prop/cnf_stream.h"
#include "prop/sat_solver.h"
#include "prop/sat_solver_factory.h"
#include "prop/theory_proxy.h"
#include "smt/command.h"
#include "smt/smt_statistics_registry.h"
#include "theory/theory_engine.h"
#include "theory/theory_registrar.h"
#include "util/resource_manager.h"
#include "util/result.h"

using namespace std;
using namespace CVC4::context;

namespace CVC4 {
namespace prop {

/** Keeps a boolean flag scoped */
class ScopedBool {

private:

  bool d_original;
  bool& d_reference;

public:

  ScopedBool(bool& reference) :
    d_reference(reference) {
    d_original = reference;
  }

  ~ScopedBool() {
    d_reference = d_original;
  }
};

PropEngine::PropEngine(TheoryEngine* te,
                       Context* satContext,
                       UserContext* userContext,
                       ResourceManager* rm)
    : d_inCheckSat(false),
      d_theoryEngine(te),
      d_context(satContext),
      d_theoryProxy(NULL),
      d_satSolver(NULL),
      d_registrar(NULL),
      d_cnfStream(NULL),
<<<<<<< HEAD
      d_pchecker(options::proofNew() ? new ProofChecker : nullptr),
      d_pNodeManager(options::proofNew()
                         ? new ProofNodeManager(d_pchecker.get())
=======
      d_pNodeManager(options::proofNew()
                         ? new ProofNodeManager(te->getProofChecker())
>>>>>>> 504c1be8
                         : nullptr),
      d_pfCnfStream(nullptr),
      d_interrupted(false),
      d_resourceManager(rm)
{

  Debug("prop") << "Constructing the PropEngine" << endl;

  d_decisionEngine.reset(new DecisionEngine(satContext, userContext, rm));
  d_decisionEngine->init();  // enable appropriate strategies

  d_satSolver = SatSolverFactory::createDPLLMinisat(smtStatisticsRegistry());

  d_registrar = new theory::TheoryRegistrar(d_theoryEngine);
  d_cnfStream = new CVC4::prop::TseitinCnfStream(
      d_satSolver, d_registrar, userContext, rm, true);
  if (options::proofNew())
  {
    d_pfCnfStream.reset(new ProofCnfStream(
        userContext, *d_cnfStream, d_pNodeManager.get(), options::proofNew()));
  }

  d_theoryProxy = new TheoryProxy(
      this, d_theoryEngine, d_decisionEngine.get(), d_context, d_cnfStream);
  d_satSolver->initialize(d_context, d_theoryProxy);

  d_decisionEngine->setSatSolver(d_satSolver);
  d_decisionEngine->setCnfStream(d_cnfStream);
  PROOF (
         ProofManager::currentPM()->initCnfProof(d_cnfStream, userContext);
         );

  NodeManager* nm = NodeManager::currentNM();
  if (d_pfCnfStream)
  {
<<<<<<< HEAD
    d_pfCnfStream->convertAndAssert(
        nm->mkConst(true), false, false);
    d_pfCnfStream->convertAndAssert(
        nm->mkConst(false).notNode(), false, false);
=======
    d_pfCnfStream->convertAndAssert(nm->mkConst(true), false, false);
    d_pfCnfStream->convertAndAssert(nm->mkConst(false).notNode(), false, false);
>>>>>>> 504c1be8
  }
  else
  {
    d_cnfStream->convertAndAssert(nm->mkConst(true), false, false, RULE_GIVEN);
    d_cnfStream->convertAndAssert(
        nm->mkConst(false).notNode(), false, false, RULE_GIVEN);
  }
}

PropEngine::~PropEngine() {
  Debug("prop") << "Destructing the PropEngine" << endl;
  d_decisionEngine->shutdown();
  d_decisionEngine.reset(nullptr);
  delete d_cnfStream;
  delete d_registrar;
  delete d_satSolver;
  delete d_theoryProxy;
}

void PropEngine::assertFormula(TNode node) {
  Assert(!d_inCheckSat) << "Sat solver in solve()!";
  Debug("prop") << "assertFormula(" << node << ")" << endl;
  // Assert as non-removable
  if (d_pfCnfStream)
  {
    d_pfCnfStream->convertAndAssert(node, false, false);
  }
  else
  {
    d_cnfStream->convertAndAssert(node, false, false, RULE_GIVEN);
  }
}

void PropEngine::assertLemma(TNode node, bool negated,
                             bool removable,
                             ProofRule rule,
                             TNode from) {
  //Assert(d_inCheckSat, "Sat solver should be in solve()!");
  Debug("prop::lemmas") << "assertLemma(" << node << ")" << endl;

  // Assert as (possibly) removable
  if (d_pfCnfStream)
  {
<<<<<<< HEAD
    d_pfCnfStream->convertAndAssert(node, removable, negated);
=======
    d_pfCnfStream->convertAndAssert(node, negated, removable);
>>>>>>> 504c1be8
  }
  else
  {
    d_cnfStream->convertAndAssert(node, removable, negated, rule, from);
  }
}

void PropEngine::addAssertionsToDecisionEngine(
    const preprocessing::AssertionPipeline& assertions)
{
  d_decisionEngine->addAssertions(assertions);
}

void PropEngine::requirePhase(TNode n, bool phase) {
  Debug("prop") << "requirePhase(" << n << ", " << phase << ")" << endl;

  Assert(n.getType().isBoolean());
  SatLiteral lit = d_cnfStream->getLiteral(n);
  d_satSolver->requirePhase(phase ? lit : ~lit);
}

bool PropEngine::isDecision(Node lit) const {
  Assert(isSatLiteral(lit));
  return d_satSolver->isDecision(d_cnfStream->getLiteral(lit).getSatVariable());
}

void PropEngine::printSatisfyingAssignment(){
  const CnfStream::NodeToLiteralMap& transCache =
    d_cnfStream->getTranslationCache();
  Debug("prop-value") << "Literal | Value | Expr" << endl
                      << "----------------------------------------"
                      << "-----------------" << endl;
  for(CnfStream::NodeToLiteralMap::const_iterator i = transCache.begin(),
      end = transCache.end();
      i != end;
      ++i) {
    pair<Node, SatLiteral> curr = *i;
    SatLiteral l = curr.second;
    if(!l.isNegated()) {
      Node n = curr.first;
      SatValue value = d_satSolver->modelValue(l);
      Debug("prop-value") << "'" << l << "' " << value << " " << n << endl;
    }
  }
}

Result PropEngine::checkSat() {
  Assert(!d_inCheckSat) << "Sat solver in solve()!";
  Debug("prop") << "PropEngine::checkSat()" << endl;

  // Mark that we are in the checkSat
  ScopedBool scopedBool(d_inCheckSat);
  d_inCheckSat = true;

  // TODO This currently ignores conflicts (a dangerous practice).
  d_theoryEngine->presolve();

  if(options::preprocessOnly()) {
    return Result(Result::SAT_UNKNOWN, Result::REQUIRES_FULL_CHECK);
  }

  // Reset the interrupted flag
  d_interrupted = false;

  // Check the problem
  SatValue result = d_satSolver->solve();

  if( result == SAT_VALUE_UNKNOWN ) {

    Result::UnknownExplanation why = Result::INTERRUPTED;
    if (d_resourceManager->outOfTime())
      why = Result::TIMEOUT;
    if (d_resourceManager->outOfResources())
      why = Result::RESOURCEOUT;

    return Result(Result::SAT_UNKNOWN, why);
  }

  if( result == SAT_VALUE_TRUE && Debug.isOn("prop") ) {
    printSatisfyingAssignment();
  }

  Debug("prop") << "PropEngine::checkSat() => " << result << endl;
  if(result == SAT_VALUE_TRUE && d_theoryEngine->isIncomplete()) {
    return Result(Result::SAT_UNKNOWN, Result::INCOMPLETE);
  }
  return Result(result == SAT_VALUE_TRUE ? Result::SAT : Result::UNSAT);
}

Node PropEngine::getValue(TNode node) const {
  Assert(node.getType().isBoolean());
  Assert(d_cnfStream->hasLiteral(node));

  SatLiteral lit = d_cnfStream->getLiteral(node);

  SatValue v = d_satSolver->value(lit);
  if(v == SAT_VALUE_TRUE) {
    return NodeManager::currentNM()->mkConst(true);
  } else if(v == SAT_VALUE_FALSE) {
    return NodeManager::currentNM()->mkConst(false);
  } else {
    Assert(v == SAT_VALUE_UNKNOWN);
    return Node::null();
  }
}

bool PropEngine::isSatLiteral(TNode node) const {
  return d_cnfStream->hasLiteral(node);
}

bool PropEngine::hasValue(TNode node, bool& value) const {
  Assert(node.getType().isBoolean());
  Assert(d_cnfStream->hasLiteral(node));

  SatLiteral lit = d_cnfStream->getLiteral(node);

  SatValue v = d_satSolver->value(lit);
  if(v == SAT_VALUE_TRUE) {
    value = true;
    return true;
  } else if(v == SAT_VALUE_FALSE) {
    value = false;
    return true;
  } else {
    Assert(v == SAT_VALUE_UNKNOWN);
    return false;
  }
}

void PropEngine::getBooleanVariables(std::vector<TNode>& outputVariables) const {
  d_cnfStream->getBooleanVariables(outputVariables);
}

void PropEngine::ensureLiteral(TNode n)
{
  if (d_pfCnfStream)
  {
    d_pfCnfStream->ensureLiteral(n);
  }
  else
  {
    d_cnfStream->ensureLiteral(n);
  }
}

void PropEngine::push() {
  Assert(!d_inCheckSat) << "Sat solver in solve()!";
  d_satSolver->push();
  Debug("prop") << "push()" << endl;
}

void PropEngine::pop() {
  Assert(!d_inCheckSat) << "Sat solver in solve()!";
  d_satSolver->pop();
  Debug("prop") << "pop()" << endl;
}

void PropEngine::resetTrail()
{
  d_satSolver->resetTrail();
  Debug("prop") << "resetTrail()" << endl;
}

unsigned PropEngine::getAssertionLevel() const {
  return d_satSolver->getAssertionLevel();
}

bool PropEngine::isRunning() const {
  return d_inCheckSat;
}
void PropEngine::interrupt()
{
  if(! d_inCheckSat) {
    return;
  }

  d_interrupted = true;
  d_satSolver->interrupt();
  Debug("prop") << "interrupt()" << endl;
}

void PropEngine::spendResource(ResourceManager::Resource r)
{
  d_resourceManager->spendResource(r);
}

bool PropEngine::properExplanation(TNode node, TNode expl) const {
  if(! d_cnfStream->hasLiteral(node)) {
    Trace("properExplanation") << "properExplanation(): Failing because node "
                               << "being explained doesn't have a SAT literal ?!" << std::endl
                               << "properExplanation(): The node is: " << node << std::endl;
    return false;
  }

  SatLiteral nodeLit = d_cnfStream->getLiteral(node);

  for(TNode::kinded_iterator i = expl.begin(kind::AND),
        i_end = expl.end(kind::AND);
      i != i_end;
      ++i) {
    if(! d_cnfStream->hasLiteral(*i)) {
      Trace("properExplanation") << "properExplanation(): Failing because one of explanation "
                                 << "nodes doesn't have a SAT literal" << std::endl
                                 << "properExplanation(): The explanation node is: " << *i << std::endl;
      return false;
    }

    SatLiteral iLit = d_cnfStream->getLiteral(*i);

    if(iLit == nodeLit) {
      Trace("properExplanation") << "properExplanation(): Failing because the node" << std::endl
                                 << "properExplanation(): " << node << std::endl
                                 << "properExplanation(): cannot be made to explain itself!" << std::endl;
      return false;
    }

    if(! d_satSolver->properExplanation(nodeLit, iLit)) {
      Trace("properExplanation") << "properExplanation(): SAT solver told us that node" << std::endl
                                 << "properExplanation(): " << *i << std::endl
                                 << "properExplanation(): is not part of a proper explanation node for" << std::endl
                                 << "properExplanation(): " << node << std::endl
                                 << "properExplanation(): Perhaps it one of the two isn't assigned or the explanation" << std::endl
                                 << "properExplanation(): node wasn't propagated before the node being explained" << std::endl;
      return false;
    }
  }

  return true;
}

}/* CVC4::prop namespace */
}/* CVC4 namespace */<|MERGE_RESOLUTION|>--- conflicted
+++ resolved
@@ -78,14 +78,8 @@
       d_satSolver(NULL),
       d_registrar(NULL),
       d_cnfStream(NULL),
-<<<<<<< HEAD
-      d_pchecker(options::proofNew() ? new ProofChecker : nullptr),
-      d_pNodeManager(options::proofNew()
-                         ? new ProofNodeManager(d_pchecker.get())
-=======
       d_pNodeManager(options::proofNew()
                          ? new ProofNodeManager(te->getProofChecker())
->>>>>>> 504c1be8
                          : nullptr),
       d_pfCnfStream(nullptr),
       d_interrupted(false),
@@ -121,15 +115,8 @@
   NodeManager* nm = NodeManager::currentNM();
   if (d_pfCnfStream)
   {
-<<<<<<< HEAD
-    d_pfCnfStream->convertAndAssert(
-        nm->mkConst(true), false, false);
-    d_pfCnfStream->convertAndAssert(
-        nm->mkConst(false).notNode(), false, false);
-=======
     d_pfCnfStream->convertAndAssert(nm->mkConst(true), false, false);
     d_pfCnfStream->convertAndAssert(nm->mkConst(false).notNode(), false, false);
->>>>>>> 504c1be8
   }
   else
   {
@@ -173,11 +160,7 @@
   // Assert as (possibly) removable
   if (d_pfCnfStream)
   {
-<<<<<<< HEAD
-    d_pfCnfStream->convertAndAssert(node, removable, negated);
-=======
     d_pfCnfStream->convertAndAssert(node, negated, removable);
->>>>>>> 504c1be8
   }
   else
   {
