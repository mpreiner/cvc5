--- conflicted
+++ resolved
@@ -421,8 +421,7 @@
     CRef real_reason = ca.alloc(explLevel, explanation, true);
     // FIXME: at some point will need more information about where this explanation
     // came from (ie. the theory/sharing)
-<<<<<<< HEAD
-    Debug("pf::sat") << "Minisat::Solver registering a THEORY_LEMMA (1)" << std::endl;
+    Trace("pf::sat") << "Minisat::Solver registering a THEORY_LEMMA (1)" << std::endl;
     if (options::unsatCores())
     {
       ClauseId id = ProofManager::getSatProof()->registerClause(real_reason,
@@ -437,18 +436,6 @@
       // added (see issue #2137).
       ProofManager::getCnfProof()->popCurrentAssertion();
     }
-=======
-    Trace("pf::sat") << "Minisat::Solver registering a THEORY_LEMMA (1)" << std::endl;
-    PROOF(ClauseId id = ProofManager::getSatProof()->registerClause(
-              real_reason, THEORY_LEMMA);
-          ProofManager::getCnfProof()->registerConvertedClause(id, true);
-          // explainPropagation() pushes the explanation on the assertion stack
-          // in CnfProof, so we need to pop it here. This is important because
-          // reason() may be called indirectly while adding a clause, which can
-          // lead to a wrong assertion being associated with the clause being
-          // added (see issue #2137).
-          ProofManager::getCnfProof()->popCurrentAssertion(););
->>>>>>> 3cd914d3
     vardata[x] = VarData(real_reason, level(x), user_level(x), intro_level(x), trail_index(x));
     clauses_removable.push(real_reason);
     attachClause(real_reason);
@@ -617,7 +604,6 @@
         if(assigns[var(ps[0])] == l_Undef) {
           assert(assigns[var(ps[0])] != l_False);
           uncheckedEnqueue(ps[0], cr);
-<<<<<<< HEAD
           Debug("cores") << "i'm registering a unit clause, maybe input"
                          << std::endl;
           if (options::unsatCores() && ps.size() == 1)
@@ -633,19 +619,12 @@
             {
               ProofManager::getCnfProof()->registerConvertedClause(id);
             }
-=======
-          Debug("cores") << "i'm registering a unit clause " << ps[0]
-                         << ", input" << std::endl;
-          PROOF(
-                if(ps.size() == 1) {
-                  id = ProofManager::getSatProof()->registerUnitClause(ps[0], INPUT);
-                }
-                );
-          // since this may happen before the proof cnf stream has the chance to register the input
+          }
+          // since this may happen before the proof cnf stream has the chance to
+          // register the input
           if (d_pfManager)
           {
             d_pfManager->registerInput(ps[0]);
->>>>>>> 3cd914d3
           }
           CRef confl = propagate(CHECK_WITHOUT_THEORY);
           if(! (ok = (confl == CRef_Undef)) ) {
@@ -2224,7 +2203,6 @@
       }
 
       lemma_ref = ca.alloc(clauseLevel, lemma, removable);
-<<<<<<< HEAD
       if (options::unsatCores())
       {
         TNode cnf_assertion = lemmas_cnf_assertion[j];
@@ -2235,17 +2213,6 @@
                                                                   THEORY_LEMMA);
         ProofManager::getCnfProof()->setClauseAssertion(id, cnf_assertion);
       }
-=======
-      PROOF(TNode cnf_assertion = lemmas_cnf_assertion[j].first;
-            TNode cnf_def = lemmas_cnf_assertion[j].second;
-
-            Trace("pf::sat")
-            << "Minisat::Solver registering a THEORY_LEMMA (2)" << std::endl;
-            ClauseId id = ProofManager::getSatProof()->registerClause(
-                lemma_ref, THEORY_LEMMA);
-            ProofManager::getCnfProof()->setClauseAssertion(id, cnf_assertion);
-            ProofManager::getCnfProof()->setClauseDefinition(id, cnf_def););
->>>>>>> 3cd914d3
       if (removable) {
         clauses_removable.push(lemma_ref);
       } else {
