--- conflicted
+++ resolved
@@ -936,10 +936,7 @@
           PROOF( ProofManager::getSatProof()->addResolutionStep(p, confl, sign(p)); )
           if (CVC4::options::proofNew())
           {
-<<<<<<< HEAD
-=======
             NewProofManager::currentPM()->registerClause(ca[confl]);
->>>>>>> a1a67837
             NewProofManager::currentPM()->addResolutionStep(ca[confl], p);
           }
         }
