/***********************************************************************************[SimpSolver.cc]
Copyright (c) 2006,      Niklas Een, Niklas Sorensson
Copyright (c) 2007-2010, Niklas Sorensson

Permission is hereby granted, free of charge, to any person obtaining a copy of this software and
associated documentation files (the "Software"), to deal in the Software without restriction,
including without limitation the rights to use, copy, modify, merge, publish, distribute,
sublicense, and/or sell copies of the Software, and to permit persons to whom the Software is
furnished to do so, subject to the following conditions:

The above copyright notice and this permission notice shall be included in all copies or
substantial portions of the Software.

THE SOFTWARE IS PROVIDED "AS IS", WITHOUT WARRANTY OF ANY KIND, EXPRESS OR IMPLIED, INCLUDING BUT
NOT LIMITED TO THE WARRANTIES OF MERCHANTABILITY, FITNESS FOR A PARTICULAR PURPOSE AND
NONINFRINGEMENT. IN NO EVENT SHALL THE AUTHORS OR COPYRIGHT HOLDERS BE LIABLE FOR ANY CLAIM,
DAMAGES OR OTHER LIABILITY, WHETHER IN AN ACTION OF CONTRACT, TORT OR OTHERWISE, ARISING FROM, OUT
OF OR IN CONNECTION WITH THE SOFTWARE OR THE USE OR OTHER DEALINGS IN THE SOFTWARE.
**************************************************************************************************/

#include "prop/bvminisat/simp/SimpSolver.h"

#include "base/check.h"
#include "options/bv_options.h"
#include "options/smt_options.h"
#include "proof/clause_id.h"
#include "prop/bvminisat/mtl/Sort.h"
#include "prop/bvminisat/utils/System.h"

namespace CVC4 {
namespace BVMinisat {

//=================================================================================================
// Options:


static const char* _cat = "SIMP";

static BoolOption   opt_use_asymm        (_cat, "asymm",        "Shrink clauses by asymmetric branching.", false);
static BoolOption   opt_use_rcheck       (_cat, "rcheck",       "Check if a clause is already implied. (costly)", false);
static BoolOption   opt_use_elim         (_cat, "elim",         "Perform variable elimination.", true);
static IntOption    opt_grow             (_cat, "grow",         "Allow a variable elimination step to grow by a number of clauses.", 0);
static IntOption    opt_clause_lim       (_cat, "cl-lim",       "Variables are not eliminated if it produces a resolvent with a length above this limit. -1 means no limit", 20,   IntRange(-1, INT32_MAX));
static IntOption    opt_subsumption_lim  (_cat, "sub-lim",      "Do not check if subsumption against a clause larger than this. -1 means no limit.", 1000, IntRange(-1, INT32_MAX));
static DoubleOption opt_simp_garbage_frac(_cat, "simp-gc-frac", "The fraction of wasted memory allowed before a garbage collection is triggered during simplification.",  0.5, DoubleRange(0, false, HUGE_VAL, false));


//=================================================================================================
// Constructor/Destructor:

SimpSolver::SimpSolver(CVC4::context::Context* context)
    : Solver(context),
      grow(opt_grow),
      clause_lim(opt_clause_lim),
      subsumption_lim(opt_subsumption_lim),
      simp_garbage_frac(opt_simp_garbage_frac),
      use_asymm(opt_use_asymm),
      use_rcheck(opt_use_rcheck),
      use_elim(opt_use_elim
               && CVC4::options::bitblastMode()
                      == CVC4::options::BitblastMode::EAGER
               && !CVC4::options::produceModels()),
      merges(0),
      asymm_lits(0),
      eliminated_vars(0),
      elimorder(1),
      use_simplification(true),
      occurs(ClauseDeleted(ca)),
      elim_heap(ElimLt(n_occ)),
      bwdsub_assigns(0),
      n_touched(0)
{

    vec<Lit> dummy(1,lit_Undef);
    ca.extra_clause_field = true; // NOTE: must happen before allocating the dummy clause below.
    bwdsub_tmpunit        = ca.alloc(dummy);
    remove_satisfied      = false;

    // add the initialization for all the internal variables
    for (int i = frozen.size(); i < vardata.size(); ++ i) {
      frozen    .push(1);
      eliminated.push(0);
      if (use_simplification){
          n_occ     .push(0);
          n_occ     .push(0);
          occurs    .init(i);
          touched   .push(0);
          elim_heap .insert(i);
      }
    }

}


SimpSolver::~SimpSolver()
{
  //  CVC4::StatisticsRegistry::unregisterStat(&total_eliminate_time);
}


Var SimpSolver::newVar(bool sign, bool dvar, bool freeze) {
    Var v = Solver::newVar(sign, dvar);

    frozen    .push((char)false);
    eliminated.push((char)false);

    if (use_simplification){
        n_occ     .push(0);
        n_occ     .push(0);
        occurs    .init(v);
        touched   .push(0);
        elim_heap .insert(v);
        if (freeze) {
          setFrozen(v, true);
        }
    }
    return v;
}



lbool SimpSolver::solve_(bool do_simp, bool turn_off_simp)
{
    only_bcp = false;

    vec<Var> extra_frozen;
    lbool    result = l_True;

    do_simp &= use_simplification;

    if (do_simp) {
        // Assumptions must be temporarily frozen to run variable elimination:
        for (int i = 0; i < assumptions.size(); i++){
            Var v = var(assumptions[i]);

            // If an assumption has been eliminated, remember it.
            Assert(!isEliminated(v));

            if (!frozen[v]){
                // Freeze and store.
                setFrozen(v, true);
                extra_frozen.push(v);
            } }

        if (do_simp && clause_added) {
          cancelUntil(0);
          result = lbool(eliminate(turn_off_simp));
          clause_added = false;
        }
    }

    if (result == l_True)
        result = Solver::solve_();
    else if (verbosity >= 1)
        printf("===============================================================================\n");

    if (do_simp)
        // Unfreeze the assumptions that were frozen:
        for (int i = 0; i < extra_frozen.size(); i++)
            setFrozen(extra_frozen[i], false);

    return result;
}



bool SimpSolver::addClause_(vec<Lit>& ps, ClauseId& id)
{
<<<<<<< HEAD
#ifdef CVC4_ASSERTIONS
    for (int i = 0; i < ps.size(); i++)
        assert(!isEliminated(var(ps[i])));
=======
#ifndef NDEBUG
  for (int i = 0; i < ps.size(); i++) Assert(!isEliminated(var(ps[i])));
>>>>>>> e418b00f
#endif

    int nclauses = clauses.size();

    if (use_rcheck && implied(ps))
        return true;

    if (!Solver::addClause_(ps, id))
        return false;

    if (use_simplification && clauses.size() == nclauses + 1){
        CRef          cr = clauses.last();
        const Clause& clause = ca[cr];

        // NOTE: the clause is added to the queue immediately and then
        // again during 'gatherTouchedClauses()'. If nothing happens
        // in between, it will only be checked once. Otherwise, it may
        // be checked twice unnecessarily. This is an unfortunate
        // consequence of how backward subsumption is used to mimic
        // forward subsumption.
        subsumption_queue.insert(cr);
        for (int i = 0; i < clause.size(); i++)
        {
          occurs[var(clause[i])].push(cr);
          n_occ[toInt(clause[i])]++;
          touched[var(clause[i])] = 1;
          n_touched++;
          if (elim_heap.inHeap(var(clause[i])))
            elim_heap.increase(var(clause[i]));
        }
    }

    return true;
}


void SimpSolver::removeClause(CRef cr)
{
  const Clause& clause = ca[cr];

  if (use_simplification)
  {
    for (int i = 0; i < clause.size(); i++)
    {
      n_occ[toInt(clause[i])]--;
      updateElimHeap(var(clause[i]));
      occurs.smudge(var(clause[i]));
    }
  }
  Solver::removeClause(cr);
}


bool SimpSolver::strengthenClause(CRef cr, Lit l)
{
  Clause& clause = ca[cr];
  Assert(decisionLevel() == 0);
  Assert(use_simplification);

  // FIX: this is too inefficient but would be nice to have (properly
  // implemented) if (!find(subsumption_queue, &clause))
  subsumption_queue.insert(cr);

  if (clause.size() == 2)
  {
    removeClause(cr);
    clause.strengthen(l);
  }
  else
  {
    detachClause(cr, true);
    clause.strengthen(l);
    attachClause(cr);
    remove(occurs[var(l)], cr);
    n_occ[toInt(l)]--;
    updateElimHeap(var(l));
  }

  return clause.size() == 1 ? enqueue(clause[0]) && propagate() == CRef_Undef
                            : true;
}


// Returns FALSE if clause is always satisfied ('out_clause' should not be used).
bool SimpSolver::merge(const Clause& _ps, const Clause& _qs, Var v, vec<Lit>& out_clause)
{
    merges++;
    out_clause.clear();

    bool  ps_smallest = _ps.size() < _qs.size();
    const Clause& ps  =  ps_smallest ? _qs : _ps;
    const Clause& qs  =  ps_smallest ? _ps : _qs;

    for (int i = 0; i < qs.size(); i++)
    {
      if (var(qs[i]) != v)
      {
        for (int j = 0; j < ps.size(); j++)
        {
          if (var(ps[j]) == var(qs[i]))
          {
            if (ps[j] == ~qs[i])
              return false;
            else
              goto next;
          }
        }
        out_clause.push(qs[i]);
      }
    next:;
    }

    for (int i = 0; i < ps.size(); i++)
        if (var(ps[i]) != v)
            out_clause.push(ps[i]);

    return true;
}


// Returns FALSE if clause is always satisfied.
bool SimpSolver::merge(const Clause& _ps, const Clause& _qs, Var v, int& size)
{
    merges++;

    bool  ps_smallest = _ps.size() < _qs.size();
    const Clause& ps  =  ps_smallest ? _qs : _ps;
    const Clause& qs  =  ps_smallest ? _ps : _qs;
    const Lit*  __ps  = (const Lit*)ps;
    const Lit*  __qs  = (const Lit*)qs;

    size = ps.size()-1;

    for (int i = 0; i < qs.size(); i++)
    {
      if (var(__qs[i]) != v)
      {
        for (int j = 0; j < ps.size(); j++)
        {
          if (var(__ps[j]) == var(__qs[i]))
          {
            if (__ps[j] == ~__qs[i])
              return false;
            else
              goto next;
          }
        }
        size++;
      }
    next:;
    }

    return true;
}


void SimpSolver::gatherTouchedClauses()
{
    if (n_touched == 0) return;

    int i,j;
    for (i = j = 0; i < subsumption_queue.size(); i++)
        if (ca[subsumption_queue[i]].mark() == 0)
            ca[subsumption_queue[i]].mark(2);

    for (i = 0; i < touched.size(); i++)
        if (touched[i]){
            const vec<CRef>& cs = occurs.lookup(i);
            for (j = 0; j < cs.size(); j++)
                if (ca[cs[j]].mark() == 0){
                    subsumption_queue.insert(cs[j]);
                    ca[cs[j]].mark(2);
                }
            touched[i] = 0;
        }

    for (i = 0; i < subsumption_queue.size(); i++)
        if (ca[subsumption_queue[i]].mark() == 2)
            ca[subsumption_queue[i]].mark(0);

    n_touched = 0;
}

bool SimpSolver::implied(const vec<Lit>& clause)
{
  Assert(decisionLevel() == 0);

  trail_lim.push(trail.size());
  for (int i = 0; i < clause.size(); i++)
  {
    if (value(clause[i]) == l_True)
    {
      cancelUntil(0);
      return false;
    }
    else if (value(clause[i]) != l_False)
    {
      Assert(value(clause[i]) == l_Undef);
      uncheckedEnqueue(~clause[i]);
    }
  }

  bool result = propagate() != CRef_Undef;
  cancelUntil(0);
  return result;
}


// Backward subsumption + backward subsumption resolution
bool SimpSolver::backwardSubsumptionCheck(bool verbose)
{
    int cnt = 0;
    int subsumed = 0;
    int deleted_literals = 0;
    Assert(decisionLevel() == 0);

    while (subsumption_queue.size() > 0 || bwdsub_assigns < trail.size()){

        // Empty subsumption queue and return immediately on user-interrupt:
        if (asynch_interrupt){
            subsumption_queue.clear();
            bwdsub_assigns = trail.size();
            break; }

        // Check top-level assignments by creating a dummy clause and placing it in the queue:
        if (subsumption_queue.size() == 0 && bwdsub_assigns < trail.size()){
            Lit l = trail[bwdsub_assigns++];
            ca[bwdsub_tmpunit][0] = l;
            ca[bwdsub_tmpunit].calcAbstraction();
            subsumption_queue.insert(bwdsub_tmpunit); }

        CRef    cr = subsumption_queue.peek(); subsumption_queue.pop();
        Clause& clause = ca[cr];

        if (clause.mark()) continue;

        if (verbose && verbosity >= 2 && cnt++ % 1000 == 0)
            printf("subsumption left: %10d (%10d subsumed, %10d deleted literals)\r", subsumption_queue.size(), subsumed, deleted_literals);

        Assert(clause.size() > 1
               || value(clause[0]) == l_True);  // Unit-clauses should have been
                                                // propagated before this point.

        // Find best variable to scan:
        Var best = var(clause[0]);
        for (int i = 1; i < clause.size(); i++)
          if (occurs[var(clause[i])].size() < occurs[best].size())
            best = var(clause[i]);

        // Search all candidates:
        vec<CRef>& _cs = occurs.lookup(best);
        CRef*       cs = (CRef*)_cs;

        for (int j = 0; j < _cs.size(); j++)
          if (clause.mark())
            break;
          else if (!ca[cs[j]].mark() && cs[j] != cr
                   && (subsumption_lim == -1
                       || ca[cs[j]].size() < subsumption_lim))
          {
            Lit l = clause.subsumes(ca[cs[j]]);

            if (l == lit_Undef)
              subsumed++, removeClause(cs[j]);
            else if (l != lit_Error)
            {
              deleted_literals++;

              if (!strengthenClause(cs[j], ~l)) return false;

              // Did current candidate get deleted from cs? Then check candidate
              // at index j again:
              if (var(l) == best) j--;
            }
          }
    }

    return true;
}


bool SimpSolver::asymm(Var v, CRef cr)
{
  Clause& clause = ca[cr];
  Assert(decisionLevel() == 0);

  if (clause.mark() || satisfied(clause)) return true;

  trail_lim.push(trail.size());
  Lit l = lit_Undef;
  for (int i = 0; i < clause.size(); i++)
    if (var(clause[i]) != v && value(clause[i]) != l_False)
      uncheckedEnqueue(~clause[i]);
    else
      l = clause[i];

  if (propagate() != CRef_Undef)
  {
    cancelUntil(0);
    asymm_lits++;
    if (!strengthenClause(cr, l)) return false;
  }
  else
    cancelUntil(0);

  return true;
}


bool SimpSolver::asymmVar(Var v)
{
  Assert(use_simplification);

  const vec<CRef>& cls = occurs.lookup(v);

  if (value(v) != l_Undef || cls.size() == 0) return true;

  for (int i = 0; i < cls.size(); i++)
    if (!asymm(v, cls[i])) return false;

  return backwardSubsumptionCheck();
}


static void mkElimClause(vec<uint32_t>& elimclauses, Lit x)
{
    elimclauses.push(toInt(x));
    elimclauses.push(1);
}

static void mkElimClause(vec<uint32_t>& elimclauses, Var v, Clause& clause)
{
    int first = elimclauses.size();
    int v_pos = -1;

    // Copy clause to elimclauses-vector. Remember position where the
    // variable 'v' occurs:
    for (int i = 0; i < clause.size(); i++)
    {
      elimclauses.push(toInt(clause[i]));
      if (var(clause[i]) == v) v_pos = i + first;
    }
    Assert(v_pos != -1);

    // Swap the first literal with the 'v' literal, so that the literal
    // containing 'v' will occur first in the clause:
    uint32_t tmp = elimclauses[v_pos];
    elimclauses[v_pos] = elimclauses[first];
    elimclauses[first] = tmp;

    // Store the length of the clause last:
    elimclauses.push(clause.size());
}



bool SimpSolver::eliminateVar(Var v)
{
  Assert(!frozen[v]);
  Assert(!isEliminated(v));
  Assert(value(v) == l_Undef);

  // Split the occurrences into positive and negative:
  //
  const vec<CRef>& cls = occurs.lookup(v);
  vec<CRef> pos, neg;
  for (int i = 0; i < cls.size(); i++)
    (find(ca[cls[i]], mkLit(v)) ? pos : neg).push(cls[i]);

  // Check whether the increase in number of clauses stays within the allowed
  // ('grow'). Moreover, no clause must exceed the limit on the maximal clause
  // size (if it is set):
  //
  int cnt = 0;
  int clause_size = 0;

  for (int i = 0; i < pos.size(); i++)
    for (int j = 0; j < neg.size(); j++)
      if (merge(ca[pos[i]], ca[neg[j]], v, clause_size)
          && (++cnt > cls.size() + grow
              || (clause_lim != -1 && clause_size > clause_lim)))
        return true;

  // Delete and store old clauses:
  eliminated[v] = true;
  setDecisionVar(v, false);
  eliminated_vars++;

  if (pos.size() > neg.size())
  {
    for (int i = 0; i < neg.size(); i++)
      mkElimClause(elimclauses, v, ca[neg[i]]);
    mkElimClause(elimclauses, mkLit(v));
  }
  else
  {
    for (int i = 0; i < pos.size(); i++)
      mkElimClause(elimclauses, v, ca[pos[i]]);
    mkElimClause(elimclauses, ~mkLit(v));
  }

    for (int i = 0; i < cls.size(); i++) removeClause(cls[i]);

    // Produce clauses in cross product:
    vec<Lit>& resolvent = add_tmp;
    for (int i = 0; i < pos.size(); i++)
      for (int j = 0; j < neg.size(); j++) {
        ClauseId id = -1;
        if (merge(ca[pos[i]], ca[neg[j]], v, resolvent) &&
            !addClause_(resolvent, id))
          return false;
      }

    // Free occurs list for this variable:
    occurs[v].clear(true);

    // Free watchers lists for this variable, if possible:
    if (watches[ mkLit(v)].size() == 0) watches[ mkLit(v)].clear(true);
    if (watches[~mkLit(v)].size() == 0) watches[~mkLit(v)].clear(true);

    return backwardSubsumptionCheck();
}


bool SimpSolver::substitute(Var v, Lit x)
{
  Assert(!frozen[v]);
  Assert(!isEliminated(v));
  Assert(value(v) == l_Undef);

  if (!ok) return false;

  eliminated[v] = true;
  setDecisionVar(v, false);
  const vec<CRef>& cls = occurs.lookup(v);

  vec<Lit>& subst_clause = add_tmp;
  for (int i = 0; i < cls.size(); i++)
  {
    Clause& clause = ca[cls[i]];

    subst_clause.clear();
    for (int j = 0; j < clause.size(); j++)
    {
      Lit p = clause[j];
      subst_clause.push(var(p) == v ? x ^ sign(p) : p);
    }

    removeClause(cls[i]);
    ClauseId id;
    if (!addClause_(subst_clause, id)) return ok = false;
  }

    return true;
}


void SimpSolver::extendModel()
{
    int i, j;
    Lit x;

    for (i = elimclauses.size()-1; i > 0; i -= j){
        for (j = elimclauses[i--]; j > 1; j--, i--)
            if (modelValue(toLit(elimclauses[i])) != l_False)
                goto next;

        x = toLit(elimclauses[i]);
        model[var(x)] = lbool(!sign(x));
    next:;
    }
}


bool SimpSolver::eliminate(bool turn_off_elim)
{

  //  CVC4::TimerStat::CodeTimer codeTimer(total_eliminate_time);

    if (!simplify())
        return false;
    else if (!use_simplification)
        return true;

    // Main simplification loop:
    //
    while (n_touched > 0 || bwdsub_assigns < trail.size() || elim_heap.size() > 0){

        gatherTouchedClauses();
        // printf("  ## (time = %6.2f s) BWD-SUB: queue = %d, trail = %d\n", cpuTime(), subsumption_queue.size(), trail.size() - bwdsub_assigns);
        if ((subsumption_queue.size() > 0 || bwdsub_assigns < trail.size())
            && !backwardSubsumptionCheck(true))
        {
          ok = false;
          goto cleanup;
        }

        // Empty elim_heap and return immediately on user-interrupt:
        if (asynch_interrupt){
          Assert(bwdsub_assigns == trail.size());
          Assert(subsumption_queue.size() == 0);
          Assert(n_touched == 0);
          elim_heap.clear();
          goto cleanup;
        }

        // printf("  ## (time = %6.2f s) ELIM: vars = %d\n", cpuTime(), elim_heap.size());
        for (int cnt = 0; !elim_heap.empty(); cnt++){
            Var elim = elim_heap.removeMin();

            if (asynch_interrupt) break;

            if (isEliminated(elim) || value(elim) != l_Undef) continue;

            if (verbosity >= 2 && cnt % 100 == 0)
                printf("elimination left: %10d\r", elim_heap.size());

            if (use_asymm){
                // Temporarily freeze variable. Otherwise, it would immediately end up on the queue again:
                bool was_frozen = frozen[elim];
                frozen[elim] = true;
                if (!asymmVar(elim)){
                    ok = false; goto cleanup; }
                frozen[elim] = was_frozen; }

            // At this point, the variable may have been set by assymetric branching, so check it
            // again. Also, don't eliminate frozen variables:
            if (use_elim && value(elim) == l_Undef && !frozen[elim] && !eliminateVar(elim)){
                ok = false; goto cleanup; }

            checkGarbage(simp_garbage_frac);
        }

        Assert(subsumption_queue.size() == 0);
    }
 cleanup:

    // If no more simplification is needed, free all simplification-related data structures:
    if (turn_off_elim){
        touched  .clear(true);
        occurs   .clear(true);
        n_occ    .clear(true);
        elim_heap.clear(true);
        subsumption_queue.clear(true);

        use_simplification    = false;
        remove_satisfied      = true;
        ca.extra_clause_field = false;

        // Force full cleanup (this is safe and desirable since it only happens once):
        rebuildOrderHeap();
        garbageCollect();
    }else{
        // Cheaper cleanup:
        cleanUpClauses(); // TODO: can we make 'cleanUpClauses()' not be linear in the problem size somehow?
        checkGarbage();
    }

    if (verbosity >= 1 && elimclauses.size() > 0)
      printf(
          "|  Eliminated clauses:     %10.2f Mb                                "
          "      |\n",
          double(elimclauses.size() * sizeof(uint32_t)) / (1024 * 1024));

    return ok;



}


void SimpSolver::cleanUpClauses()
{
    occurs.cleanAll();
    int i,j;
    for (i = j = 0; i < clauses.size(); i++)
        if (ca[clauses[i]].mark() == 0)
            clauses[j++] = clauses[i];
    clauses.shrink(i - j);
}


//=================================================================================================
// Garbage Collection methods:


void SimpSolver::relocAll(ClauseAllocator& to)
{
    if (!use_simplification) return;

    // All occurs lists:
    //
    for (int i = 0; i < nVars(); i++){
        vec<CRef>& cs = occurs[i];
        for (int j = 0; j < cs.size(); j++)
            ca.reloc(cs[j], to);
    }

    // Subsumption queue:
    //
    for (int i = 0; i < subsumption_queue.size(); i++)
        ca.reloc(subsumption_queue[i], to);

    // Temporary clause:
    //
    ca.reloc(bwdsub_tmpunit, to);
}


void SimpSolver::garbageCollect()
{
    // Initialize the next region to a size corresponding to the estimated utilization degree. This
    // is not precise but should avoid some unnecessary reallocations for the new region:
    ClauseAllocator to(ca.size() - ca.wasted());

    cleanUpClauses();
    to.extra_clause_field = ca.extra_clause_field; // NOTE: this is important to keep (or lose) the extra fields.
    relocAll(to);
    Solver::relocAll(to);
    if (verbosity >= 2)
      printf(
          "|  Garbage collection:   %12d bytes => %12d bytes             |\n",
          ca.size() * ClauseAllocator::Unit_Size,
          to.size() * ClauseAllocator::Unit_Size);
    to.moveTo(ca);
}

} /* CVC4::BVMinisat namespace */
} /* CVC4 namespace */<|MERGE_RESOLUTION|>--- conflicted
+++ resolved
@@ -166,14 +166,8 @@
 
 bool SimpSolver::addClause_(vec<Lit>& ps, ClauseId& id)
 {
-<<<<<<< HEAD
 #ifdef CVC4_ASSERTIONS
-    for (int i = 0; i < ps.size(); i++)
-        assert(!isEliminated(var(ps[i])));
-=======
-#ifndef NDEBUG
   for (int i = 0; i < ps.size(); i++) Assert(!isEliminated(var(ps[i])));
->>>>>>> e418b00f
 #endif
 
     int nclauses = clauses.size();
