/*********************                                                        */
/*! \file sat_proof_manager.cpp
 ** \verbatim
 ** Top contributors (to current version):
 **   Haniel Barbosa
 ** This file is part of the CVC4 project.
 ** Copyright (c) 2009-2020 by the authors listed in the file AUTHORS
 ** in the top-level source directory and their institutional affiliations.
 ** All rights reserved.  See the file COPYING in the top-level source
 ** directory for licensing information.\endverbatim
 **
 ** \brief Implementation of the proof manager for Minisat
 **/

#include "prop/sat_proof_manager.h"

#include "expr/proof_node_algorithm.h"
#include "options/proof_options.h"
#include "prop/cnf_stream.h"
#include "prop/minisat/minisat.h"
#include "theory/theory_proof_step_buffer.h"

namespace CVC4 {
namespace prop {

SatProofManager::SatProofManager(Minisat::Solver* solver,
                                 CnfStream* cnfStream,
                                 context::UserContext* userContext,
                                 ProofNodeManager* pnm)
    : d_solver(solver),
      d_cnfStream(cnfStream),
      d_pnm(pnm),
      d_resChains(pnm, true, userContext),
      d_resChainPg(userContext, pnm),
      d_assumptions(userContext),
      d_conflictLit(undefSatVariable)
{
  d_false = NodeManager::currentNM()->mkConst(false);
}

void SatProofManager::printClause(const Minisat::Clause& clause)
{
  for (unsigned i = 0, size = clause.size(); i < size; ++i)
  {
    SatLiteral satLit = MinisatSatSolver::toSatLiteral(clause[i]);
    Trace("sat-proof") << satLit << " ";
  }
}

Node SatProofManager::getClauseNode(SatLiteral satLit)
{
  Assert(d_cnfStream->getNodeCache().find(satLit)
         != d_cnfStream->getNodeCache().end())
      << "SatProofManager::getClauseNode: literal " << satLit
      << " undefined.\n";
  return d_cnfStream->getNodeCache()[satLit];
}

Node SatProofManager::getClauseNode(const Minisat::Clause& clause)
{
  std::vector<Node> clauseNodes;
  for (unsigned i = 0, size = clause.size(); i < size; ++i)
  {
    SatLiteral satLit = MinisatSatSolver::toSatLiteral(clause[i]);
    Assert(d_cnfStream->getNodeCache().find(satLit)
           != d_cnfStream->getNodeCache().end())
        << "SatProofManager::getClauseNode: literal " << satLit
        << " undefined\n";
    clauseNodes.push_back(d_cnfStream->getNodeCache()[satLit]);
  }
  // order children by node id
  std::sort(clauseNodes.begin(), clauseNodes.end());
  return NodeManager::currentNM()->mkNode(kind::OR, clauseNodes);
}

void SatProofManager::startResChain(const Minisat::Clause& start)
{
  if (Trace.isOn("sat-proof"))
  {
    Trace("sat-proof") << "SatProofManager::startResChain: ";
    printClause(start);
    Trace("sat-proof") << "\n";
  }
  d_resLinks.emplace_back(getClauseNode(start), Node::null(), true);
}

void SatProofManager::addResolutionStep(Minisat::Lit lit, bool redundant)
{
  SatLiteral satLit = MinisatSatSolver::toSatLiteral(lit);
  Node litNode = d_cnfStream->getNodeCache()[satLit];
  bool negated = satLit.isNegated();
  Assert(!negated || litNode.getKind() == kind::NOT);
  if (!redundant)
  {
    Trace("sat-proof") << "SatProofManager::addResolutionStep: {"
                       << satLit.isNegated() << "} [" << satLit << "] "
                       << ~satLit << "\n";
    // if lit is negated then the chain resolution construction will use it as a
    // pivot occurring as is in the second clause and the node under the
    // negation in the first clause
    d_resLinks.emplace_back(d_cnfStream->getNodeCache()[~satLit],
                            negated ? litNode[0] : litNode,
                            !satLit.isNegated());
  }
  else
  {
    Trace("sat-proof") << "SatProofManager::addResolutionStep: redundant lit "
                       << satLit << " stored\n";
    d_redundantLits.push_back(satLit);
  }
}

void SatProofManager::addResolutionStep(const Minisat::Clause& clause,
                                        Minisat::Lit lit)
{
  SatLiteral satLit = MinisatSatSolver::toSatLiteral(lit);
  Node litNode = d_cnfStream->getNodeCache()[satLit];
  bool negated = satLit.isNegated();
  Assert(!negated || litNode.getKind() == kind::NOT);
  Node clauseNode = getClauseNode(clause);
  // if lit is negative then the chain resolution construction will use it as a
  // pivot occurring as is in the second clause and the node under the
  // negation in the first clause, which means that the third argument of the
  // tuple must be false
  d_resLinks.emplace_back(clauseNode, negated ? litNode[0] : litNode, negated);
  if (Trace.isOn("sat-proof"))
  {
    Trace("sat-proof") << "SatProofManager::addResolutionStep: {"
                       << satLit.isNegated() << "} [" << ~satLit << "] ";
    printClause(clause);
    Trace("sat-proof") << "\nSatProofManager::addResolutionStep:\t"
                       << clauseNode << "\n";
  }
}

void SatProofManager::endResChain(Minisat::Lit lit)
{
  SatLiteral satLit = MinisatSatSolver::toSatLiteral(lit);
  Trace("sat-proof") << "SatProofManager::endResChain: chain_res for "
                     << satLit;
  endResChain(getClauseNode(satLit), {satLit});
}

void SatProofManager::endResChain(const Minisat::Clause& clause)
{
  if (Trace.isOn("sat-proof"))
  {
    Trace("sat-proof") << "SatProofManager::endResChain: chain_res for ";
    printClause(clause);
  }
  std::set<SatLiteral> clauseLits;
  for (unsigned i = 0, size = clause.size(); i < size; ++i)
  {
    clauseLits.insert(MinisatSatSolver::toSatLiteral(clause[i]));
  }
  endResChain(getClauseNode(clause), clauseLits);
}

void SatProofManager::endResChain(Node conclusion,
                                  const std::set<SatLiteral>& conclusionLits)
{
  Trace("sat-proof") << ", " << conclusion << "\n";
  // first process redundant literals
  std::set<SatLiteral> visited;
  unsigned pos = d_resLinks.size();
  for (SatLiteral satLit : d_redundantLits)
  {
    processRedundantLit(satLit, conclusionLits, visited, pos);
  }
  d_redundantLits.clear();
  // build resolution chain
  NodeManager* nm = NodeManager::currentNM();
  // the conclusion is stored already in the arguments because of the
  // possibility of reordering
  std::vector<Node> children, args{conclusion};
  for (unsigned i = 0, size = d_resLinks.size(); i < size; ++i)
  {
    Node clause, pivot;
    bool posFirst;
    std::tie(clause, pivot, posFirst) = d_resLinks[i];
    children.push_back(clause);
    Trace("sat-proof") << "SatProofManager::endResChain:   ";
    if (i > 0)
    {
      Trace("sat-proof") << "{" << posFirst << "} ["
                         << d_cnfStream->getTranslationCache()[pivot] << "] ";
    }
    // special case for clause (or l1 ... ln) being a single literal
    // corresponding itself to a clause, which is indicated by the pivot being
    // of the form (not (or l1 ... ln))
    if (clause.getKind() == kind::OR
        && !(pivot.getKind() == kind::NOT && pivot[0].getKind() == kind::OR
             && pivot[0] == clause))
    {
      for (unsigned j = 0, sizeJ = clause.getNumChildren(); j < sizeJ; ++j)
      {
        Trace("sat-proof") << d_cnfStream->getTranslationCache()[clause[j]];
        if (j < sizeJ - 1)
        {
          Trace("sat-proof") << ", ";
        }
      }
    }
    else
    {
      Assert(d_cnfStream->getTranslationCache().find(clause)
             != d_cnfStream->getTranslationCache().end())
          << "clause node " << clause
          << " treated as unit has no literal. Pivot is " << pivot << "\n";
      Trace("sat-proof") << d_cnfStream->getTranslationCache()[clause];
    }
    Trace("sat-proof") << " : ";
    if (i > 0)
    {
      args.push_back(nm->mkConst(posFirst));
      args.push_back(pivot);
      Trace("sat-proof") << "{" << posFirst << "} [" << pivot << "] ";
    }
    Trace("sat-proof") << clause << "\n";
  }
  // clearing
  d_resLinks.clear();
  // whether no-op
  if (children.size() == 1)
  {
    Trace("sat-proof") << "SatProofManager::endResChain: no-op. The conclusion "
                       << conclusion << " is set-equal to premise "
                       << children[0] << "\n";
    return;
  }
  // whether trivial cycle
  for (const Node& child : children)
  {
    if (conclusion == child)
    {
      Trace("sat-proof")
          << "SatProofManager::endResChain: no-op. The conclusion "
          << conclusion << " is equal to a premise\n";
      return;
    }
  }
  if (Trace.isOn("sat-proof") && d_resChains.hasGenerator(conclusion))
  {
    Trace("sat-proof") << "SatProofManager::endResChain: replacing proof of "
                       << conclusion << "\n";
  }
  // since the conclusion can be both reordered and without duplicates and the
  // SAT solver does not record this information, we use a MACRO_RESOLUTION
  // step, which bypasses these. Note that we could generate a chain resolution
  // rule here by explicitly computing the detailed steps, but leave this for
  // post-processing.
  ProofStep ps(PfRule::MACRO_RESOLUTION, children, args);
  d_resChainPg.addStep(conclusion, ps);
  // the premises of this resolution may not have been justified yet, so we do
  // not pass assumptions to check closedness
  d_resChains.addLazyStep(conclusion, &d_resChainPg);
}

void SatProofManager::processRedundantLit(
    SatLiteral lit,
    const std::set<SatLiteral>& conclusionLits,
    std::set<SatLiteral>& visited,
    unsigned pos)
{
  Trace("sat-proof") << push
                     << "SatProofManager::processRedundantLit: Lit: " << lit
                     << "\n";
  if (visited.count(lit))
  {
    Trace("sat-proof") << "already visited\n" << pop;
    return;
  }
  Minisat::Solver::TCRef reasonRef =
      d_solver->reason(Minisat::var(MinisatSatSolver::toMinisatLit(lit)));
  if (reasonRef == Minisat::Solver::TCRef_Undef)
  {
    Trace("sat-proof") << "unit, add link to lit " << lit << " at pos: " << pos
                       << "\n"
                       << pop;
    visited.insert(lit);
    Node litNode = d_cnfStream->getNodeCache()[lit];
    bool negated = lit.isNegated();
    Assert(!negated || litNode.getKind() == kind::NOT);

    d_resLinks.emplace(d_resLinks.begin() + pos,
                       d_cnfStream->getNodeCache()[~lit],
                       negated ? litNode[0] : litNode,
                       !negated);
    return;
  }
  Assert(reasonRef >= 0 && reasonRef < d_solver->ca.size())
      << "reasonRef " << reasonRef << " and d_satSolver->ca.size() "
      << d_solver->ca.size() << "\n";
  const Minisat::Clause& reason = d_solver->ca[reasonRef];
  if (Trace.isOn("sat-proof"))
  {
    Trace("sat-proof") << "reason: ";
    printClause(reason);
    Trace("sat-proof") << "\n";
  }
  // check if redundant literals in the reason. The first literal is the one we
  // will be eliminating, so we check the others
  for (unsigned i = 1, size = reason.size(); i < size; ++i)
  {
    SatLiteral satLit = MinisatSatSolver::toSatLiteral(reason[i]);
    // if literal does not occur in the conclusion we process it as well
    if (!conclusionLits.count(satLit))
    {
      processRedundantLit(satLit, conclusionLits, visited, pos);
    }
  }
  Assert(!visited.count(lit));
  visited.insert(lit);
  Trace("sat-proof") << "clause, add link to lit " << lit << " at pos: " << pos
                     << "\n"
                     << pop;
  // add the step before steps for children. Note that the step is with the
  // reason, not only with ~lit, since the learned clause is built under the
  // assumption that the redundant literal is removed via the resolution with
  // the explanation of its negation
  Node clauseNode = getClauseNode(reason);
  Node litNode = d_cnfStream->getNodeCache()[lit];
  bool negated = lit.isNegated();
  Assert(!negated || litNode.getKind() == kind::NOT);
  d_resLinks.emplace(d_resLinks.begin() + pos,
                     clauseNode,
                     negated ? litNode[0] : litNode,
                     !negated);
}

void SatProofManager::explainLit(
    SatLiteral lit, std::unordered_set<TNode, TNodeHashFunction>& premises)
{
  Trace("sat-proof") << push << "SatProofManager::explainLit: Lit: " << lit;
  Node litNode = getClauseNode(lit);
  Trace("sat-proof") << " [" << litNode << "]\n";
  Minisat::Solver::TCRef reasonRef =
      d_solver->reason(Minisat::var(MinisatSatSolver::toMinisatLit(lit)));
  if (reasonRef == Minisat::Solver::TCRef_Undef)
  {
    Trace("sat-proof") << "SatProofManager::explainLit: no SAT reason\n" << pop;
    return;
  }
  Assert(reasonRef >= 0 && reasonRef < d_solver->ca.size())
      << "reasonRef " << reasonRef << " and d_satSolver->ca.size() "
      << d_solver->ca.size() << "\n";
  const Minisat::Clause& reason = d_solver->ca[reasonRef];
  unsigned size = reason.size();
  if (Trace.isOn("sat-proof"))
  {
    Trace("sat-proof") << "SatProofManager::explainLit: with clause: ";
    printClause(reason);
    Trace("sat-proof") << "\n";
  }
#ifdef CVC4_ASSERTIONS
  // pedantically check that the negation of the literal to explain *does not*
  // occur in the reason, otherwise we will loop forever
  for (unsigned i = 0; i < size; ++i)
  {
    AlwaysAssert(~MinisatSatSolver::toSatLiteral(reason[i]) != lit)
        << "cyclic justification\n";
  }
#endif
  // add the reason clause first
  std::vector<Node> children{getClauseNode(reason)}, args;
  // save in the premises
  premises.insert(children.back());
  // Since explainLit calls can reallocate memory in the
  // SAT solver, we directly get the literals we need to explain so we no
  // longer depend on the reference to reason
  std::vector<Node> toExplain{children.back().begin(), children.back().end()};
  NodeManager* nm = NodeManager::currentNM();
  Trace("sat-proof") << push;
  for (unsigned i = 0; i < size; ++i)
  {
<<<<<<< HEAD
    // Since explainLit calls can reallocate memory in the
    // SAT solver's, we need to reload the reason ptr each time.
    const Minisat::Clause& reloadedReason = d_solver->ca[reasonRef];
    Assert(size == static_cast<unsigned>(reloadedReason.size()));
    Assert(children[0] == getClauseNode(reloadedReason));
    SatLiteral curr_lit = MinisatSatSolver::toSatLiteral(reloadedReason[i]);
=======
#ifdef CVC4_ASSERTIONS
    // pedantically make sure that the reason stays the same
    const Minisat::Clause& reloadedReason = d_solver->ca[reasonRef];
    AlwaysAssert(size == static_cast<unsigned>(reloadedReason.size()));
    AlwaysAssert(children[0] == getClauseNode(reloadedReason));
#endif
    SatLiteral curr_lit = d_cnfStream->getTranslationCache()[toExplain[i]];
>>>>>>> 1e58294a
    // ignore the lit we are trying to explain...
    if (curr_lit == lit)
    {
      continue;
    }
    std::unordered_set<TNode, TNodeHashFunction> childPremises;
    explainLit(~curr_lit, childPremises);
    // save to resolution chain premises / arguments
    Assert(d_cnfStream->getNodeCache().find(curr_lit)
           != d_cnfStream->getNodeCache().end());
    children.push_back(d_cnfStream->getNodeCache()[~curr_lit]);
    Node currLitNode = d_cnfStream->getNodeCache()[curr_lit];
    bool negated = curr_lit.isNegated();
    Assert(!negated || currLitNode.getKind() == kind::NOT);
    // note this is the opposite of what is done in addResolutionStep. This is
    // because here the clause, which contains the literal being analyzed, is
    // the first clause rather than the second
    args.push_back(nm->mkConst(!negated));
    args.push_back(negated ? currLitNode[0] : currLitNode);
    // add child premises and the child itself
    premises.insert(childPremises.begin(), childPremises.end());
    premises.insert(d_cnfStream->getNodeCache()[~curr_lit]);
  }
  if (Trace.isOn("sat-proof"))
  {
    Trace("sat-proof") << pop << "SatProofManager::explainLit: chain_res for "
                       << lit << ", " << litNode << " with clauses:\n";
    for (unsigned i = 0, csize = children.size(); i < csize; ++i)
    {
      Trace("sat-proof") << "SatProofManager::explainLit:   " << children[i];
      if (i > 0)
      {
        Trace("sat-proof") << " [" << args[i - 1] << "]";
      }
      Trace("sat-proof") << "\n";
    }
  }
  // if justification of children contains the expected conclusion, avoid the
  // cyclic proof by aborting.
  if (premises.count(litNode))
  {
    Trace("sat-proof") << "SatProofManager::explainLit: CYCLIC PROOF of " << lit
                       << " [" << litNode << "], ABORT\n"
                       << pop;
    return;
  }
  Trace("sat-proof") << pop;
  // create step
  args.insert(args.begin(), litNode);
  ProofStep ps(PfRule::MACRO_RESOLUTION, children, args);
  d_resChainPg.addStep(litNode, ps);
  // the premises in the limit of the justification may correspond to other
  // links in the chain which have, themselves, literals yet to be justified. So
  // we are not ready yet to check closedness w.r.t. CNF transformation of the
  // preprocessed assertions
  d_resChains.addLazyStep(litNode, &d_resChainPg);
}

void SatProofManager::finalizeProof(Node inConflictNode,
                                    const std::vector<SatLiteral>& inConflict)
{
  Trace("sat-proof")
      << "SatProofManager::finalizeProof: conflicting clause node: "
      << inConflictNode << "\n";
  // nothing to do
  if (inConflictNode == d_false)
  {
    return;
  }
  if (Trace.isOn("sat-proof-debug2"))
  {
    Trace("sat-proof-debug2")
        << push << "SatProofManager::finalizeProof: saved proofs in chain:\n";
    std::map<Node, std::shared_ptr<ProofNode>> links = d_resChains.getLinks();
    std::unordered_set<Node, NodeHashFunction> skip;
    for (const std::pair<const Node, std::shared_ptr<ProofNode>>& link : links)
    {
      if (skip.count(link.first))
      {
        continue;
      }
      auto it = d_cnfStream->getTranslationCache().find(link.first);
      if (it != d_cnfStream->getTranslationCache().end())
      {
        Trace("sat-proof-debug2")
            << "SatProofManager::finalizeProof:  " << it->second;
      }
      // a refl step added due to double elim negation, ignore
      else if (link.second->getRule() == PfRule::REFL)
      {
        continue;
      }
      // a clause
      else
      {
        Trace("sat-proof-debug2") << "SatProofManager::finalizeProof:";
        Assert(link.first.getKind() == kind::OR) << link.first;
        for (const Node& n : link.first)
        {
          it = d_cnfStream->getTranslationCache().find(n);
          Assert(it != d_cnfStream->getTranslationCache().end());
          Trace("sat-proof-debug2") << it->second << " ";
        }
      }
      Trace("sat-proof-debug2") << "\n";
      Trace("sat-proof-debug2")
          << "SatProofManager::finalizeProof: " << link.first << "\n";
      // get resolution
      Node cur = link.first;
      std::shared_ptr<ProofNode> pfn = link.second;
      while (pfn->getRule() != PfRule::MACRO_RESOLUTION)
      {
        Assert(pfn->getChildren().size() == 1
               && pfn->getChildren()[0]->getRule() == PfRule::ASSUME)
            << *link.second.get() << "\n"
            << *pfn.get();
        cur = pfn->getChildren()[0]->getResult();
        // retrieve justification of assumption in the links
        Assert(links.find(cur) != links.end());
        pfn = links[cur];
        // ignore it in the rest of the outside loop
        skip.insert(cur);
      }
      std::vector<Node> fassumps;
      expr::getFreeAssumptions(pfn.get(), fassumps);
      Trace("sat-proof-debug2") << push;
      for (const Node& fa : fassumps)
      {
        Trace("sat-proof-debug2") << "SatProofManager::finalizeProof:   - ";
        it = d_cnfStream->getTranslationCache().find(fa);
        if (it != d_cnfStream->getTranslationCache().end())
        {
          Trace("sat-proof-debug2") << it->second << "\n";
          continue;
        }
        // then it's a clause
        Assert(fa.getKind() == kind::OR);
        for (const Node& n : fa)
        {
          it = d_cnfStream->getTranslationCache().find(n);
          Assert(it != d_cnfStream->getTranslationCache().end());
          Trace("sat-proof-debug2") << it->second << " ";
        }
        Trace("sat-proof-debug2") << "\n";
      }
      Trace("sat-proof-debug2") << pop;
      Trace("sat-proof-debug2")
          << "SatProofManager::finalizeProof:  " << *pfn.get() << "\n=======\n";
      ;
    }
    Trace("sat-proof-debug2") << pop;
  }
  // We will resolve away of the literals l_1...l_n in inConflict. At this point
  // each ~l_i must be either explainable, the result of a previously saved
  // resolution chain, or an input. In account of it possibly being the first,
  // we call explainLit on each ~l_i while accumulating the children and
  // arguments for the resolution step to conclude false.
  std::vector<Node> children{inConflictNode}, args;
  std::unordered_set<TNode, TNodeHashFunction> premises;
  NodeManager* nm = NodeManager::currentNM();
  for (unsigned i = 0, size = inConflict.size(); i < size; ++i)
  {
    Assert(d_cnfStream->getNodeCache().find(inConflict[i])
           != d_cnfStream->getNodeCache().end());
    std::unordered_set<TNode, TNodeHashFunction> childPremises;
    explainLit(~inConflict[i], childPremises);
    Node negatedLitNode = d_cnfStream->getNodeCache()[~inConflict[i]];
    // save to resolution chain premises / arguments
    children.push_back(negatedLitNode);
    Node litNode = d_cnfStream->getNodeCache()[inConflict[i]];
    bool negated = inConflict[i].isNegated();
    Assert(!negated || litNode.getKind() == kind::NOT);
    // note this is the opposite of what is done in addResolutionStep. This is
    // because here the clause, which contains the literal being analyzed, is
    // the first clause rather than the second
    args.push_back(nm->mkConst(!negated));
    args.push_back(negated ? litNode[0] : litNode);
    // add child premises and the child itself
    premises.insert(childPremises.begin(), childPremises.end());
    premises.insert(negatedLitNode);
    Trace("sat-proof") << "===========\n";
  }
  if (Trace.isOn("sat-proof"))
  {
    Trace("sat-proof") << "SatProofManager::finalizeProof: chain_res for false "
                          "with clauses:\n";
    for (unsigned i = 0, size = children.size(); i < size; ++i)
    {
      Trace("sat-proof") << "SatProofManager::finalizeProof:   " << children[i];
      if (i > 0)
      {
        Trace("sat-proof") << " [" << args[i - 1] << "]";
      }
      Trace("sat-proof") << "\n";
    }
  }
  // create step
  args.insert(args.begin(), d_false);
  ProofStep ps(PfRule::MACRO_RESOLUTION, children, args);
  d_resChainPg.addStep(d_false, ps);
  // not yet ready to check closedness because maybe only now we will justify
  // literals used in resolutions
  d_resChains.addLazyStep(d_false, &d_resChainPg);
  // Fix point justification of literals in leaves of the proof of false
  bool expanded;
  do
  {
    expanded = false;
    Trace("sat-proof") << "expand assumptions to prove false\n";
    std::shared_ptr<ProofNode> pfn = d_resChains.getProofFor(d_false);
    Assert(pfn);
    Trace("sat-proof-debug") << "sat proof of flase: " << *pfn.get() << "\n";
    std::vector<Node> fassumps;
    expr::getFreeAssumptions(pfn.get(), fassumps);
    if (Trace.isOn("sat-proof"))
    {
      for (const Node& fa : fassumps)
      {
        Trace("sat-proof") << "- ";
        auto it = d_cnfStream->getTranslationCache().find(fa);
        if (it != d_cnfStream->getTranslationCache().end())
        {
          Trace("sat-proof") << it->second << "\n";
          Trace("sat-proof") << "- " << fa << "\n";
          continue;
        }
        // then it's a clause
        Assert(fa.getKind() == kind::OR);
        for (const Node& n : fa)
        {
          it = d_cnfStream->getTranslationCache().find(n);
          Assert(it != d_cnfStream->getTranslationCache().end());
          Trace("sat-proof") << it->second << " ";
        }
        Trace("sat-proof") << "\n";
        Trace("sat-proof") << "- " << fa << "\n";
      }
    }

    // for each assumption, see if it has a reason
    for (const Node& fa : fassumps)
    {
      // ignore already processed assumptions
      if (premises.count(fa))
      {
        Trace("sat-proof") << "already processed assumption " << fa << "\n";
        continue;
      }
      // ignore input assumptions. This is necessary to avoid rare collisions
      // between input clauses and literals that are equivalent at the node
      // level. In trying to justify the literal below if, it was previously
      // propagated (say, in a previous check-sat call that survived the
      // user-context changes) but no longer holds, then we may introduce a
      // bogus proof for it, rather than keeping it as an input.
      if (d_assumptions.contains(fa))
      {
        Trace("sat-proof") << "input assumption " << fa << "\n";
        continue;
      }
      // ignore non-literals
      auto it = d_cnfStream->getTranslationCache().find(fa);
      if (it == d_cnfStream->getTranslationCache().end())
      {
        Trace("sat-proof") << "no lit assumption " << fa << "\n";
        premises.insert(fa);
        continue;
      }
      Trace("sat-proof") << "lit assumption (" << it->second << "), " << fa
                         << "\n";
      // mark another iteration for the loop, as some resolution link may be
      // connected because of the new justifications
      expanded = true;
      std::unordered_set<TNode, TNodeHashFunction> childPremises;
      explainLit(it->second, childPremises);
      // add the premises used in the justification. We know they will have
      // been as expanded as possible
      premises.insert(childPremises.begin(), childPremises.end());
      // add free assumption itself
      premises.insert(fa);
    }
  } while (expanded);
  // now we should be able to close it
  if (options::proofEagerChecking())
  {
    std::vector<Node> assumptionsVec;
    for (const Node& a : d_assumptions)
    {
      assumptionsVec.push_back(a);
    }
    d_resChains.addLazyStep(d_false, &d_resChainPg, assumptionsVec);
  }
}

void SatProofManager::storeUnitConflict(Minisat::Lit inConflict)
{
  Assert(d_conflictLit == undefSatVariable);
  d_conflictLit = MinisatSatSolver::toSatLiteral(inConflict);
}

void SatProofManager::finalizeProof()
{
  Assert(d_conflictLit != undefSatVariable);
  Trace("sat-proof")
      << "SatProofManager::finalizeProof: conflicting (lazy) satLit: "
      << d_conflictLit << "\n";
  finalizeProof(getClauseNode(d_conflictLit), {d_conflictLit});
}

void SatProofManager::finalizeProof(Minisat::Lit inConflict, bool adding)
{
  SatLiteral satLit = MinisatSatSolver::toSatLiteral(inConflict);
  Trace("sat-proof") << "SatProofManager::finalizeProof: conflicting satLit: "
                     << satLit << "\n";
  Node clauseNode = getClauseNode(satLit);
  if (adding)
  {
    registerSatAssumptions({clauseNode});
  }
  finalizeProof(clauseNode, {satLit});
}

void SatProofManager::finalizeProof(const Minisat::Clause& inConflict,
                                    bool adding)
{
  if (Trace.isOn("sat-proof"))
  {
    Trace("sat-proof")
        << "SatProofManager::finalizeProof: conflicting clause: ";
    printClause(inConflict);
    Trace("sat-proof") << "\n";
  }
  std::vector<SatLiteral> clause;
  for (unsigned i = 0, size = inConflict.size(); i < size; ++i)
  {
    clause.push_back(MinisatSatSolver::toSatLiteral(inConflict[i]));
  }
  Node clauseNode = getClauseNode(inConflict);
  if (adding)
  {
    registerSatAssumptions({clauseNode});
  }
  finalizeProof(clauseNode, clause);
}

std::shared_ptr<ProofNode> SatProofManager::getProof()
{
  std::shared_ptr<ProofNode> pfn = d_resChains.getProofFor(d_false);
  if (!pfn)
  {
    pfn = d_pnm->mkAssume(d_false);
  }
  return pfn;
}

void SatProofManager::registerSatLitAssumption(Minisat::Lit lit)
{
  Trace("sat-proof") << "SatProofManager::registerSatLitAssumption: - "
                     << getClauseNode(MinisatSatSolver::toSatLiteral(lit))
                     << "\n";
  d_assumptions.insert(getClauseNode(MinisatSatSolver::toSatLiteral(lit)));
}

void SatProofManager::registerSatAssumptions(const std::vector<Node>& assumps)
{
  for (const Node& a : assumps)
  {
    Trace("sat-proof") << "SatProofManager::registerSatAssumptions: - " << a
                       << "\n";
    d_assumptions.insert(a);
  }
}

}  // namespace prop
}  // namespace CVC4<|MERGE_RESOLUTION|>--- conflicted
+++ resolved
@@ -373,14 +373,6 @@
   Trace("sat-proof") << push;
   for (unsigned i = 0; i < size; ++i)
   {
-<<<<<<< HEAD
-    // Since explainLit calls can reallocate memory in the
-    // SAT solver's, we need to reload the reason ptr each time.
-    const Minisat::Clause& reloadedReason = d_solver->ca[reasonRef];
-    Assert(size == static_cast<unsigned>(reloadedReason.size()));
-    Assert(children[0] == getClauseNode(reloadedReason));
-    SatLiteral curr_lit = MinisatSatSolver::toSatLiteral(reloadedReason[i]);
-=======
 #ifdef CVC4_ASSERTIONS
     // pedantically make sure that the reason stays the same
     const Minisat::Clause& reloadedReason = d_solver->ca[reasonRef];
@@ -388,7 +380,6 @@
     AlwaysAssert(children[0] == getClauseNode(reloadedReason));
 #endif
     SatLiteral curr_lit = d_cnfStream->getTranslationCache()[toExplain[i]];
->>>>>>> 1e58294a
     // ignore the lit we are trying to explain...
     if (curr_lit == lit)
     {
