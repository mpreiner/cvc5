/*********************                                                        */
/*! \file decision_engine.h
 ** \verbatim
 ** Top contributors (to current version):
 **   Kshitij Bansal, Morgan Deters, Mathias Preiner
 ** This file is part of the CVC4 project.
 ** Copyright (c) 2009-2020 by the authors listed in the file AUTHORS
 ** in the top-level source directory and their institutional affiliations.
 ** All rights reserved.  See the file COPYING in the top-level source
 ** directory for licensing information.\endverbatim
 **
 ** \brief Decision engine
 **
 ** Decision engine
 **/

#include "cvc4_private.h"

#ifndef CVC4__DECISION__DECISION_ENGINE_H
#define CVC4__DECISION__DECISION_ENGINE_H

#include <vector>

#include "base/output.h"
#include "decision/decision_strategy.h"
#include "expr/node.h"
#include "prop/cnf_stream.h"
#include "prop/prop_engine.h"
#include "prop/sat_solver_types.h"
#include "smt/smt_engine_scope.h"
#include "smt/term_formula_removal.h"

using namespace std;
using namespace CVC4::prop;
using namespace CVC4::decision;

namespace CVC4 {

class DecisionEngine {
  std::unique_ptr<ITEDecisionStrategy> d_enabledITEStrategy;
  vector <ITEDecisionStrategy* > d_needIteSkolemMap;
  RelevancyStrategy* d_relevancyStrategy;

  typedef context::CDList<Node> AssertionsList;
  AssertionsList d_assertions;

  // PropEngine* d_propEngine;
  CnfStream* d_cnfStream;
  CDCLTSatSolverInterface* d_satSolver;

  context::Context* d_satContext;
  context::UserContext* d_userContext;

  // Does decision engine know the answer?
  context::CDO<SatValue> d_result;

  // Disable creating decision engine without required parameters
  DecisionEngine();

  // init/shutdown state
  unsigned d_engineState;    // 0=pre-init; 1=init,pre-shutdown; 2=shutdown
  /** Pointer to resource manager for associated SmtEngine */
  ResourceManager* d_resourceManager;

 public:
  // Necessary functions

  /** Constructor */
  DecisionEngine(context::Context* sc,
                 context::UserContext* uc,
                 ResourceManager* rm);

  /** Destructor, currently does nothing */
  ~DecisionEngine() {
    Trace("decision") << "Destroying decision engine" << std::endl;
  }

<<<<<<< HEAD
  void setSatSolver(CDCLTSatSolverInterface* ss) {
=======
  void setSatSolver(CDCLTSatSolverInterface* ss)
  {
>>>>>>> c5192003
    // setPropEngine should not be called more than once
    Assert(d_satSolver == NULL);
    Assert(ss != NULL);
    d_satSolver = ss;
  }

  void setCnfStream(CnfStream* cs) {
    // setPropEngine should not be called more than once
    Assert(d_cnfStream == NULL);
    Assert(cs != NULL);
    d_cnfStream = cs;
  }

  /* Enables decision strategy based on options. */
  void init();

  /**
   * This is called by SmtEngine, at shutdown time, just before
   * destruction.  It is important because there are destruction
   * ordering issues between some parts of the system.
   */
  void shutdown();

  // Interface for External World to use our services

  /** Gets the next decision based on strategies that are enabled */
  SatLiteral getNext(bool& stopSearch);

  /** Is a sat variable relevant */
  bool isRelevant(SatVariable var);

  /**
   * Try to get tell SAT solver what polarity to try for a
   * decision. Return SAT_VALUE_UNKNOWN if it can't help
   */
  SatValue getPolarity(SatVariable var);

  /** Is the DecisionEngine in a state where it has solved everything? */
  bool isDone() {
    Trace("decision") << "DecisionEngine::isDone() returning "
                      << (d_result != SAT_VALUE_UNKNOWN)
                      << (d_result != SAT_VALUE_UNKNOWN ? "true" : "false")
                      << std::endl;
    return (d_result != SAT_VALUE_UNKNOWN);
  }

  /** */
  Result getResult() {
    switch(d_result.get()) {
    case SAT_VALUE_TRUE: return Result(Result::SAT);
    case SAT_VALUE_FALSE: return Result(Result::UNSAT);
    case SAT_VALUE_UNKNOWN: return Result(Result::SAT_UNKNOWN, Result::UNKNOWN_REASON);
    default: Assert(false) << "d_result is garbage";
    }
    return Result();
  }

  /** */
  void setResult(SatValue val) {
    d_result = val;
  }

  // External World helping us help the Strategies

  /**
   * Add a list of assertions, as well as lemmas coming from preprocessing
   * (ppLemmas) and pairwise the skolems they constrain (ppSkolems).
   */
  void addAssertions(const std::vector<Node>& assertions,
                     const std::vector<Node>& ppLemmas,
                     const std::vector<Node>& ppSkolems);

  // Interface for Strategies to use stuff stored in Decision Engine
  // (which was possibly requested by them on initialization)

  /**
   * Get the assertions. Strategies are notified when these are available.
   */
  AssertionsList& getAssertions() {
    return d_assertions;
  }


  // Interface for Strategies to get information about External World

  bool hasSatLiteral(TNode n) {
    return d_cnfStream->hasLiteral(n);
  }
  SatLiteral getSatLiteral(TNode n) {
    return d_cnfStream->getLiteral(n);
  }
  SatValue getSatValue(SatLiteral l) {
    return d_satSolver->value(l);
  }
  SatValue getSatValue(TNode n) {
    return getSatValue(getSatLiteral(n));
  }
  Node getNode(SatLiteral l) {
    return d_cnfStream->getNode(l);
  }
};/* DecisionEngine class */

}/* CVC4 namespace */

#endif /* CVC4__DECISION__DECISION_ENGINE_H */<|MERGE_RESOLUTION|>--- conflicted
+++ resolved
@@ -75,12 +75,8 @@
     Trace("decision") << "Destroying decision engine" << std::endl;
   }
 
-<<<<<<< HEAD
-  void setSatSolver(CDCLTSatSolverInterface* ss) {
-=======
   void setSatSolver(CDCLTSatSolverInterface* ss)
   {
->>>>>>> c5192003
     // setPropEngine should not be called more than once
     Assert(d_satSolver == NULL);
     Assert(ss != NULL);
