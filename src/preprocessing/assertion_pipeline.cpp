--- conflicted
+++ resolved
@@ -92,11 +92,6 @@
   }
   Trace("smt-pppg-repl") << "Replace " << d_nodes[i] << " with " << n
                          << std::endl;
-<<<<<<< HEAD
-  // NOTE: checks for replacing true with something (should use conjoin instead)
-  // Assert(!d_nodes[i].isConst());
-=======
->>>>>>> f51491e4
   if (options::unsatCores())
   {
     ProofManager::currentPM()->addDependence(n, d_nodes[i]);
