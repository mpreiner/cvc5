/*********************                                                        */
/*! \file non_clausal_simp.h
 ** \verbatim
 ** Top contributors (to current version):
 **   Aina Niemetz, Mathias Preiner
 ** This file is part of the CVC4 project.
 ** Copyright (c) 2009-2020 by the authors listed in the file AUTHORS
 ** in the top-level source directory and their institutional affiliations.
 ** All rights reserved.  See the file COPYING in the top-level source
 ** directory for licensing information.\endverbatim
 **
 ** \brief Non-clausal simplification preprocessing pass.
 **/

#include "cvc4_private.h"

#ifndef CVC4__PREPROCESSING__PASSES__NON_CLAUSAL_SIMP_H
#define CVC4__PREPROCESSING__PASSES__NON_CLAUSAL_SIMP_H

#include <vector>

#include "expr/lazy_proof.h"
#include "expr/node.h"
#include "preprocessing/preprocessing_pass.h"
#include "preprocessing/preprocessing_pass_context.h"
#include "smt/preprocess_proof_generator.h"
#include "theory/trust_node.h"

namespace CVC4 {
namespace preprocessing {
namespace passes {

class NonClausalSimp : public PreprocessingPass
{
 public:
  NonClausalSimp(PreprocessingPassContext* preprocContext);

 protected:
  PreprocessingPassResult applyInternal(
      AssertionPipeline* assertionsToPreprocess) override;

 private:
  struct Statistics
  {
    IntStat d_numConstantProps;
    Statistics();
    ~Statistics();
  };

  Statistics d_statistics;
  /**
   * Transform learned literal lit. We apply substitutions in subs once and then
   * apply constant propagations cp to fixed point. Return the rewritten
   * form of lit.
   *
<<<<<<< HEAD
   * If proofs are enabled, then we require that the learned
   * literal preprocess proof generator has a proof of lit when this method
   * is called, and ensure that the return literal also has a proof in d_llpg.
=======
   * If proofs are enabled, then we require that the learned literal preprocess
   * proof generator (d_llpg) has a proof of lit when this method is called,
   * and ensure that the return literal also has a proof in d_llpg.
>>>>>>> a017fd12
   */
  Node processLearnedLit(Node lit,
                         theory::TrustSubstitutionMap* subs,
                         theory::TrustSubstitutionMap* cp);
  /**
   * Process rewritten learned literal. This is called when we have a
   * learned literal lit that is rewritten to litr based on the proof generator
   * contained in trn (if it exists). The trust node trn should be of kind
   * REWRITE and proving (= lit litr).
   *
   * This tracks the proof in the learned literal preprocess proof generator
   * d_llpg below and returns the rewritten learned literal.
   */
  Node processRewrittenLearnedLit(theory::TrustNode trn);
  /** Is proof enabled? */
  bool isProofEnabled() const;
  /** The proof node manager */
  ProofNodeManager* d_pnm;
  /** the learned literal preprocess proof generator */
  std::unique_ptr<smt::PreprocessProofGenerator> d_llpg;
  /**
   * An lazy proof for learned literals that are reasserted into the assertions
   * pipeline by this class.
   */
  std::unique_ptr<LazyCDProof> d_llra;
  /**
   * A context-dependent list of trust substitution maps, which are required
   * for storing proofs.
   */
  context::CDList<std::shared_ptr<theory::TrustSubstitutionMap> > d_tsubsList;
};

}  // namespace passes
}  // namespace preprocessing
}  // namespace CVC4

#endif<|MERGE_RESOLUTION|>--- conflicted
+++ resolved
@@ -53,15 +53,9 @@
    * apply constant propagations cp to fixed point. Return the rewritten
    * form of lit.
    *
-<<<<<<< HEAD
-   * If proofs are enabled, then we require that the learned
-   * literal preprocess proof generator has a proof of lit when this method
-   * is called, and ensure that the return literal also has a proof in d_llpg.
-=======
    * If proofs are enabled, then we require that the learned literal preprocess
    * proof generator (d_llpg) has a proof of lit when this method is called,
    * and ensure that the return literal also has a proof in d_llpg.
->>>>>>> a017fd12
    */
   Node processLearnedLit(Node lit,
                          theory::TrustSubstitutionMap* subs,
