/*********************                                                        */
/*! \file unconstrained_simplifier.cpp
 ** \verbatim
 ** Top contributors (to current version):
 **   Clark Barrett, Andres Noetzli, Andrew Reynolds
 ** This file is part of the CVC4 project.
 ** Copyright (c) 2009-2020 by the authors listed in the file AUTHORS
 ** in the top-level source directory and their institutional affiliations.
 ** All rights reserved.  See the file COPYING in the top-level source
 ** directory for licensing information.\endverbatim
 **
 ** \brief Simplifications based on unconstrained variables
 **
 ** This module implements a preprocessing phase which replaces certain
 ** "unconstrained" expressions by variables.  Based on Roberto
 ** Bruttomesso's PhD thesis.
 **/

#include "preprocessing/passes/unconstrained_simplifier.h"

#include "expr/dtype.h"
#include "smt/smt_statistics_registry.h"
#include "theory/logic_info.h"
#include "theory/rewriter.h"

namespace CVC4 {
namespace preprocessing {
namespace passes {

using namespace CVC4::theory;

UnconstrainedSimplifier::UnconstrainedSimplifier(
    PreprocessingPassContext* preprocContext)
    : PreprocessingPass(preprocContext, "unconstrained-simplifier"),
      d_numUnconstrainedElim("preprocessor::number of unconstrained elims", 0),
      d_context(preprocContext->getDecisionContext()),
      d_substitutions(preprocContext->getDecisionContext()),
      d_logicInfo(preprocContext->getLogicInfo())
{
  smtStatisticsRegistry()->registerStat(&d_numUnconstrainedElim);
}

UnconstrainedSimplifier::~UnconstrainedSimplifier()
{
  smtStatisticsRegistry()->unregisterStat(&d_numUnconstrainedElim);
}

struct unc_preprocess_stack_element
{
  TNode node;
  TNode parent;
  unc_preprocess_stack_element(TNode n) : node(n) {}
  unc_preprocess_stack_element(TNode n, TNode p) : node(n), parent(p) {}
}; /* struct unc_preprocess_stack_element */

void UnconstrainedSimplifier::visitAll(TNode assertion)
{
  // Do a topological sort of the subexpressions and substitute them
  vector<unc_preprocess_stack_element> toVisit;
  toVisit.push_back(assertion);

  while (!toVisit.empty())
  {
    // The current node we are processing
    TNode current = toVisit.back().node;
    TNode parent = toVisit.back().parent;
    toVisit.pop_back();

    TNodeCountMap::iterator find = d_visited.find(current);
    if (find != d_visited.end())
    {
      if (find->second == 1)
      {
        d_visitedOnce.erase(current);
        if (current.isVar())
        {
          d_unconstrained.erase(current);
        }
        else
        {
          // Also erase the children from the visited-once set when we visit a
          // node a second time, otherwise variables in this node are not
          // erased from the set of unconstrained variables.
          for (TNode childNode : current)
          {
            toVisit.push_back(unc_preprocess_stack_element(childNode, current));
          }
        }
      }
      ++find->second;
      continue;
    }

    d_visited[current] = 1;
    d_visitedOnce[current] = parent;

    if (current.getNumChildren() == 0)
    {
      if (current.getKind() == kind::VARIABLE
          || current.getKind() == kind::SKOLEM)
      {
        d_unconstrained.insert(current);
      }
    }
    else if (current.isClosure())
    {
      // Throw an exception. This should never happen in practice unless the
      // user specifically enabled unconstrained simplification in an illegal
      // logic.
      throw LogicException(
          "Cannot use unconstrained simplification in this logic, due to "
          "(possibly internally introduced) quantified formula.");
    }
    else
    {
      for (TNode childNode : current)
      {
        toVisit.push_back(unc_preprocess_stack_element(childNode, current));
      }
    }
  }
}

Node UnconstrainedSimplifier::newUnconstrainedVar(TypeNode t, TNode var)
{
  Node n = NodeManager::currentNM()->mkSkolem(
      "unconstrained",
      t,
      "a new var introduced because of unconstrained variable "
          + var.toString());
  return n;
}

void UnconstrainedSimplifier::processUnconstrained()
{
  NodeManager* nm = NodeManager::currentNM();

  vector<TNode> workList(d_unconstrained.begin(), d_unconstrained.end());
  Node currentSub;
  TNode parent;
  bool swap;
  bool isSigned;
  bool strict;
  vector<TNode> delayQueueLeft;
  vector<Node> delayQueueRight;

  TNode current = workList.back();
  workList.pop_back();
  for (;;)
  {
    Assert(d_visitedOnce.find(current) != d_visitedOnce.end());
    parent = d_visitedOnce[current];
    if (!parent.isNull())
    {
      swap = isSigned = strict = false;
      bool checkParent = false;
      switch (parent.getKind())
      {
        // If-then-else operator - any two unconstrained children makes the
        // parent unconstrained
        case kind::ITE:
        {
          Assert(parent[0] == current || parent[1] == current
                 || parent[2] == current);
          bool uCond =
              parent[0] == current
              || d_unconstrained.find(parent[0]) != d_unconstrained.end();
          bool uThen =
              parent[1] == current
              || d_unconstrained.find(parent[1]) != d_unconstrained.end();
          bool uElse =
              parent[2] == current
              || d_unconstrained.find(parent[2]) != d_unconstrained.end();
          if ((uCond && uThen) || (uCond && uElse) || (uThen && uElse))
          {
            if (d_unconstrained.find(parent) == d_unconstrained.end()
                && !d_substitutions.hasSubstitution(parent))
            {
              ++d_numUnconstrainedElim;
              if (uThen)
              {
                if (parent[1] != current)
                {
                  if (parent[1].isVar())
                  {
                    currentSub = parent[1];
                  }
                  else
                  {
                    Assert(d_substitutions.hasSubstitution(parent[1]));
                    currentSub = d_substitutions.apply(parent[1]);
                  }
                }
                else if (currentSub.isNull())
                {
                  currentSub = current;
                }
              }
              else if (parent[2] != current)
              {
                if (parent[2].isVar())
                {
                  currentSub = parent[2];
                }
                else
                {
                  Assert(d_substitutions.hasSubstitution(parent[2]));
                  currentSub = d_substitutions.apply(parent[2]);
                }
              }
              else if (currentSub.isNull())
              {
                currentSub = current;
              }
              current = parent;
            }
            else
            {
              currentSub = Node();
            }
          }
          else if (uCond)
          {
            Cardinality card = parent.getType().getCardinality();
            if (card.isFinite() && !card.isLargeFinite()
                && card.getFiniteCardinality() == 2)
            {
              // Special case: condition is unconstrained, then and else are
              // different, and total cardinality of the type is 2, then the
              // result is unconstrained
              Node test = Rewriter::rewrite(parent[1].eqNode(parent[2]));
              if (test == nm->mkConst<bool>(false))
              {
                ++d_numUnconstrainedElim;
                if (currentSub.isNull())
                {
                  currentSub = current;
                }
                currentSub = newUnconstrainedVar(parent.getType(), currentSub);
                current = parent;
              }
            }
          }
          break;
        }

        // Comparisons that return a different type - assuming domains are
        // larger than 1, any unconstrained child makes parent unconstrained as
        // well
        case kind::EQUAL:
          if (parent[0].getType() != parent[1].getType())
          {
            TNode other = (parent[0] == current) ? parent[1] : parent[0];
            if (current.getType().isSubtypeOf(other.getType()))
            {
              break;
            }
          }
          if (parent[0].getType().getCardinality().isOne())
          {
            break;
          }
          if (parent[0].getType().isDatatype())
          {
            TypeNode tn = parent[0].getType();
            const DType& dt = tn.getDType();
            if (dt.isRecursiveSingleton(tn))
            {
              // domain size may be 1
              break;
            }
          }
          if (parent[0].getType().isBoolean())
          {
            checkParent = true;
            break;
          }
          CVC4_FALLTHROUGH;
        case kind::BITVECTOR_COMP:
        case kind::LT:
        case kind::LEQ:
        case kind::GT:
        case kind::GEQ:
        {
          if (d_unconstrained.find(parent) == d_unconstrained.end()
              && !d_substitutions.hasSubstitution(parent))
          {
            ++d_numUnconstrainedElim;
            Assert(parent[0] != parent[1]
                   && (parent[0] == current || parent[1] == current));
            if (currentSub.isNull())
            {
              currentSub = current;
            }
            currentSub = newUnconstrainedVar(parent.getType(), currentSub);
            current = parent;
          }
          else
          {
            currentSub = Node();
          }
          break;
        }

        // Unary operators that propagate unconstrainedness
        case kind::NOT:
        case kind::BITVECTOR_NOT:
        case kind::BITVECTOR_NEG:
        case kind::UMINUS:
          ++d_numUnconstrainedElim;
          Assert(parent[0] == current);
          if (currentSub.isNull())
          {
            currentSub = current;
          }
          current = parent;
          break;

        // Unary operators that propagate unconstrainedness and return a
        // different type
        case kind::BITVECTOR_EXTRACT:
          ++d_numUnconstrainedElim;
          Assert(parent[0] == current);
          if (currentSub.isNull())
          {
            currentSub = current;
          }
          currentSub = newUnconstrainedVar(parent.getType(), currentSub);
          current = parent;
          break;

        // Operators returning same type requiring all children to be
        // unconstrained
        case kind::AND:
        case kind::OR:
        case kind::IMPLIES:
        case kind::BITVECTOR_AND:
        case kind::BITVECTOR_OR:
        case kind::BITVECTOR_NAND:
        case kind::BITVECTOR_NOR:
        {
          bool allUnconstrained = true;
          for (TNode child : parent)
          {
            if (d_unconstrained.find(child) == d_unconstrained.end())
            {
              allUnconstrained = false;
              break;
            }
          }
          if (allUnconstrained)
          {
            checkParent = true;
          }
        }
        break;

        // Require all children to be unconstrained and different
        case kind::BITVECTOR_SHL:
        case kind::BITVECTOR_LSHR:
        case kind::BITVECTOR_ASHR:
        case kind::BITVECTOR_UDIV_TOTAL:
        case kind::BITVECTOR_UREM_TOTAL:
        case kind::BITVECTOR_SDIV:
        case kind::BITVECTOR_SREM:
        case kind::BITVECTOR_SMOD:
        {
          bool allUnconstrained = true;
          bool allDifferent = true;
          for (TNode::iterator child_it = parent.begin();
               child_it != parent.end();
               ++child_it)
          {
            if (d_unconstrained.find(*child_it) == d_unconstrained.end())
            {
              allUnconstrained = false;
              break;
            }
            for (TNode::iterator child_it2 = child_it + 1;
                 child_it2 != parent.end();
                 ++child_it2)
            {
              if (*child_it == *child_it2)
              {
                allDifferent = false;
                break;
              }
            }
          }
          if (allUnconstrained && allDifferent)
          {
            checkParent = true;
          }
          break;
        }

        // Requires all children to be unconstrained and different, and returns
        // a different type
        case kind::BITVECTOR_CONCAT:
        {
          bool allUnconstrained = true;
          bool allDifferent = true;
          for (TNode::iterator child_it = parent.begin();
               child_it != parent.end();
               ++child_it)
          {
            if (d_unconstrained.find(*child_it) == d_unconstrained.end())
            {
              allUnconstrained = false;
              break;
            }
            for (TNode::iterator child_it2 = child_it + 1;
                 child_it2 != parent.end();
                 ++child_it2)
            {
              if (*child_it == *child_it2)
              {
                allDifferent = false;
                break;
              }
            }
          }
          if (allUnconstrained && allDifferent)
          {
            if (d_unconstrained.find(parent) == d_unconstrained.end()
                && !d_substitutions.hasSubstitution(parent))
            {
              ++d_numUnconstrainedElim;
              if (currentSub.isNull())
              {
                currentSub = current;
              }
              currentSub = newUnconstrainedVar(parent.getType(), currentSub);
              current = parent;
            }
            else
            {
              currentSub = Node();
            }
          }
        }
        break;

        // N-ary operators returning same type requiring at least one child to
        // be unconstrained
        case kind::PLUS:
        case kind::MINUS:
          if (current.getType().isInteger() && !parent.getType().isInteger())
          {
            break;
          }
          CVC4_FALLTHROUGH;
        case kind::XOR:
        case kind::BITVECTOR_XOR:
        case kind::BITVECTOR_XNOR:
        case kind::BITVECTOR_PLUS:
        case kind::BITVECTOR_SUB: checkParent = true; break;

        // Multiplication/division: must be non-integer and other operand must
        // be non-zero
        case kind::MULT:
        case kind::DIVISION:
        {
          Assert(parent.getNumChildren() == 2);
          TNode other;
          if (parent[0] == current)
          {
            other = parent[1];
          }
          else
          {
            Assert(parent[1] == current);
            other = parent[0];
          }
          if (d_unconstrained.find(other) != d_unconstrained.end())
          {
            if (d_unconstrained.find(parent) == d_unconstrained.end()
                && !d_substitutions.hasSubstitution(parent))
            {
              if (current.getType().isInteger() && other.getType().isInteger())
              {
                Assert(parent.getKind() == kind::DIVISION
                       || parent.getType().isInteger());
                if (parent.getKind() == kind::DIVISION)
                {
                  break;
                }
              }
              ++d_numUnconstrainedElim;
              if (currentSub.isNull())
              {
                currentSub = current;
              }
              current = parent;
            }
            else
            {
              currentSub = Node();
            }
          }
          else
          {
            // if only the denominator of a division is unconstrained, can't
            // set it to 0 so the result is not unconstrained
            if (parent.getKind() == kind::DIVISION && current == parent[1])
            {
              break;
            }
            // if we are an integer, the only way we are unconstrained is if
            // we are a MULT by -1
            if (current.getType().isInteger())
            {
              // div/mult by 1 should have been simplified
              Assert(other != nm->mkConst<Rational>(1));
              // div by -1 should have been simplified
              if (other != nm->mkConst<Rational>(-1))
              {
                break;
              }
              else
              {
                Assert(parent.getKind() == kind::MULT);
                Assert(parent.getType().isInteger());
              }
            }
            else
            {
              // TODO(#2377): could build ITE here
              Node test = other.eqNode(nm->mkConst<Rational>(0));
              if (Rewriter::rewrite(test) != nm->mkConst<bool>(false))
              {
                break;
              }
            }
            ++d_numUnconstrainedElim;
            if (currentSub.isNull())
            {
              currentSub = current;
            }
            current = parent;
          }
          break;
        }

        // Bitvector MULT - current must only appear once in the children:
        // all other children must be unconstrained or odd
        case kind::BITVECTOR_MULT:
        {
          bool found = false;
          bool done = false;

          for (TNode child : parent)
          {
            if (child == current)
            {
              if (found)
              {
                done = true;
                break;
              }
              found = true;
              continue;
            }
            else if (d_unconstrained.find(child) == d_unconstrained.end())
            {
              Node extractOp =
                  nm->mkConst<BitVectorExtract>(BitVectorExtract(0, 0));
              vector<Node> children;
              children.push_back(child);
              Node test = nm->mkNode(extractOp, children);
              BitVector one(1, unsigned(1));
              test = test.eqNode(nm->mkConst<BitVector>(one));
              if (Rewriter::rewrite(test) != nm->mkConst<bool>(true))
              {
                done = true;
                break;
              }
            }
          }
          if (done)
          {
            break;
          }
          checkParent = true;
          break;
        }

        // Uninterpreted function - if domain is infinite, no quantifiers are
        // used, and any child is unconstrained, result is unconstrained
        case kind::APPLY_UF:
          if (d_logicInfo.isQuantified()
              || !current.getType().getCardinality().isInfinite())
          {
            break;
          }
          if (d_unconstrained.find(parent) == d_unconstrained.end()
              && !d_substitutions.hasSubstitution(parent))
          {
            ++d_numUnconstrainedElim;
            if (currentSub.isNull())
            {
              currentSub = current;
            }
            // always introduce a new variable; it is unsound to try to reuse
            // currentSub as the variable, see issue #4469.
            currentSub = newUnconstrainedVar(parent.getType(), currentSub);
            current = parent;
          }
          else
          {
            currentSub = Node();
          }
          break;

        // Array select - if array is unconstrained, so is result
        case kind::SELECT:
          if (parent[0] == current)
          {
            ++d_numUnconstrainedElim;
            Assert(current.getType().isArray());
            if (currentSub.isNull())
            {
              currentSub = current;
            }
            currentSub = newUnconstrainedVar(
                current.getType().getArrayConstituentType(), currentSub);
            current = parent;
          }
          break;

        // Array store - if both store and value are unconstrained, so is
        // resulting store
        case kind::STORE:
          if (((parent[0] == current
                && d_unconstrained.find(parent[2]) != d_unconstrained.end())
               || (parent[2] == current
                   && d_unconstrained.find(parent[0])
                          != d_unconstrained.end())))
          {
            if (d_unconstrained.find(parent) == d_unconstrained.end()
                && !d_substitutions.hasSubstitution(parent))
            {
              ++d_numUnconstrainedElim;
              if (parent[0] != current)
              {
                if (parent[0].isVar())
                {
                  currentSub = parent[0];
                }
                else
                {
                  Assert(d_substitutions.hasSubstitution(parent[0]));
                  currentSub = d_substitutions.apply(parent[0]);
                }
              }
              else if (currentSub.isNull())
              {
                currentSub = current;
              }
              current = parent;
            }
            else
            {
              currentSub = Node();
            }
          }
          break;

        // Bit-vector comparisons: replace with new Boolean variable, but have
        // to also conjoin with a side condition as there is always one case
        // when the comparison is forced to be false
        case kind::BITVECTOR_ULT:
        case kind::BITVECTOR_UGE:
        case kind::BITVECTOR_UGT:
        case kind::BITVECTOR_ULE:
        case kind::BITVECTOR_SLT:
        case kind::BITVECTOR_SGE:
        case kind::BITVECTOR_SGT:
        case kind::BITVECTOR_SLE:
        {
          // Tuples over (signed, swap, strict).
          switch (parent.getKind())
          {
            case kind::BITVECTOR_UGE: break;
            case kind::BITVECTOR_ULT: strict = true; break;
            case kind::BITVECTOR_ULE: swap = true; break;
            case kind::BITVECTOR_UGT:
              swap = true;
              strict = true;
              break;
            case kind::BITVECTOR_SGE: isSigned = true; break;
            case kind::BITVECTOR_SLT:
              isSigned = true;
              strict = true;
              break;
            case kind::BITVECTOR_SLE:
              isSigned = true;
              swap = true;
              break;
            case kind::BITVECTOR_SGT:
              isSigned = true;
              swap = true;
              strict = true;
              break;
            default: Unreachable();
          }
          TNode other;
          bool left = false;
          if (parent[0] == current)
          {
            other = parent[1];
            left = true;
          }
          else
          {
            Assert(parent[1] == current);
            other = parent[0];
          }
          if (d_unconstrained.find(other) != d_unconstrained.end())
          {
            if (d_unconstrained.find(parent) == d_unconstrained.end()
                && !d_substitutions.hasSubstitution(parent))
            {
              ++d_numUnconstrainedElim;
              if (currentSub.isNull())
              {
                currentSub = current;
              }
              currentSub = newUnconstrainedVar(parent.getType(), currentSub);
              current = parent;
            }
            else
            {
              currentSub = Node();
            }
          }
          else
          {
            unsigned size = current.getType().getBitVectorSize();
            BitVector bv =
                isSigned ? BitVector(size, Integer(1).multiplyByPow2(size - 1))
                         : BitVector(size, unsigned(0));
            if (swap == left)
            {
              bv = ~bv;
            }
            if (currentSub.isNull())
            {
              currentSub = current;
            }
            currentSub = newUnconstrainedVar(parent.getType(), currentSub);
            current = parent;
            Node test =
                Rewriter::rewrite(other.eqNode(nm->mkConst<BitVector>(bv)));
            if (test == nm->mkConst<bool>(false))
            {
              break;
            }
            currentSub = strict ? currentSub.andNode(test.notNode())
                                : currentSub.orNode(test);
            // Delay adding this substitution - see comment at end of function
            delayQueueLeft.push_back(current);
            delayQueueRight.push_back(currentSub);
            currentSub = Node();
            parent = TNode();
          }
          break;
        }

        // Do nothing
        case kind::BITVECTOR_SIGN_EXTEND:
        case kind::BITVECTOR_ZERO_EXTEND:
        case kind::BITVECTOR_REPEAT:
        case kind::BITVECTOR_ROTATE_LEFT:
        case kind::BITVECTOR_ROTATE_RIGHT:

        default: break;
      }
      if (checkParent)
      {
        // run for various cases from above
        if (d_unconstrained.find(parent) == d_unconstrained.end()
            && !d_substitutions.hasSubstitution(parent))
        {
          ++d_numUnconstrainedElim;
          if (currentSub.isNull())
          {
            currentSub = current;
          }
          current = parent;
        }
        else
        {
          currentSub = Node();
        }
      }
      if (current == parent && d_visited[parent] == 1)
      {
        d_unconstrained.insert(parent);
        continue;
      }
    }
    if (!currentSub.isNull())
    {
      Trace("unc-simp")
          << "UnconstrainedSimplifier::processUnconstrained: introduce "
          << currentSub << " for " << current << ", parent " << parent
          << std::endl;
      Assert(currentSub.isVar());
      d_substitutions.addSubstitution(current, currentSub, false);
    }
    if (workList.empty())
    {
      break;
    }
    current = workList.back();
    currentSub = Node();
    workList.pop_back();
  }
  TNode left;
  Node right;
  // All substitutions except those arising from bitvector comparisons are
  // substitutions t -> x where x is a variable.  This allows us to build the
  // substitution very quickly (never invalidating the substitution cache).
  // Bitvector comparisons are more complicated and may require
  // back-substitution and cache-invalidation.  So we do these last.
  while (!delayQueueLeft.empty())
  {
    left = delayQueueLeft.back();
    if (!d_substitutions.hasSubstitution(left))
    {
      right = d_substitutions.apply(delayQueueRight.back());
      d_substitutions.addSubstitution(delayQueueLeft.back(), right);
    }
    delayQueueLeft.pop_back();
    delayQueueRight.pop_back();
  }
}

PreprocessingPassResult UnconstrainedSimplifier::applyInternal(
    AssertionPipeline* assertionsToPreprocess)
{
  d_preprocContext->spendResource(ResourceManager::Resource::PreprocessStep);

  const std::vector<Node>& assertions = assertionsToPreprocess->ref();

  d_context->push();

  for (const Node& assertion : assertions)
  {
    visitAll(assertion);
  }

  if (!d_unconstrained.empty())
  {
    processUnconstrained();
    //    d_substitutions.print(Message.getStream());
    for (size_t i = 0, asize = assertions.size(); i < asize; ++i)
    {
      Node a = assertions[i];
      Node as = Rewriter::rewrite(d_substitutions.apply(a));
<<<<<<< HEAD
      if (a != as)
      {
        // replace the assertion
        assertionsToPreprocess->replace(i, as);
      }
=======
      // replace the assertion
      assertionsToPreprocess->replace(i, as);
>>>>>>> 874350b5
    }
  }

  // to clear substitutions map
  d_context->pop();

  d_visited.clear();
  d_visitedOnce.clear();
  d_unconstrained.clear();

  return PreprocessingPassResult::NO_CONFLICT;
}


}  // namespace passes
}  // namespace preprocessing
}  // namespace CVC4<|MERGE_RESOLUTION|>--- conflicted
+++ resolved
@@ -859,16 +859,8 @@
     {
       Node a = assertions[i];
       Node as = Rewriter::rewrite(d_substitutions.apply(a));
-<<<<<<< HEAD
-      if (a != as)
-      {
-        // replace the assertion
-        assertionsToPreprocess->replace(i, as);
-      }
-=======
       // replace the assertion
       assertionsToPreprocess->replace(i, as);
->>>>>>> 874350b5
     }
   }
 
