/******************************************************************************
 * Top contributors (to current version):
 *   Aina Niemetz, Andrew Reynolds, Abdalrhman Mohamed, Mudathir Mohamed
 *
 * This file is part of the cvc5 project.
 *
 * Copyright (c) 2009-2021 by the authors listed in the file AUTHORS
 * in the top-level source directory and their institutional affiliations.
 * All rights reserved.  See the file COPYING in the top-level source
 * directory for licensing information.
 * ****************************************************************************
 *
 * The cvc5 java API.
 */

package io.github.cvc5.api;

import java.io.IOException;
import java.util.*;

public class Solver implements IPointer, AutoCloseable
{
  private long pointer;

  public long getPointer()
  {
    return pointer;
  }

  private native long newSolver();

  public void deletePointer()
  {
    if (pointer != 0)
    {
      deletePointer(pointer);
    }
    pointer = 0;
  }

  private static native void deletePointer(long pointer);

  // store pointers for terms, sorts, etc
  List<AbstractPointer> abstractPointers = new ArrayList<>();

  @Override public void close()
  {
    // delete heap memory for terms, sorts, etc
    for (int i = abstractPointers.size() - 1; i >= 0; i--)
    {
      abstractPointers.get(i).deletePointer();
    }
    // delete the heap memory for this solver
    deletePointer();
  }

  void addAbstractPointer(AbstractPointer abstractPointer)
  {
    abstractPointers.add(abstractPointer);
  }

  static
  {
    Utils.loadLibraries();
  }

  /* .................................................................... */
  /* Constructors                                                         */
  /* .................................................................... */

  public Solver()
  {
    this.pointer = newSolver();
  }

  /* .................................................................... */
  /* Sorts Handling                                                       */
  /* .................................................................... */

  /**
   * @return sort null
   */

  public Sort getNullSort()
  {
    long sortPointer = getNullSort(pointer);
    return new Sort(this, sortPointer);
  }

  private native long getNullSort(long pointer);

  /**
   * @return sort Boolean
   */
  public Sort getBooleanSort()
  {
    long sortPointer = getBooleanSort(pointer);
    return new Sort(this, sortPointer);
  }

  private native long getBooleanSort(long pointer);

  /**
   * @return sort Integer (in cvc5, Integer is a subtype of Real)
   */
  public Sort getIntegerSort()
  {
    long sortPointer = getIntegerSort(pointer);
    return new Sort(this, sortPointer);
  }

  public native long getIntegerSort(long pointer);
  /**
   * @return sort Real
   */
  public Sort getRealSort()
  {
    long sortPointer = getRealSort(pointer);
    return new Sort(this, sortPointer);
  }

  private native long getRealSort(long pointer);
  /**
   * @return sort RegExp
   */
  public Sort getRegExpSort()
  {
    long sortPointer = getRegExpSort(pointer);
    return new Sort(this, sortPointer);
  }

  private native long getRegExpSort(long pointer);
  /**
   * @return sort RoundingMode
   * @throws CVC5ApiException
   */
  public Sort getRoundingModeSort() throws CVC5ApiException
  {
    long sortPointer = getRoundingModeSort(pointer);
    return new Sort(this, sortPointer);
  }

  private native long getRoundingModeSort(long pointer) throws CVC5ApiException;
  /**
   * @return sort String
   */
  public Sort getStringSort()
  {
    long sortPointer = getStringSort(pointer);
    return new Sort(this, sortPointer);
  }

  private native long getStringSort(long solverPointer);
  /**
   * Create an array sort.
   * @param indexSort the array index sort
   * @param elemSort the array element sort
   * @return the array sort
   */
  public Sort mkArraySort(Sort indexSort, Sort elemSort)
  {
    long sortPointer = mkArraySort(pointer, indexSort.getPointer(), elemSort.getPointer());
    return new Sort(this, sortPointer);
  }

  private native long mkArraySort(long pointer, long indexSortPointer, long elementSortPointer);

  /**
   * Create a bit-vector sort.
   * @param size the bit-width of the bit-vector sort
   * @return the bit-vector sort
   * @throws CVC5ApiException
   */
  public Sort mkBitVectorSort(int size) throws CVC5ApiException
  {
    Utils.validateUnsigned(size, "size");
    long sortPointer = mkBitVectorSort(pointer, size);
    return new Sort(this, sortPointer);
  }

  private native long mkBitVectorSort(long pointer, int size);

  /**
   * Create a floating-point sort.
   * @param exp the bit-width of the exponent of the floating-point sort.
   * @param sig the bit-width of the significand of the floating-point sort.
   * @throws CVC5ApiException
   */
  public Sort mkFloatingPointSort(int exp, int sig) throws CVC5ApiException
  {
    Utils.validateUnsigned(exp, "exp");
    Utils.validateUnsigned(sig, "sig");
    long sortPointer = mkFloatingPointSort(pointer, exp, sig);
    return new Sort(this, sortPointer);
  }

  private native long mkFloatingPointSort(long solverPointer, int exp, int sig);

  /**
   * Create a datatype sort.
   * @param dtypedecl the datatype declaration from which the sort is
   *     created
   * @return the datatype sort
   * @throws CVC5ApiException
   */
  public Sort mkDatatypeSort(DatatypeDecl dtypedecl) throws CVC5ApiException
  {
    long pointer = mkDatatypeSort(this.pointer, dtypedecl.getPointer());
    return new Sort(this, pointer);
  }

  private native long mkDatatypeSort(long pointer, long datatypeDeclPointer)
      throws CVC5ApiException;

  /**
   * Create a vector of datatype sorts. The names of the datatype
   * declarations must be distinct.
   *
   * @param dtypedecls the datatype declarations from which the sort is
   *     created
   * @return the datatype sorts
   * @throws CVC5ApiException
   */
  public Sort[] mkDatatypeSorts(List<DatatypeDecl> dtypedecls) throws CVC5ApiException
  {
    return mkDatatypeSorts(dtypedecls.toArray(new DatatypeDecl[0]));
  }

  /**
   * Create a vector of datatype sorts. The names of the datatype
   * declarations must be distinct.
   *
   * @param dtypedecls the datatype declarations from which the sort is
   *     created
   * @return the datatype sorts
   * @throws CVC5ApiException
   */
  public Sort[] mkDatatypeSorts(DatatypeDecl[] dtypedecls) throws CVC5ApiException
  {
    long[] declPointers = Utils.getPointers(dtypedecls);
    long[] sortPointers = mkDatatypeSorts(pointer, declPointers);
    Sort[] sorts = Utils.getSorts(this, sortPointers);
    return sorts;
  }

  private native long[] mkDatatypeSorts(long pointer, long[] declPointers) throws CVC5ApiException;

  /**
   * Create a vector of datatype sorts using unresolved sorts. The names of
   * the datatype declarations in dtypedecls must be distinct.
   *
   * This method is called when the DatatypeDecl objects dtypedecls have
   * been built using "unresolved" sorts.
   *
   * We associate each sort in unresolvedSorts with exacly one datatype from
   * dtypedecls. In particular, it must have the same name as exactly one
   * datatype declaration in dtypedecls.
   *
   * When constructing datatypes, unresolved sorts are replaced by the
   * datatype sort constructed for the datatype declaration it is associated
   * with.
   *
   * @apiNote Create unresolved sorts with Solver::mkUnresolvedSort().
   *
   * @param dtypedecls the datatype declarations from which the sort is
   *     created
   * @param unresolvedSorts the set of unresolved sorts
   * @return the datatype sorts
   * @throws CVC5ApiException
   */
  public List<Sort> mkDatatypeSorts(List<DatatypeDecl> dtypedecls, Set<Sort> unresolvedSorts)
      throws CVC5ApiException
  {
    Sort[] array = mkDatatypeSorts(
        dtypedecls.toArray(new DatatypeDecl[0]), unresolvedSorts.toArray(new Sort[0]));
    return Arrays.asList(array);
  }

  /**
   * Create a vector of datatype sorts using unresolved sorts. The names of
   * the datatype declarations in dtypedecls must be distinct.
   *
   * This method is called when the DatatypeDecl objects dtypedecls have
   * been built using "unresolved" sorts.
   *
   * We associate each sort in unresolvedSorts with exacly one datatype from
   * dtypedecls. In particular, it must have the same name as exactly one
   * datatype declaration in dtypedecls.
   *
   * When constructing datatypes, unresolved sorts are replaced by the
   * datatype sort constructed for the datatype declaration it is associated
   * with.
   *
   * @param dtypedecls the datatype declarations from which the sort is
   *     created
   * @param unresolvedSorts the list of unresolved sorts
   * @return the datatype sorts
   */
  public Sort[] mkDatatypeSorts(DatatypeDecl[] dtypedecls, Sort[] unresolvedSorts)
      throws CVC5ApiException
  {
    long[] declPointers = Utils.getPointers(dtypedecls);
    long[] unresolvedPointers = Utils.getPointers(unresolvedSorts);
    long[] sortPointers = mkDatatypeSorts(pointer, declPointers, unresolvedPointers);
    Sort[] sorts = Utils.getSorts(this, sortPointers);
    return sorts;
  }

  private native long[] mkDatatypeSorts(
      long pointer, long[] declPointers, long[] unresolvedPointers) throws CVC5ApiException;

  /**
   * Create function sort.
   * @param domain the sort of the fuction argument
   * @param codomain the sort of the function return value
   * @return the function sort
   */
  public Sort mkFunctionSort(Sort domain, Sort codomain)
  {
    long sortPointer = mkFunctionSort(pointer, domain.getPointer(), codomain.getPointer());
    return new Sort(this, sortPointer);
  }

  private native long mkFunctionSort(long pointer, long domainPointer, long codomainPointer);

  /**
   * Create function sort.
   * @param sorts the sort of the function arguments
   * @param codomain the sort of the function return value
   * @return the function sort
   */
  public Sort mkFunctionSort(Sort[] sorts, Sort codomain)
  {
    long sortPointer = mkFunctionSort(pointer, Utils.getPointers(sorts), codomain.getPointer());
    return new Sort(this, sortPointer);
  }

  private native long mkFunctionSort(long pointer, long[] sortPointers, long codomainPointer);

  /**
   * Create a sort parameter.
   * @param symbol the name of the sort
   * @return the sort parameter
   */
  public Sort mkParamSort(String symbol)
  {
    long sortPointer = mkParamSort(pointer, symbol);
    return new Sort(this, sortPointer);
  }

  private native long mkParamSort(long pointer, String symbol);

  /**
   * Create a predicate sort.
   * @param sorts the list of sorts of the predicate
   * @return the predicate sort
   */
  public Sort mkPredicateSort(Sort[] sorts)
  {
    long sortPointer = mkPredicateSort(pointer, Utils.getPointers(sorts));
    return new Sort(this, sortPointer);
  }

  private native long mkPredicateSort(long pointer, long[] sortPointers);

  /**
   * Create a record sort
   * @param fields the list of fields of the record
   * @return the record sort
   */
  public Sort mkRecordSort(Pair<String, Sort>[] fields)
  {
    long sortPointer = mkRecordSort(pointer, Utils.getPairs(fields));
    return new Sort(this, sortPointer);
  }

  private native long mkRecordSort(long pointer, Pair<String, Long>[] fields);

  /**
   * Create a set sort.
   * @param elemSort the sort of the set elements
   * @return the set sort
   */
  public Sort mkSetSort(Sort elemSort)
  {
    long sortPointer = mkSetSort(pointer, elemSort.getPointer());
    return new Sort(this, sortPointer);
  }

  private native long mkSetSort(long pointer, long elemSortPointer);
  /**
   * Create a bag sort.
   * @param elemSort the sort of the bag elements
   * @return the bag sort
   */
  public Sort mkBagSort(Sort elemSort)
  {
    long sortPointer = mkBagSort(pointer, elemSort.getPointer());
    return new Sort(this, sortPointer);
  }

  private native long mkBagSort(long pointer, long elemSortPointer);

  /**
   * Create a sequence sort.
   * @param elemSort the sort of the sequence elements
   * @return the sequence sort
   */
  public Sort mkSequenceSort(Sort elemSort)
  {
    long sortPointer = mkSequenceSort(pointer, elemSort.getPointer());
    return new Sort(this, sortPointer);
  }

  private native long mkSequenceSort(long pointer, long elemSortPointer);

  /**
   * Create an uninterpreted sort.
   * @param symbol the name of the sort
   * @return the uninterpreted sort
   */
  public Sort mkUninterpretedSort(String symbol)
  {
    long sortPointer = mkUninterpretedSort(pointer, symbol);
    return new Sort(this, sortPointer);
  }

  private native long mkUninterpretedSort(long pointer, String symbol);

  /**
   * Create an unresolved sort.
   *
   * This is for creating yet unresolved sort placeholders for mutually
   * recursive datatypes.
   *
   * @param symbol the symbol of the sort
   * @param arity the number of sort parameters of the sort
   * @return the unresolved sort
   * @throws CVC5ApiException
   */
  public Sort mkUnresolvedSort(String symbol, int arity) throws CVC5ApiException
  {
    Utils.validateUnsigned(arity, "arity");
    long sortPointer = mkUnresolvedSort(pointer, symbol, arity);
    return new Sort(this, sortPointer);
  }

  private native long mkUnresolvedSort(long pointer, String symbol, int arity);

  /**
   * Create an unresolved sort.
   *
   * This is for creating yet unresolved sort placeholders for mutually
   * recursive datatypes without sort parameters.
   *
   * @param symbol the symbol of the sort
   * @return the unresolved sort
   * @throws CVC5ApiException
   */
  public Sort mkUnresolvedSort(String symbol) throws CVC5ApiException
  {
    return mkUnresolvedSort(symbol, 0);
  }

  /**
   * Create a sort constructor sort.
   *
   * An uninterpreted sort constructor is an uninterpreted sort with
   * arity &gt; 0.
   *
   * @param symbol the symbol of the sort
   * @param arity the arity of the sort (must be &gt; 0)
   * @return the sort constructor sort
   * @throws CVC5ApiException
   */
  public Sort mkUninterpretedSortConstructorSort(String symbol, int arity) throws CVC5ApiException
  {
    Utils.validateUnsigned(arity, "arity");
    long sortPointer = mkUninterpretedSortConstructorSort(pointer, symbol, arity);
    return new Sort(this, sortPointer);
  }

  private native long mkUninterpretedSortConstructorSort(long pointer, String symbol, int arity);

  /**
   * Create a tuple sort.
   * @param sorts of the elements of the tuple
   * @return the tuple sort
   */
  public Sort mkTupleSort(Sort[] sorts)
  {
    long[] sortPointers = Utils.getPointers(sorts);
    long sortPointer = mkTupleSort(pointer, sortPointers);
    return new Sort(this, sortPointer);
  }

  private native long mkTupleSort(long pointer, long[] sortPointers);

  /* .................................................................... */
  /* Create Terms                                                         */
  /* .................................................................... */

  /**
   * Create 0-ary term of given kind.
   * @param kind the kind of the term
   * @return the Term
   */
  public Term mkTerm(Kind kind)
  {
    long termPointer = mkTerm(pointer, kind.getValue());
    return new Term(this, termPointer);
  }

  private native long mkTerm(long pointer, int kindValue);

  /**
   * Create a unary term of given kind.
   * @param kind the kind of the term
   * @param child the child of the term
   * @return the Term
   */
  public Term mkTerm(Kind kind, Term child)
  {
    long termPointer = mkTerm(pointer, kind.getValue(), child.getPointer());
    return new Term(this, termPointer);
  }

  private native long mkTerm(long pointer, int kindValue, long childPointer);

  /**
   * Create binary term of given kind.
   * @param kind the kind of the term
   * @param child1 the first child of the term
   * @param child2 the second child of the term
   * @return the Term
   */
  public Term mkTerm(Kind kind, Term child1, Term child2)
  {
    long termPointer = mkTerm(pointer, kind.getValue(), child1.getPointer(), child2.getPointer());
    return new Term(this, termPointer);
  }

  private native long mkTerm(long pointer, int kindValue, long child1Pointer, long child2Pointer);

  /**
   * Create ternary term of given kind.
   * @param kind the kind of the term
   * @param child1 the first child of the term
   * @param child2 the second child of the term
   * @param child3 the third child of the term
   * @return the Term
   */
  public Term mkTerm(Kind kind, Term child1, Term child2, Term child3)
  {
    long termPointer = mkTerm(
        pointer, kind.getValue(), child1.getPointer(), child2.getPointer(), child3.getPointer());
    return new Term(this, termPointer);
  }

  private native long mkTerm(
      long pointer, int kindValue, long child1Pointer, long child2Pointer, long child3Pointer);
  /**
   * Create n-ary term of given kind.
   * @param kind the kind of the term
   * @param children the children of the term
   * @return the Term
   */
  public Term mkTerm(Kind kind, Term[] children)
  {
    long[] childPointers = Utils.getPointers(children);
    long termPointer = mkTerm(pointer, kind.getValue(), childPointers);
    return new Term(this, termPointer);
  }

  private native long mkTerm(long pointer, int kindValue, long[] childrenPointers);

  /**
   * Create nullary term of given kind from a given operator.
   * Create operators with mkOp().
   * @param op the operator
   * @return the Term
   */
  public Term mkTerm(Op op)
  {
    long termPointer = mkTerm(pointer, op.getPointer());
    return new Term(this, termPointer);
  }

  private native long mkTerm(long pointer, long opPointer);
  /**
   * Create unary term of given kind from a given operator.
   * Create operators with mkOp().
   * @param op the operator
   * @param child the child of the term
   * @return the Term
   */
  public Term mkTerm(Op op, Term child)
  {
    long termPointer = mkTerm(pointer, op.getPointer(), child.getPointer());
    return new Term(this, termPointer);
  }

  private native long mkTerm(long pointer, long opPointer, long childPointer);

  /**
   * Create binary term of given kind from a given operator.
   * Create operators with mkOp().
   * @param op the operator
   * @param child1 the first child of the term
   * @param child2 the second child of the term
   * @return the Term
   */
  public Term mkTerm(Op op, Term child1, Term child2)
  {
    long termPointer = mkTerm(pointer, op.getPointer(), child1.getPointer(), child2.getPointer());
    return new Term(this, termPointer);
  }

  private native long mkTerm(long pointer, long opPointer, long child1Pointer, long child2Pointer);
  /**
   * Create ternary term of given kind from a given operator.
   * Create operators with mkOp().
   * @param op the operator
   * @param child1 the first child of the term
   * @param child2 the second child of the term
   * @param child3 the third child of the term
   * @return the Term
   */
  public Term mkTerm(Op op, Term child1, Term child2, Term child3)
  {
    long termPointer =
        mkTerm(op.getPointer(), child1.getPointer(), child2.getPointer(), child3.getPointer());
    return new Term(this, termPointer);
  }

  private native long mkTerm(
      long pointer, long opPointer, long child1Pointer, long child2Pointer, long child3Pointer);

  /**
   * Create n-ary term of given kind from a given operator.
   * Create operators with mkOp().
   * @param op the operator
   * @param children the children of the term
   * @return the Term
   */
  public Term mkTerm(Op op, List<Term> children)
  {
    return mkTerm(op, children.toArray(new Term[0]));
  }

  /**
   * Create n-ary term of given kind from a given operator.
   * Create operators with mkOp().
   * @param op the operator
   * @param children the children of the term
   * @return the Term
   */
  public Term mkTerm(Op op, Term[] children)
  {
    long[] childPointers = Utils.getPointers(children);
    long termPointer = mkTerm(pointer, op.getPointer(), childPointers);
    return new Term(this, termPointer);
  }

  private native long mkTerm(long pointer, long opPointer, long[] childrenPointers);

  /**
   * Create a tuple term. Terms are automatically converted if sorts are
   * compatible.
   * @param sorts The sorts of the elements in the tuple
   * @param terms The elements in the tuple
   * @return the tuple Term
   */
  public Term mkTuple(Sort[] sorts, Term[] terms)
  {
    long[] sortPointers = Utils.getPointers(sorts);
    long[] termPointers = Utils.getPointers(terms);
    long termPointer = mkTuple(pointer, sortPointers, termPointers);
    return new Term(this, termPointer);
  }

  private native long mkTuple(long pointer, long[] sortPointers, long[] termPointers);

  /* .................................................................... */
  /* Create Operators                                                     */
  /* .................................................................... */

  /**
   * Create an operator for a builtin Kind
   * The Kind may not be the Kind for an indexed operator
   *   (e.g. BITVECTOR_EXTRACT).
   *
   * @apiNote In this case, the Op simply wraps the Kind. The Kind can be used
   *          in mkTerm directly without creating an op first.
   *
   * @param kind the kind to wrap
   */
  public Op mkOp(Kind kind)
  {
    long opPointer = mkOp(pointer, kind.getValue());
    return new Op(this, opPointer);
  }

  private native long mkOp(long pointer, int kindValue);
  /**
   * Create operator of kind:
   *   - RECORD_UPDATE
   *   - DIVISIBLE (to support arbitrary precision integers)
   * See enum Kind for a description of the parameters.
   * @param kind the kind of the operator
   * @param arg the string argument to this operator
   */
  public Op mkOp(Kind kind, String arg)
  {
    long opPointer = mkOp(pointer, kind.getValue(), arg);
    return new Op(this, opPointer);
  }

  private native long mkOp(long pointer, int kindValue, String arg);

  /**
   * Create operator of kind:
   *   - DIVISIBLE
   *   - BITVECTOR_REPEAT
   *   - BITVECTOR_ZERO_EXTEND
   *   - BITVECTOR_SIGN_EXTEND
   *   - BITVECTOR_ROTATE_LEFT
   *   - BITVECTOR_ROTATE_RIGHT
   *   - INT_TO_BITVECTOR
   *   - FLOATINGPOINT_TO_UBV
   *   - FLOATINGPOINT_TO_UBV_TOTAL
   *   - FLOATINGPOINT_TO_SBV
   *   - FLOATINGPOINT_TO_SBV_TOTAL
   *   - TUPLE_UPDATE
   * See enum Kind for a description of the parameters.
   * @param kind the kind of the operator
   * @param arg the unsigned int argument to this operator
   * @throws CVC5ApiException
   */
  public Op mkOp(Kind kind, int arg) throws CVC5ApiException
  {
    Utils.validateUnsigned(arg, "arg");
    long opPointer = mkOp(pointer, kind.getValue(), arg);
    return new Op(this, opPointer);
  }

  private native long mkOp(long pointer, int kindValue, int arg);

  /**
   * Create operator of Kind:
   *   - BITVECTOR_EXTRACT
   *   - FLOATINGPOINT_TO_FP_FROM_IEEE_BV
   *   - FLOATINGPOINT_TO_FP_FROM_FP
   *   - FLOATINGPOINT_TO_FP_FROM_REAL
   *   - FLOATINGPOINT_TO_FP_FROM_SBV
   *   - FLOATINGPOINT_TO_FP_FROM_UBV
   * See enum Kind for a description of the parameters.
   * @param kind the kind of the operator
   * @param arg1 the first unsigned int argument to this operator
   * @param arg2 the second unsigned int argument to this operator
   * @throws CVC5ApiException
   */
  public Op mkOp(Kind kind, int arg1, int arg2) throws CVC5ApiException
  {
    Utils.validateUnsigned(arg1, "arg1");
    Utils.validateUnsigned(arg2, "arg2");
    long opPointer = mkOp(pointer, kind.getValue(), arg1, arg2);
    return new Op(this, opPointer);
  }

  private native long mkOp(long pointer, int kindValue, int arg1, int arg2);

  /**
   * Create operator of Kind:
   *   - TUPLE_PROJECT
   * See enum Kind for a description of the parameters.
   * @param kind the kind of the operator
   * @param args the arguments (indices) of the operator
   * @throws CVC5ApiException
   */
  public Op mkOp(Kind kind, int[] args) throws CVC5ApiException
  {
    Utils.validateUnsigned(args, "args");
    long opPointer = mkOp(pointer, kind.getValue(), args);
    return new Op(this, opPointer);
  }

  private native long mkOp(long pointer, int kindValue, int[] args);

  /* .................................................................... */
  /* Create Constants                                                     */
  /* .................................................................... */

  /**
   * Create a Boolean true constant.
   * @return the true constant
   */
  public Term mkTrue()
  {
    long termPointer = mkTrue(pointer);
    return new Term(this, termPointer);
  }

  private native long mkTrue(long pointer);
  /**
   * Create a Boolean false constant.
   * @return the false constant
   */
  public Term mkFalse()
  {
    long termPointer = mkFalse(pointer);
    return new Term(this, termPointer);
  }

  private native long mkFalse(long pointer);
  /**
   * Create a Boolean constant.
   * @return the Boolean constant
   * @param val the value of the constant
   */
  public Term mkBoolean(boolean val)
  {
    long termPointer = mkBoolean(pointer, val);
    return new Term(this, termPointer);
  }

  private native long mkBoolean(long pointer, boolean val);
  /**
   * Create a constant representing the number Pi.
   * @return a constant representing Pi
   */
  public Term mkPi()
  {
    long termPointer = mkPi(pointer);
    return new Term(this, termPointer);
  }

  private native long mkPi(long pointer);
  /**
   * Create an integer constant from a string.
   * @param s the string representation of the constant, may represent an
   *          integer (e.g., "123").
   * @return a constant of sort Integer assuming 's' represents an integer)
   * @throws CVC5ApiException
   */
  public Term mkInteger(String s) throws CVC5ApiException
  {
    long termPointer = mkInteger(pointer, s);
    return new Term(this, termPointer);
  }

  private native long mkInteger(long pointer, String s) throws CVC5ApiException;

  /**
   * Create an integer constant from a c++ int.
   * @param val the value of the constant
   * @return a constant of sort Integer
   */
  public Term mkInteger(long val)
  {
    long termPointer = mkInteger(pointer, val);
    return new Term(this, termPointer);
  }

  private native long mkInteger(long pointer, long val);
  /**
   * Create a real constant from a string.
   * @param s the string representation of the constant, may represent an
   *          integer (e.g., "123") or real constant (e.g., "12.34" or
   * "12/34").
   * @return a constant of sort Real
   * @throws CVC5ApiException
   */
  public Term mkReal(String s) throws CVC5ApiException
  {
    long termPointer = mkReal(pointer, s);
    return new Term(this, termPointer);
  }

  private native long mkReal(long pointer, String s) throws CVC5ApiException;
  /**
   * Create a real constant from an integer.
   * @param val the value of the constant
   * @return a constant of sort Integer
   */
  public Term mkReal(long val)
  {
    long termPointer = mkRealValue(pointer, val);
    return new Term(this, termPointer);
  }

  private native long mkRealValue(long pointer, long val);
  /**
   * Create a real constant from a rational.
   * @param num the value of the numerator
   * @param den the value of the denominator
   * @return a constant of sort Real
   */
  public Term mkReal(long num, long den)
  {
    long termPointer = mkReal(pointer, num, den);
    return new Term(this, termPointer);
  }

  private native long mkReal(long pointer, long num, long den);

  /**
   * Create a regular expression none (re.none) term.
   * @return the none term
   */
  public Term mkRegexpNone()
  {
    long termPointer = mkRegexpNone(pointer);
    return new Term(this, termPointer);
  }

  private native long mkRegexpNone(long pointer);

  /**
   * Create a regular expression all (re.all) term.
   * @return the all term
   */
  public Term mkRegexpAll()
  {
    long termPointer = mkRegexpAll(pointer);
    return new Term(this, termPointer);
  }

  private native long mkRegexpAll(long pointer);

  /**
   * Create a regular expression allchar (re.allchar) term.
   * @return the allchar term
   */
  public Term mkRegexpAllchar()
  {
    long termPointer = mkRegexpAllchar(pointer);
    return new Term(this, termPointer);
  }

  private native long mkRegexpAllchar(long pointer);

  /**
   * Create a constant representing an empty set of the given sort.
   * @param sort the sort of the set elements.
   * @return the empty set constant
   */
  public Term mkEmptySet(Sort sort)
  {
    long termPointer = mkEmptySet(pointer, sort.getPointer());
    return new Term(this, termPointer);
  }

  private native long mkEmptySet(long pointer, long sortPointer);
  /**
   * Create a constant representing an empty bag of the given sort.
   * @param sort the sort of the bag elements.
   * @return the empty bag constant
   */
  public Term mkEmptyBag(Sort sort)
  {
    long termPointer = mkEmptyBag(pointer, sort.getPointer());
    return new Term(this, termPointer);
  }

  private native long mkEmptyBag(long pointer, long sortPointer);

  /**
   * Create a separation logic empty term.
   *
   * @apiNote This method is experimental and may change in future versions.
   *
   * @return the separation logic empty term
   */
  public Term mkSepEmp()
  {
    long termPointer = mkSepEmp(pointer);
    return new Term(this, termPointer);
  }

  private native long mkSepEmp(long pointer);

  /**
   * Create a separation logic nil term.
   *
   * @apiNote This method is experimental and may change in future versions.
   *
   * @param sort the sort of the nil term
   * @return the separation logic nil term
   */
  public Term mkSepNil(Sort sort)
  {
    long termPointer = mkSepNil(pointer, sort.getPointer());
    return new Term(this, termPointer);
  }

  private native long mkSepNil(long pointer, long sortPointer);

  /**
   * Create a String constant.
   * @param s the string this constant represents
   * @return the String constant
   */
  public Term mkString(String s)
  {
    return mkString(s, false);
  }

  /**
   * Create a String constant.
   * @param s the string this constant represents
   * @param useEscSequences determines whether escape sequences in `s`
   * should be converted to the corresponding unicode character
   * @return the String constant
   */
  public Term mkString(String s, boolean useEscSequences)
  {
    // TODO: review unicode
    long termPointer = mkString(pointer, s, useEscSequences);
    return new Term(this, termPointer);
  }

  private native long mkString(long pointer, String s, boolean useEscSequences);

  /**
   * Create a String constant.
   * @param s a list of unsigned (unicode) values this constant represents
   *     as
   * string
   * @return the String constant
   * @throws CVC5ApiException
   */
  public Term mkString(int[] s) throws CVC5ApiException
  {
    Utils.validateUnsigned(s, "s");
    long termPointer = mkString(pointer, s);
    return new Term(this, termPointer);
  }

  private native long mkString(long pointer, int[] s);

  /**
   * Create an empty sequence of the given element sort.
   * @param sort The element sort of the sequence.
   * @return the empty sequence with given element sort.
   */
  public Term mkEmptySequence(Sort sort)
  {
    long termPointer = mkEmptySequence(pointer, sort.getPointer());
    return new Term(this, termPointer);
  }

  private native long mkEmptySequence(long pointer, long sortPointer);

  /**
   * Create a universe set of the given sort.
   * @param sort the sort of the set elements
   * @return the universe set constant
   */
  public Term mkUniverseSet(Sort sort)
  {
    long termPointer = mkUniverseSet(pointer, sort.getPointer());
    return new Term(this, termPointer);
  }

  private native long mkUniverseSet(long pointer, long sortPointer);

  /**
   * Create a bit-vector constant of given size and value = 0.
   * @param size the bit-width of the bit-vector sort
   * @return the bit-vector constant
   */
  public Term mkBitVector(int size) throws CVC5ApiException
  {
    return mkBitVector(size, 0);
  }

  /**
   * Create a bit-vector constant of given size and value.
   *
   * @apiNote The given value must fit into a bit-vector of the given size.
   *
   * @param size the bit-width of the bit-vector sort
   * @param val the value of the constant
   * @return the bit-vector constant
   * @throws CVC5ApiException
   */
  public Term mkBitVector(int size, long val) throws CVC5ApiException
  {
    Utils.validateUnsigned(size, "size");
    Utils.validateUnsigned(val, "val");
    long termPointer = mkBitVector(pointer, size, val);
    return new Term(this, termPointer);
  }

  private native long mkBitVector(long pointer, int size, long val);

  /**
   * Create a bit-vector constant of a given bit-width from a given string of
   * base 2, 10 or 16.
   *
   * @apiNote The given value must fit into a bit-vector of the given size.
   *
   * @param size the bit-width of the constant
   * @param s the string representation of the constant
   * @param base the base of the string representation (2, 10, or 16)
   * @return the bit-vector constant
   * @throws CVC5ApiException
   */
  public Term mkBitVector(int size, String s, int base) throws CVC5ApiException
  {
    Utils.validateUnsigned(size, "size");
    Utils.validateUnsigned(base, "base");
    long termPointer = mkBitVector(pointer, size, s, base);
    return new Term(this, termPointer);
  }

  private native long mkBitVector(long pointer, int size, String s, int base);

  /**
   * Create a constant array with the provided constant value stored at
   * every index
   * @param sort the sort of the constant array (must be an array sort)
   * @param val the constant value to store (must match the sort's element
   *     sort)
   * @return the constant array term
   */
  public Term mkConstArray(Sort sort, Term val)
  {
    long termPointer = mkConstArray(pointer, sort.getPointer(), val.getPointer());
    return new Term(this, termPointer);
  }

  private native long mkConstArray(long pointer, long sortPointer, long valPointer);
  /**
   * Create a positive infinity floating-point constant.
   * @param exp Number of bits in the exponent
   * @param sig Number of bits in the significand
   * @return the floating-point constant
   * @throws CVC5ApiException
   */
  public Term mkFloatingPointPosInf(int exp, int sig) throws CVC5ApiException
  {
    Utils.validateUnsigned(exp, "exp");
    Utils.validateUnsigned(sig, "sig");
    long termPointer = mkFloatingPointPosInf(pointer, exp, sig);
    return new Term(this, termPointer);
  }

  private native long mkFloatingPointPosInf(long pointer, int exp, int sig);
  /**
   * Create a negative infinity floating-point constant.
   * @param exp Number of bits in the exponent
   * @param sig Number of bits in the significand
   * @return the floating-point constant
   * @throws CVC5ApiException
   */
  public Term mkFloatingPointNegInf(int exp, int sig) throws CVC5ApiException
  {
    Utils.validateUnsigned(exp, "exp");
    Utils.validateUnsigned(sig, "sig");
    long termPointer = mkFloatingPointNegInf(pointer, exp, sig);
    return new Term(this, termPointer);
  }

  private native long mkFloatingPointNegInf(long pointer, int exp, int sig);
  /**
   * Create a not-a-number (NaN) floating-point constant.
   * @param exp Number of bits in the exponent
   * @param sig Number of bits in the significand
   * @return the floating-point constant
   * @throws CVC5ApiException
   */
  public Term mkFloatingPointNaN(int exp, int sig) throws CVC5ApiException
  {
    Utils.validateUnsigned(exp, "exp");
    Utils.validateUnsigned(sig, "sig");
    long termPointer = mkFloatingPointNaN(pointer, exp, sig);
    return new Term(this, termPointer);
  }

  private native long mkFloatingPointNaN(long pointer, int exp, int sig);

  /**
   * Create a positive zero (+0.0) floating-point constant.
   * @param exp Number of bits in the exponent
   * @param sig Number of bits in the significand
   * @return the floating-point constant
   * @throws CVC5ApiException
   */
  public Term mkFloatingPointPosZero(int exp, int sig) throws CVC5ApiException
  {
    Utils.validateUnsigned(exp, "exp");
    Utils.validateUnsigned(sig, "sig");
    long termPointer = mkFloatingPointPosZero(pointer, exp, sig);
    return new Term(this, termPointer);
  }

  private native long mkFloatingPointPosZero(long pointer, int exp, int sig);

  /**
   * Create a negative zero (-0.0) floating-point constant.
   * @param exp Number of bits in the exponent
   * @param sig Number of bits in the significand
   * @return the floating-point constant
   * @throws CVC5ApiException
   */
  public Term mkFloatingPointNegZero(int exp, int sig) throws CVC5ApiException
  {
    Utils.validateUnsigned(exp, "exp");
    Utils.validateUnsigned(sig, "sig");
    long termPointer = mkFloatingPointNegZero(pointer, exp, sig);
    return new Term(this, termPointer);
  }

  private native long mkFloatingPointNegZero(long pointer, int exp, int sig);

  /**
   * Create a roundingmode constant.
   * @param rm the floating point rounding mode this constant represents
   */
  public Term mkRoundingMode(RoundingMode rm)
  {
    long termPointer = mkRoundingMode(pointer, rm.getValue());
    return new Term(this, termPointer);
  }

  private native long mkRoundingMode(long pointer, int rm);

  /**
   * Create a floating-point constant.
   * @param exp Size of the exponent
   * @param sig Size of the significand
   * @param val Value of the floating-point constant as a bit-vector term
   * @throws CVC5ApiException
   */
  public Term mkFloatingPoint(int exp, int sig, Term val) throws CVC5ApiException
  {
    Utils.validateUnsigned(exp, "exp");
    Utils.validateUnsigned(sig, "sig");
    long termPointer = mkFloatingPoint(pointer, exp, sig, val.getPointer());
    return new Term(this, termPointer);
  }

  private native long mkFloatingPoint(long pointer, int exp, int sig, long valPointer);

  /**
   * Create a cardinality constraint for an uninterpreted sort.
   * @param sort the sort the cardinality constraint is for
   * @param upperBound the upper bound on the cardinality of the sort
   * @return the cardinality constraint
   * @throws CVC5ApiException
   */
  public Term mkCardinalityConstraint(Sort sort, int upperBound) throws CVC5ApiException
  {
    Utils.validateUnsigned(upperBound, "upperBound");
    long termPointer = mkCardinalityConstraint(pointer, sort.getPointer(), upperBound);
    return new Term(this, termPointer);
  }

  private native long mkCardinalityConstraint(long pointer, long sortPointer, int upperBound);

  /* .................................................................... */
  /* Create Variables                                                     */
  /* .................................................................... */

  /**
   * Create (first-order) constant (0-arity function symbol).
   * SMT-LIB:
   * {@code
   *   ( declare-const <symbol> <sort> )
   *   ( declare-fun <symbol> ( ) <sort> )
   * }
   *
   * @param sort the sort of the constant
   * @param symbol the name of the constant
   * @return the first-order constant
   */
  public Term mkConst(Sort sort, String symbol)
  {
    long termPointer = mkConst(pointer, sort.getPointer(), symbol);
    return new Term(this, termPointer);
  }

  private native long mkConst(long pointer, long sortPointer, String symbol);

  /**
   * Create (first-order) constant (0-arity function symbol), with a default
   * symbol name.
   *
   * @param sort the sort of the constant
   * @return the first-order constant
   */
  public Term mkConst(Sort sort)
  {
    long termPointer = mkConst(pointer, sort.getPointer());
    return new Term(this, termPointer);
  }

  private native long mkConst(long pointer, long sortPointer);

  /**
   * Create a bound variable to be used in a binder (i.e. a quantifier, a
   * lambda, or a witness binder).
   * @param sort the sort of the variable
   * @return the variable
   */
  public Term mkVar(Sort sort)
  {
    return mkVar(sort, "");
  }

  /**
   * Create a bound variable to be used in a binder (i.e. a quantifier, a
   * lambda, or a witness binder).
   * @param sort the sort of the variable
   * @param symbol the name of the variable
   * @return the variable
   */
  public Term mkVar(Sort sort, String symbol)
  {
    long termPointer = mkVar(pointer, sort.getPointer(), symbol);
    return new Term(this, termPointer);
  }

  private native long mkVar(long pointer, long sortPointer, String symbol);

  /* .................................................................... */
  /* Create datatype constructor declarations                             */
  /* .................................................................... */

  public DatatypeConstructorDecl mkDatatypeConstructorDecl(String name)
  {
    long declPointer = mkDatatypeConstructorDecl(pointer, name);
    return new DatatypeConstructorDecl(this, declPointer);
  }

  private native long mkDatatypeConstructorDecl(long pointer, String name);

  /* .................................................................... */
  /* Create datatype declarations                                         */
  /* .................................................................... */

  /**
   * Create a datatype declaration.
   * @param name the name of the datatype
   * @return the DatatypeDecl
   */
  public DatatypeDecl mkDatatypeDecl(String name)
  {
    return mkDatatypeDecl(name, false);
  }

  /**
   * Create a datatype declaration.
   * @param name the name of the datatype
   * @param isCoDatatype true if a codatatype is to be constructed
   * @return the DatatypeDecl
   */
  public DatatypeDecl mkDatatypeDecl(String name, boolean isCoDatatype)
  {
    long declPointer = mkDatatypeDecl(pointer, name, isCoDatatype);
    return new DatatypeDecl(this, declPointer);
  }

  private native long mkDatatypeDecl(long pointer, String name, boolean isCoDatatype);

  /**
   * Create a datatype declaration.
   * Create sorts parameter with Solver::mkParamSort().
   * @param name the name of the datatype
   * @param param the sort parameter
   * @return the DatatypeDecl
   */
  public DatatypeDecl mkDatatypeDecl(String name, Sort param)
  {
    return mkDatatypeDecl(name, param, false);
  }

  /**
   * Create a datatype declaration.
   * Create sorts parameter with Solver::mkParamSort().
   * @param name the name of the datatype
   * @param param the sort parameter
   * @param isCoDatatype true if a codatatype is to be constructed
   * @return the DatatypeDecl
   */
  public DatatypeDecl mkDatatypeDecl(String name, Sort param, boolean isCoDatatype)
  {
    long declPointer = mkDatatypeDecl(pointer, name, param.getPointer(), isCoDatatype);
    return new DatatypeDecl(this, declPointer);
  }

  private native long mkDatatypeDecl(
      long pointer, String name, long paramPointer, boolean isCoDatatype);

  /**
   * Create a datatype declaration.
   * Create sorts parameter with Solver::mkParamSort().
   * @param name the name of the datatype
   * @param params a list of sort parameters
   * @return the DatatypeDecl
   */
  public DatatypeDecl mkDatatypeDecl(String name, List<Sort> params)
  {
    return mkDatatypeDecl(name, params.toArray(new Sort[0]));
  }

  /**
   * Create a datatype declaration.
   * Create sorts parameter with Solver::mkParamSort().
   * @param name the name of the datatype
   * @param params a list of sort parameters
   * @return the DatatypeDecl
   */
  public DatatypeDecl mkDatatypeDecl(String name, Sort[] params)
  {
    return mkDatatypeDecl(name, params, false);
  }

  /**
   * Create a datatype declaration.
   * Create sorts parameter with Solver::mkParamSort().
   * @param name the name of the datatype
   * @param params a list of sort parameters
   * @param isCoDatatype true if a codatatype is to be constructed
   * @return the DatatypeDecl
   */
  public DatatypeDecl mkDatatypeDecl(String name, Sort[] params, boolean isCoDatatype)
  {
    long[] paramPointers = Utils.getPointers(params);
    long declPointer = mkDatatypeDecl(pointer, name, paramPointers, isCoDatatype);
    return new DatatypeDecl(this, declPointer);
  }

  private native long mkDatatypeDecl(
      long pointer, String name, long[] paramPointers, boolean isCoDatatype);

  /* .................................................................... */
  /* Formula Handling                                                     */
  /* .................................................................... */

  /**
   * Simplify a formula without doing "much" work.  Does not involve
   * the SAT Engine in the simplification, but uses the current
   * definitions, assertions, and the current partial model, if one
   * has been constructed.  It also involves theory normalization.
   * @param t the formula to simplify
   * @return the simplified formula
   */
  public Term simplify(Term t)
  {
    long termPointer = simplify(pointer, t.getPointer());
    return new Term(this, termPointer);
  }

  private native long simplify(long pointer, long termPointer);

  /**
   * Assert a formula.
   * SMT-LIB:
   * {@code
   *   ( assert <term> )
   * }
   * @param term the formula to assert
   */
  public void assertFormula(Term term)
  {
    assertFormula(pointer, term.getPointer());
  }

  private native void assertFormula(long pointer, long termPointer);

  /**
   * Check satisfiability.
   * SMT-LIB:
   * {@code
   *   ( check-sat )
   * }
   * @return the result of the satisfiability check.
   */
  public Result checkSat()
  {
    long resultPointer = checkSat(pointer);
    return new Result(this, resultPointer);
  }

  private native long checkSat(long pointer);
  /**
   * Check satisfiability assuming the given formula.
   * SMT-LIB:
   * {@code
   *   ( check-sat-assuming ( <prop_literal> ) )
   * }
   * @param assumption the formula to assume
   * @return the result of the satisfiability check.
   */
  public Result checkSatAssuming(Term assumption)
  {
    long resultPointer = checkSatAssuming(pointer, assumption.getPointer());
    return new Result(this, resultPointer);
  }

  private native long checkSatAssuming(long pointer, long assumptionPointer);

  /**
   * Check satisfiability assuming the given formulas.
   * SMT-LIB:
   * {@code
   *   ( check-sat-assuming ( <prop_literal>+ ) )
   * }
   * @param assumptions the formulas to assume
   * @return the result of the satisfiability check.
   */
  public Result checkSatAssuming(Term[] assumptions)
  {
    long[] pointers = Utils.getPointers(assumptions);
    long resultPointer = checkSatAssuming(pointer, pointers);
    return new Result(this, resultPointer);
  }

  private native long checkSatAssuming(long pointer, long[] assumptionPointers);

  /**
   * Create datatype sort.
   * SMT-LIB:
   * {@code
   *   ( declare-datatype <symbol> <datatype_decl> )
   * }
   * @param symbol the name of the datatype sort
   * @param ctors the constructor declarations of the datatype sort
   * @return the datatype sort
   */
  public Sort declareDatatype(String symbol, DatatypeConstructorDecl[] ctors)
  {
    long[] pointers = Utils.getPointers(ctors);
    long sortPointer = declareDatatype(pointer, symbol, pointers);
    return new Sort(this, sortPointer);
  }

  private native long declareDatatype(long pointer, String symbol, long[] declPointers);

  /**
   * Declare n-ary function symbol.
   * SMT-LIB:
   * {@code
   *   ( declare-fun <symbol> ( <sort>* ) <sort> )
   * }
   * @param symbol the name of the function
   * @param sorts the sorts of the parameters to this function
   * @param sort the sort of the return value of this function
   * @return the function
   */
  public Term declareFun(String symbol, Sort[] sorts, Sort sort)
  {
    long[] sortPointers = Utils.getPointers(sorts);
    long termPointer = declareFun(pointer, symbol, sortPointers, sort.getPointer());
    return new Term(this, termPointer);
  }

  private native long declareFun(
      long pointer, String symbol, long[] sortPointers, long sortPointer);

  /**
   * Declare uninterpreted sort.
   * SMT-LIB:
   * {@code
   *   ( declare-sort <symbol> <numeral> )
   * }
   *
   * @apiNote This corresponds to mkUninterpretedSort() const if arity = 0, and
   *          to mkUninterpretedSortConstructorSort() const if arity &gt; 0.
   *
   * @param symbol the name of the sort
   * @param arity the arity of the sort
   * @return the sort
   * @throws CVC5ApiException
   */
  public Sort declareSort(String symbol, int arity) throws CVC5ApiException
  {
    Utils.validateUnsigned(arity, "arity");
    long sortPointer = declareSort(pointer, symbol, arity);
    return new Sort(this, sortPointer);
  }

  private native long declareSort(long pointer, String symbol, int arity);

  /**
   * Define n-ary function in the current context.
   * SMT-LIB:
   * {@code
   *   ( define-fun <function_def> )
   * }
   * @param symbol the name of the function
   * @param boundVars the parameters to this function
   * @param sort the sort of the return value of this function
   * @param term the function body
   * @return the function
   */
  public Term defineFun(String symbol, Term[] boundVars, Sort sort, Term term)
  {
    return defineFun(symbol, boundVars, sort, term, false);
  }

  /**
   * Define n-ary function.
   * SMT-LIB:
   * {@code
   *   ( define-fun <function_def> )
   * }
   * @param symbol the name of the function
   * @param boundVars the parameters to this function
   * @param sort the sort of the return value of this function
   * @param term the function body
   * @param global determines whether this definition is global (i.e. persists
   *               when popping the context)
   * @return the function
   */
  public Term defineFun(String symbol, Term[] boundVars, Sort sort, Term term, boolean global)
  {
    long[] boundVarPointers = Utils.getPointers(boundVars);
    long termPointer =
        defineFun(pointer, symbol, boundVarPointers, sort.getPointer(), term.getPointer(), global);
    return new Term(this, termPointer);
  }

  private native long defineFun(long pointer,
      String symbol,
      long[] boundVarPointers,
      long sortPointer,
      long termPointer,
      boolean global);

  /**
   * Define recursive function in the current context.
   * SMT-LIB:
   * {@code
   * ( define-fun-rec <function_def> )
   * }
   * @param symbol the name of the function
   * @param boundVars the parameters to this function
   * @param sort the sort of the return value of this function
   * @param term the function body
   * @return the function
   */
  public Term defineFunRec(String symbol, Term[] boundVars, Sort sort, Term term)
  {
    return defineFunRec(symbol, boundVars, sort, term, false);
  }

  /**
   * Define recursive function.
   * SMT-LIB:
   * {@code
   * ( define-fun-rec <function_def> )
   * }
   * @param symbol the name of the function
   * @param boundVars the parameters to this function
   * @param sort the sort of the return value of this function
   * @param term the function body
   * @param global determines whether this definition is global (i.e. persists
   *               when popping the context)
   * @return the function
   */
  public Term defineFunRec(String symbol, Term[] boundVars, Sort sort, Term term, boolean global)
  {
    long[] boundVarPointers = Utils.getPointers(boundVars);
    long termPointer = defineFunRec(
        pointer, symbol, boundVarPointers, sort.getPointer(), term.getPointer(), global);
    return new Term(this, termPointer);
  }

  private native long defineFunRec(long pointer,
      String symbol,
      long[] boundVarPointers,
      long sortPointer,
      long termPointer,
      boolean global);

  /**
   * Define recursive function in the current context.
   * SMT-LIB:
   * {@code
   * ( define-fun-rec <function_def> )
   * }
   * Create parameter 'fun' with mkConst().
   * @param fun the sorted function
   * @param boundVars the parameters to this function
   * @param term the function body
   * @return the function
   */

  public Term defineFunRec(Term fun, Term[] boundVars, Term term)
  {
    return defineFunRec(fun, boundVars, term, false);
  }

  /**
   * Define recursive function.
   * SMT-LIB:
   * {@code
   * ( define-fun-rec <function_def> )
   * }
   * Create parameter 'fun' with mkConst().
   * @param fun the sorted function
   * @param boundVars the parameters to this function
   * @param term the function body
   * @param global determines whether this definition is global (i.e. persists
   *               when popping the context)
   * @return the function
   */
  public Term defineFunRec(Term fun, Term[] boundVars, Term term, boolean global)
  {
    long[] boundVarPointers = Utils.getPointers(boundVars);
    long termPointer =
        defineFunRec(pointer, fun.getPointer(), boundVarPointers, term.getPointer(), global);
    return new Term(this, termPointer);
  }

  private native long defineFunRec(
      long pointer, long funPointer, long[] boundVarPointers, long termPointer, boolean global);

  /**
   * Define recursive functions in the current context.
   * SMT-LIB:
   * {@code
   *   ( define-funs-rec ( <function_decl>^{n+1} ) ( <term>^{n+1} ) )
   * }
   * Create elements of parameter 'funs' with mkConst().
   * @param funs the sorted functions
   * @param boundVars the list of parameters to the functions
   * @param terms the list of function bodies of the functions
   */
  public void defineFunsRec(Term[] funs, Term[][] boundVars, Term[] terms)
  {
    defineFunsRec(funs, boundVars, terms, false);
  }
  /**
   * Define recursive functions.
   * SMT-LIB:
   * {@code
   *   ( define-funs-rec ( <function_decl>^{n+1} ) ( <term>^{n+1} ) )
   * }
   * Create elements of parameter 'funs' with mkConst().
   * @param funs the sorted functions
   * @param boundVars the list of parameters to the functions
   * @param terms the list of function bodies of the functions
   * @param global determines whether this definition is global (i.e. persists
   *               when popping the context)
   */
  public void defineFunsRec(Term[] funs, Term[][] boundVars, Term[] terms, boolean global)
  {
    long[] funPointers = Utils.getPointers(funs);
    long[][] boundVarPointers = Utils.getPointers(boundVars);
    long[] termPointers = Utils.getPointers(terms);
    defineFunsRec(pointer, funPointers, boundVarPointers, termPointers, global);
  }

  private native void defineFunsRec(long pointer,
      long[] funPointers,
      long[][] boundVarPointers,
      long[] termPointers,
      boolean global);

  /**
   * Echo a given string to the given output stream.
   * SMT-LIB:
   * {@code
   * ( echo <std::string> )
   * }
   * @param out the output stream
   * @param str the string to echo
   */
  // TODO: void echo(std::ostream& out, String  str)

  /**
   * Get a list of literals that are entailed by the current set of assertions
   * SMT-LIB:
   * {@code
   * ( get-learned-literals )
   * }
   *
   * @apiNote This method is experimental and may change in future versions.
   *
   * @return the list of learned literals
   */
  public Term[] getLearnedLiterals() {
    long[] retPointers = getLearnedLiterals(pointer);
    return Utils.getTerms(this, retPointers);
  }

  private native long[] getLearnedLiterals(long pointer);

  /**
   * Get the list of asserted formulas.
   * SMT-LIB:
   * {@code
   * ( get-assertions )
   * }
   * @return the list of asserted formulas
   */
  public Term[] getAssertions()
  {
    long[] retPointers = getAssertions(pointer);
    return Utils.getTerms(this, retPointers);
  }

  private native long[] getAssertions(long pointer);

  /**
   * Get info from the solver.
   * SMT-LIB: {@code ( get-info <info_flag> ) }
   * @return the info
   */
  public String getInfo(String flag)
  {
    return getInfo(pointer, flag);
  }

  private native String getInfo(long pointer, String flag);

  /**
   * Get the value of a given option.
   * SMT-LIB:
   * {@code
   * ( get-option <keyword> )
   * }
   * @param option the option for which the value is queried
   * @return a string representation of the option value
   */
  public String getOption(String option)
  {
    return getOption(pointer, option);
  }

  private native String getOption(long pointer, String option);

  /**
   * Get all option names that can be used with `setOption`, `getOption` and
   * `getOptionInfo`.
   * @return all option names
   */
  public String[] getOptionNames()
  {
    return getOptionNames(pointer);
  }

  private native String[] getOptionNames(long pointer);

  /**
   * Get some information about the given option. Check the `OptionInfo` class
   * for more details on which information is available.
   * @return information about the given option
   */
  public OptionInfo getOptionInfo(String option)
  {
    long optionPointer = getOptionInfo(pointer, option);
    return new OptionInfo(this, optionPointer);
  }

  private native long getOptionInfo(long pointer, String option);

  /**
   * Get the set of unsat ("failed") assumptions.
   * SMT-LIB:
   * {@code
   * ( get-unsat-assumptions )
   * }
   * Requires to enable option 'produce-unsat-assumptions'.
   * @return the set of unsat assumptions.
   */
  public Term[] getUnsatAssumptions()
  {
    long[] retPointers = getUnsatAssumptions(pointer);
    return Utils.getTerms(this, retPointers);
  }

  private native long[] getUnsatAssumptions(long pointer);

  /**
   * Get the unsatisfiable core.
   * SMT-LIB:
   * {@code
   * (get-unsat-core)
   * }
   * Requires to enable option 'produce-unsat-cores'.
   *
   * @apiNote In contrast to SMT-LIB, the API does not distinguish between
   *          named and unnamed assertions when producing an unsatisfiable
   *          core. Additionally, the API allows this option to be called after
   *          a check with assumptions. A subset of those assumptions may be
   *          included in the unsatisfiable core returned by this method.
   *
   * @return a set of terms representing the unsatisfiable core
   */
  public Term[] getUnsatCore()
  {
    long[] retPointers = getUnsatCore(pointer);
    return Utils.getTerms(this, retPointers);
  }

  private native long[] getUnsatCore(long pointer);

  /**
   * Get a difficulty estimate for an asserted formula. This method is
   * intended to be called immediately after any response to a checkSat.
   *
   * @return a map from (a subset of) the input assertions to a real value that
   * is an estimate of how difficult each assertion was to solve. Unmentioned
   * assertions can be assumed to have zero difficulty.
   */
  public Map<Term, Term> getDifficulty()
  {
    Map<Long, Long> map = getDifficulty(pointer);
    Map<Term, Term> ret = new HashMap<>();
    for (Map.Entry<Long, Long> entry : map.entrySet())
    {
      Term key = new Term(this, entry.getKey());
      Term value = new Term(this, entry.getValue());
      ret.put(key, value);
    }
    return ret;
  }

  private native Map<Long, Long> getDifficulty(long pointer);

  /**
   * Get the refutation proof
   * SMT-LIB:
   * {@code
   * ( get-proof )
   * }
   * Requires to enable option 'produce-proofs'.
   *
   * @apiNote This method is experimental and may change in future versions.
   *
   * @return a string representing the proof, according to the value of
   * proof-format-mode.
   */
  public String getProof()
  {
    return getProof(pointer);
  }

  private native String getProof(long pointer);

  /**
   * Get the value of the given term in the current model.
   * SMT-LIB:
   * {@code
   * ( get-value ( <term> ) )
   * }
   * @param term the term for which the value is queried
   * @return the value of the given term
   */
  public Term getValue(Term term)
  {
    long termPointer = getValue(pointer, term.getPointer());
    return new Term(this, termPointer);
  }

  private native long getValue(long pointer, long termPointer);

  /**
   * Get the values of the given terms in the current model.
   * SMT-LIB:
   * {@code
   * ( get-value ( <term>+ ) )
   * }
   * @param terms the terms for which the value is queried
   * @return the values of the given terms
   */
  public Term[] getValue(Term[] terms)
  {
    long[] pointers = Utils.getPointers(terms);
    long[] retPointers = getValue(pointer, pointers);
    return Utils.getTerms(this, retPointers);
  }

  private native long[] getValue(long pointer, long[] termPointers);

  /**
   * Get the domain elements of uninterpreted sort s in the current model. The
   * current model interprets s as the finite sort whose domain elements are
   * given in the return value of this method.
   *
   * @param s The uninterpreted sort in question
   * @return the domain elements of s in the current model
   */
  public Term[] getModelDomainElements(Sort s)
  {
    long[] pointers = getModelDomainElements(pointer, s.getPointer());
    return Utils.getTerms(this, pointers);
  }

  private native long[] getModelDomainElements(long pointer, long sortPointer);

  /**
   * This returns false if the model value of free constant v was not essential
   * for showing the satisfiability of the last call to checkSat using the
   * current model. This method will only return false (for any v) if
   * the model-cores option has been set.
   *
   * @apiNote This method is experimental and may change in future versions.
   *
   * @param v The term in question
   * @return true if v is a model core symbol
   */
  public boolean isModelCoreSymbol(Term v)
  {
    return isModelCoreSymbol(pointer, v.getPointer());
  }

  private native boolean isModelCoreSymbol(long pointer, long termPointer);

  /**
   * Get the model
   * SMT-LIB:
   * {@code
   * ( get-model )
   * }
   * Requires to enable option 'produce-models'.
   *
   * @apiNote This method is experimental and may change in future versions.
   *
   * @param sorts The list of uninterpreted sorts that should be printed in the
   * model.
   * @param vars The list of free constants that should be printed in the
   * model. A subset of these may be printed based on isModelCoreSymbol.
   * @return a string representing the model.
   */
  public String getModel(Sort[] sorts, Term[] vars)
  {
    long[] sortPointers = Utils.getPointers(sorts);
    long[] varPointers = Utils.getPointers(vars);
    return getModel(pointer, sortPointers, varPointers);
  }

  private native String getModel(long pointer, long[] sortPointers, long[] varPointers);

  /**
   * Do quantifier elimination.
   * SMT-LIB:
   * {@code
   * ( get-qe <q> )
   * }
   * Requires a logic that supports quantifier elimination. Currently, the only
   * logics supported by quantifier elimination is LRA and LIA.
   * @param q a quantified formula of the form:
   *   Q x1...xn. P( x1...xn, y1...yn )
   * where P( x1...xn, y1...yn ) is a quantifier-free formula
   * @return a formula ret such that, given the current set of formulas A
   * asserted to this solver:
   *   - ( A ^ q ) and ( A ^ ret ) are equivalent
   *   - ret is quantifier-free formula containing only free variables in
   *     y1...yn.
   */
  public Term getQuantifierElimination(Term q)
  {
    long termPointer = getQuantifierElimination(pointer, q.getPointer());
    return new Term(this, termPointer);
  }

  private native long getQuantifierElimination(long pointer, long qPointer);

  /**
   * Do partial quantifier elimination, which can be used for incrementally
   * computing the result of a quantifier elimination.
   * SMT-LIB:
   * {@code
   * ( get-qe-disjunct <q> )
   * }
   * Requires a logic that supports quantifier elimination. Currently, the only
   * logics supported by quantifier elimination is LRA and LIA.
   * @param q a quantified formula of the form:
   *   Q x1...xn. P( x1...xn, y1...yn )
   * where P( x1...xn, y1...yn ) is a quantifier-free formula
   * @return a formula ret such that, given the current set of formulas A
   * asserted to this solver:
   *   - {@code (A ^ q) => (A ^ ret)} if Q is forall or {@code (A ^ ret) => (A ^ q)} if Q is
   *     exists,
   *   - ret is quantifier-free formula containing only free variables in
   *     y1...yn,
   *   - If Q is exists, let A^Q_n be the formula
   *       {@code A ^ ~ret^Q_1 ^ ... ^ ~ret^Q_n}
   *     where for each i=1,...n, formula ret^Q_i is the result of calling
   *     getQuantifierEliminationDisjunct for q with the set of assertions
   *     {@code A^Q_{i-1}}. Similarly, if Q is forall, then let {@code A^Q_n} be
   *       {@code A ^ ret^Q_1 ^ ... ^ ret^Q_n }
   *     where ret^Q_i is the same as above. In either case, we have
   *     that ret^Q_j will eventually be true or false, for some finite j.
   */
  public Term getQuantifierEliminationDisjunct(Term q)
  {
    long termPointer = getQuantifierEliminationDisjunct(pointer, q.getPointer());
    return new Term(this, termPointer);
  }

  private native long getQuantifierEliminationDisjunct(long pointer, long qPointer);

  /**
   * When using separation logic, this sets the location sort and the
   * datatype sort to the given ones. This method should be invoked exactly
   * once, before any separation logic constraints are provided.
   *
   * @apiNote This method is experimental and may change in future versions.
   *
   * @param locSort The location sort of the heap
   * @param dataSort The data sort of the heap
   */
  public void declareSepHeap(Sort locSort, Sort dataSort)
  {
    declareSepHeap(pointer, locSort.getPointer(), dataSort.getPointer());
  }

  private native void declareSepHeap(long pointer, long locSortPointer, long dataSortPointer);

  /**
   * When using separation logic, obtain the term for the heap.
   *
   * @apiNote This method is experimental and may change in future versions.
   *
   * @return The term for the heap
   */
  public Term getValueSepHeap()
  {
    long termPointer = getValueSepHeap(pointer);
    return new Term(this, termPointer);
  }

  private native long getValueSepHeap(long pointer);

  /**
   * When using separation logic, obtain the term for nil.
   *
   * @apiNote This method is experimental and may change in future versions.
   *
   * @return The term for nil
   */
  public Term getValueSepNil()
  {
    long termPointer = getValueSepNil(pointer);
    return new Term(this, termPointer);
  }

  private native long getValueSepNil(long pointer);

  /**
   * Declare a symbolic pool of terms with the given initial value.
   * SMT-LIB:
   * {@code
   * ( declare-pool <symbol> <sort> ( <term>* ) )
   * }
   * @param symbol The name of the pool
   * @param sort The sort of the elements of the pool.
   * @param initValue The initial value of the pool
   */
  public Term declarePool(String symbol, Sort sort, Term[] initValue)
  {
    long[] termPointers = Utils.getPointers(initValue);
    long termPointer = declarePool(pointer, symbol, sort.getPointer(), termPointers);
    return new Term(this, termPointer);
  }

  private native long declarePool(
      long pointer, String symbol, long sortPointer, long[] termPointers);

  /**
   * Pop a level from the assertion stack.
   * SMT-LIB:
   * {@code
   * ( pop <numeral> )
   * }
   * @throws CVC5ApiException
   */
  public void pop() throws CVC5ApiException
  {
    pop(1);
  }

  /**
   * Pop (a) level(s) from the assertion stack.
   * SMT-LIB:
   * {@code
   * ( pop <numeral> )
   * }
   * @param nscopes the number of levels to pop
   * @throws CVC5ApiException
   */
  public void pop(int nscopes) throws CVC5ApiException
  {
    Utils.validateUnsigned(nscopes, "nscopes");
    pop(pointer, nscopes);
  }

  private native void pop(long pointer, int nscopes);

  /**
   * Get an interpolant
   * SMT-LIB:
   * {@code
   * ( get-interpolant <conj> )
   * }
<<<<<<< HEAD
   * Requires 'produce-interpolants' to be set to a mode different from 'none'.
=======
   * Requires 'produce-interpols' to be set to a mode different from 'none'.
   *
   * @apiNote This method is experimental and may change in future versions.
   *
>>>>>>> a8b58d71
   * @param conj the conjecture term
   * @return a Term I such that {@code A->I} and {@code I->B} are valid, where
   *        A is the current set of assertions and B is given in the input by
   *        conj, or the null term if such a term cannot be found.
   */
  public Term getInterpolant(Term conj)
  {
    long interpolPtr = getInterpolant(pointer, conj.getPointer());
    return new Term(this, interpolPtr);
  }

  private native long getInterpolant(long pointer, long conjPointer);

  /**
   * Get an interpolant
   * SMT-LIB:
   * {@code
   * ( get-interpolant <conj> <g> )
   * }
<<<<<<< HEAD
   * Requires 'produce-interpolants' to be set to a mode different from 'none'.
=======
   * Requires 'produce-interpols' to be set to a mode different from 'none'.
   *
   * @apiNote This method is experimental and may change in future versions.
   *
>>>>>>> a8b58d71
   * @param conj the conjecture term
   * @param grammar the grammar for the interpolant I
   * @return a Term I such that {@code A->I} and {@code I->B} are valid, where
   *        A is the current set of assertions and B is given in the input by
   *        conj, or the null term if such a term cannot be found.
   */
  public Term getInterpolant(Term conj, Grammar grammar)
  {
    long interpolPtr = getInterpolant(pointer, conj.getPointer(), grammar.getPointer());
    return new Term(this, interpolPtr);
  }

  private native long getInterpolant(long pointer, long conjPointer, long grammarPointer);

  /**
   * Get the next interpolant. Can only be called immediately after a successful
   * call to get-interpolant or get-interpolant-next. Is guaranteed to produce a
   * syntactically different interpolant wrt the last returned interpolant if
   * successful.
   *
   * SMT-LIB:
   *
   * \verbatim embed:rst:leading-asterisk
   * .. code:: smtlib
   *
   *     (get-interpolant-next)
   *
   * Requires to enable incremental mode, and option 'produce-interpolants' to be
   * set to a mode different from 'none'.
   * \endverbatim
   *
   * @apiNote This method is experimental and may change in future versions.
   *
   * @return a Term I such that {@code A->I} and {@code I->B} are valid,
   *        where A is the current set of assertions and B is given in the input
   *        by conj on the last call to getInterpolant, or the null term if such
   *        a term cannot be found.
   */
  public Term getInterpolantNext()
  {
    long interpolPtr = getInterpolantNext(pointer);
    return new Term(this, interpolPtr);
  }

  private native long getInterpolantNext(long pointer);

  /**
   * Get an abduct.
   * SMT-LIB:
   * {@code
   * ( get-abduct <conj> )
   * }
   * Requires enabling option 'produce-abducts'
   *
   * @apiNote This method is experimental and may change in future versions.
   *
   * @param conj the conjecture term
   * @return a term C such that A^C is satisfiable, and A^~B^C is
   *        unsatisfiable, where A is the current set of assertions and B is
   *        given in the input by conj, or the null term if such a term cannot
   *        be found.
   */
  public Term getAbduct(Term conj)
  {
    long abdPtr = getAbduct(pointer, conj.getPointer());
    return new Term(this, abdPtr);
  }

  private native long getAbduct(long pointer, long conjPointer);
  /**
   * Get an abduct.
   * SMT-LIB:
   * {@code
   * ( get-abduct <conj> <g> )
   * }
   * Requires enabling option 'produce-abducts'
   *
   * @apiNote This method is experimental and may change in future versions.
   *
   * @param conj the conjecture term
   * @param grammar the grammar for the abduct C
   * @return a term C such that A^C is satisfiable, and A^~B^C is
   *        unsatisfiable, where A is the current set of assertions and B is
   *        given in the input by conj, or the null term if such a term cannot
   *        be found.
   */
  public Term getAbduct(Term conj, Grammar grammar)
  {
    long abdPtr = getAbduct(pointer, conj.getPointer(), grammar.getPointer());
    return new Term(this, abdPtr);
  }

  private native long getAbduct(long pointer, long conjPointer, long grammarPointer);

  /**
   * Get the next abduct. Can only be called immediately after a successful
   * call to get-abduct or get-abduct-next. Is guaranteed to produce a
   * syntactically different abduct wrt the last returned abduct if successful.
   * SMT-LIB:
   * {@code
   * ( get-abduct-next )
   * }
   * Requires enabling incremental mode and option 'produce-abducts'
   *
   * @apiNote This method is experimental and may change in future versions.
   *
   * @return a term C such that A^C is satisfiable, and A^~B^C is
   *         unsatisfiable, where A is the current set of assertions and B is
   *         given in the input by conj in the last call to getAbduct, or the
   *         null term if such a term cannot be found.
   */
  public Term getAbductNext()
  {
    long abdPtr = getAbductNext(pointer);
    return new Term(this, abdPtr);
  }

  private native long getAbductNext(long pointer);

  /**
   * Block the current model. Can be called only if immediately preceded by a
   * SAT or INVALID query.
   * SMT-LIB:
   * {@code
   * ( block-model )
   * }
   * Requires enabling 'produce-models' option and setting 'block-models' option
   * to a mode other than "none".
   *
   * @apiNote This method is experimental and may change in future versions.
   */
  public void blockModel()
  {
    blockModel(pointer);
  }

  private native void blockModel(long pointer);

  /**
   * Block the current model values of (at least) the values in terms. Can be
   * called only if immediately preceded by a SAT or NOT_ENTAILED query.
   * SMT-LIB:
   * {@code
   * ( block-model-values ( <terms>+ ) )
   * }
   * Requires enabling 'produce-models' option.
   *
   * @apiNote This method is experimental and may change in future versions.
   */
  public void blockModelValues(Term[] terms)
  {
    long[] pointers = Utils.getPointers(terms);
    blockModelValues(pointer, pointers);
  }

  private native void blockModelValues(long pointer, long[] termPointers);

  /**
   * Return a string that contains information about all instantiations made by
   * the quantifiers module.
   *
   * @apiNote This method is experimental and may change in future versions.
   */
  public String getInstantiations()
  {
    return getInstantiations(pointer);
  }

  private native String getInstantiations(long pointer);

  /**
   * Push a level to the assertion stack.
   * SMT-LIB:
   * {@code
   * ( push <numeral> )
   * }
   * @throws CVC5ApiException
   */
  public void push() throws CVC5ApiException
  {
    push(1);
  }

  /**
   * Push (a) level(s) to the assertion stack.
   * SMT-LIB:
   * {@code
   * ( push <numeral> )
   * }
   * @param nscopes the number of levels to push
   * @throws CVC5ApiException
   */
  public void push(int nscopes) throws CVC5ApiException
  {
    Utils.validateUnsigned(nscopes, "nscopes");
    push(pointer, nscopes);
  }

  private native void push(long pointer, int nscopes);

  /**
   * Remove all assertions.
   * SMT-LIB:
   * {@code
   * ( reset-assertions )
   * }
   */
  public void resetAssertions()
  {
    resetAssertions(pointer);
  }

  private native void resetAssertions(long pointer);

  /**
   * Set info.
   * SMT-LIB:
   * {@code
   * ( set-info <attribute> )
   * }
   * @param keyword the info flag
   * @param value the value of the info flag
   * @throws CVC5ApiException
   */
  public void setInfo(String keyword, String value) throws CVC5ApiException
  {
    setInfo(pointer, keyword, value);
  }

  private native void setInfo(long pointer, String keyword, String value) throws CVC5ApiException;

  /**
   * Set logic.
   * SMT-LIB:
   * {@code
   * ( set-logic <symbol> )
   * }
   * @param logic the logic to set
   * @throws CVC5ApiException
   */
  public void setLogic(String logic) throws CVC5ApiException
  {
    setLogic(pointer, logic);
  }

  private native void setLogic(long pointer, String logic) throws CVC5ApiException;

  /**
   * Set option.
   * SMT-LIB:
   * {@code
   *   ( set-option <option> )
   * }
   * @param option the option name
   * @param value the option value
   */
  public void setOption(String option, String value)
  {
    setOption(pointer, option, value);
  }

  private native void setOption(long pointer, String option, String value);

  /**
   * If needed, convert this term to a given sort.
   *
   * @apiNote The sort of the term must be convertible into the target sort.
   *          Currently only Int to Real conversions are supported.
   * @param t the term
   * @param s the target sort
   * @return the term wrapped into a sort conversion if needed
   */
  public Term ensureTermSort(Term t, Sort s)
  {
    long termPointer = ensureTermSort(pointer, t.getPointer(), s.getPointer());
    return new Term(this, termPointer);
  }

  private native long ensureTermSort(long pointer, long termPointer, long sortPointer);

  /**
   * Append \p symbol to the current list of universal variables.
   * @param sort the sort of the universal variable
   * @return the universal variable
   */
  public Term declareSygusVar(Sort sort)
  {
    return declareSygusVar(sort, "");
  }
  /**
   * Append \p symbol to the current list of universal variables.
   * SyGuS v2:
   * {@code
   *   ( declare-var <symbol> <sort> )
   * }
   * @param sort the sort of the universal variable
   * @param symbol the name of the universal variable
   * @return the universal variable
   */
  public Term declareSygusVar(Sort sort, String symbol)
  {
    long termPointer = declareSygusVar(pointer, sort.getPointer(), symbol);
    return new Term(this, termPointer);
  }

  private native long declareSygusVar(long pointer, long sortPointer, String symbol);

  /**
   * Create a Sygus grammar. The first non-terminal is treated as the starting
   * non-terminal, so the order of non-terminals matters.
   *
   * @param boundVars the parameters to corresponding synth-fun/synth-inv
   * @param ntSymbols the pre-declaration of the non-terminal symbols
   * @return the grammar
   */
  public Grammar mkSygusGrammar(Term[] boundVars, Term[] ntSymbols)
  {
    long[] boundVarPointers = Utils.getPointers(boundVars);
    long[] ntSymbolPointers = Utils.getPointers(ntSymbols);
    long grammarPointer = mkSygusGrammar(pointer, boundVarPointers, ntSymbolPointers);
    return new Grammar(this, grammarPointer);
  }

  private native long mkSygusGrammar(
      long pointer, long[] boundVarPointers, long[] ntSymbolPointers);

  /**
   * Synthesize n-ary function.
   * SyGuS v2:
   * {@code
   *   ( synth-fun <symbol> ( <boundVars>* ) <sort> )
   * }
   * @param symbol the name of the function
   * @param boundVars the parameters to this function
   * @param sort the sort of the return value of this function
   * @return the function
   */
  public Term synthFun(String symbol, Term[] boundVars, Sort sort)
  {
    long[] boundVarPointers = Utils.getPointers(boundVars);
    long termPointer = synthFun(pointer, symbol, boundVarPointers, sort.getPointer());
    return new Term(this, termPointer);
  }

  private native long synthFun(
      long pointer, String symbol, long[] boundVarPointers, long sortPointer);

  /**
   * Synthesize n-ary function following specified syntactic constraints.
   * SyGuS v2:
   * {@code
   *   ( synth-fun <symbol> ( <boundVars>* ) <sort> <g> )
   * }
   * @param symbol the name of the function
   * @param boundVars the parameters to this function
   * @param sort the sort of the return value of this function
   * @param grammar the syntactic constraints
   * @return the function
   */
  public Term synthFun(String symbol, Term[] boundVars, Sort sort, Grammar grammar)
  {
    long[] boundVarPointers = Utils.getPointers(boundVars);
    long termPointer =
        synthFun(pointer, symbol, boundVarPointers, sort.getPointer(), grammar.getPointer());
    return new Term(this, termPointer);
  }

  private native long synthFun(
      long pointer, String symbol, long[] boundVarPointers, long sortPointer, long grammarPointer);

  /**
   * Synthesize invariant.
   * SyGuS v2:
   * {@code
   *   ( synth-inv <symbol> ( <boundVars>* ) )
   * }
   * @param symbol the name of the invariant
   * @param boundVars the parameters to this invariant
   * @return the invariant
   */
  public Term synthInv(String symbol, Term[] boundVars)
  {
    long[] boundVarPointers = Utils.getPointers(boundVars);
    long termPointer = synthInv(pointer, symbol, boundVarPointers);
    return new Term(this, termPointer);
  }

  private native long synthInv(long pointer, String symbol, long[] boundVarPointers);

  /**
   * Synthesize invariant following specified syntactic constraints.
   * SyGuS v2:
   * {@code
   *   ( synth-inv <symbol> ( <boundVars>* ) <g> )
   * }
   * @param symbol the name of the invariant
   * @param boundVars the parameters to this invariant
   * @param grammar the syntactic constraints
   * @return the invariant
   */
  public Term synthInv(String symbol, Term[] boundVars, Grammar grammar)
  {
    long[] boundVarPointers = Utils.getPointers(boundVars);
    long termPointer = synthInv(pointer, symbol, boundVarPointers, grammar.getPointer());
    return new Term(this, termPointer);
  }

  private native long synthInv(
      long pointer, String symbol, long[] boundVarPointers, long grammarPointer);

  /**
   * Add a forumla to the set of Sygus constraints.
   * SyGuS v2:
   * {@code
   *   ( constraint <term> )
   * }
   * @param term the formula to add as a constraint
   */
  public void addSygusConstraint(Term term)
  {
    addSygusConstraint(pointer, term.getPointer());
  }

  private native void addSygusConstraint(long pointer, long termPointer);

  /**
   * Add a forumla to the set of Sygus assumptions.
   * SyGuS v2:
   * {@code
   *   ( assume <term> )
   * }
   * @param term the formula to add as an assumption
   */
  public void addSygusAssume(Term term)
  {
    addSygusAssume(pointer, term.getPointer());
  }

  private native void addSygusAssume(long pointer, long termPointer);

  /**
   * Add a set of Sygus constraints to the current state that correspond to an
   * invariant synthesis problem.
   * SyGuS v2:
   * {@code
   *   ( inv-constraint <inv> <pre> <trans> <post> )
   * }
   * @param inv the function-to-synthesize
   * @param pre the pre-condition
   * @param trans the transition relation
   * @param post the post-condition
   */
  public void addSygusInvConstraint(Term inv, Term pre, Term trans, Term post)
  {
    addSygusInvConstraint(
        pointer, inv.getPointer(), pre.getPointer(), trans.getPointer(), post.getPointer());
  }

  private native void addSygusInvConstraint(
      long pointer, long invPointer, long prePointer, long transPointer, long postPointer);

  /**
   * Try to find a solution for the synthesis conjecture corresponding to the
   * current list of functions-to-synthesize, universal variables and
   * constraints.
   * SyGuS v2:
   * {@code
   *   ( check-synth )
   * }
   * @return the result of the check, which is "solution" if the check found a
   *         solution in which case solutions are available via
   *         getSynthSolutions, "no solution" if it was determined there is no
   *         solution, or "unknown" otherwise.
   */
  public SynthResult checkSynth() {
    long resultPointer = checkSynth(pointer);
    return new SynthResult(this, resultPointer);
  }

  private native long checkSynth(long pointer);

  /**
   * Try to find a next solution for the synthesis conjecture corresponding to
   * the current list of functions-to-synthesize, universal variables and
   * constraints. Must be called immediately after a successful call to
   * check-synth or check-synth-next. Requires incremental mode.
   * SyGuS v2:
   * {@code
   *   ( check-synth-next )
   * }
   * @return the result of the check, which is "solution" if the check found a
   *         solution in which case solutions are available via
   *         getSynthSolutions, "no solution" if it was determined there is no
   *         solution, or "unknown" otherwise.
   */
  public SynthResult checkSynthNext() {
    long resultPointer = checkSynthNext(pointer);
    return new SynthResult(this, resultPointer);
  }

  private native long checkSynthNext(long pointer);

  /**
   * Get the synthesis solution of the given term. This method should be called
   * immediately after the solver answers unsat for sygus input.
   * @param term the term for which the synthesis solution is queried
   * @return the synthesis solution of the given term
   */
  public Term getSynthSolution(Term term)
  {
    long termPointer = getSynthSolution(pointer, term.getPointer());
    return new Term(this, termPointer);
  }

  private native long getSynthSolution(long pointer, long termPointer);

  /**
   * Get the synthesis solutions of the given terms. This method should be
   * called immediately after the solver answers unsat for sygus input.
   * @param terms the terms for which the synthesis solutions is queried
   * @return the synthesis solutions of the given terms
   */
  public Term[] getSynthSolutions(Term[] terms)
  {
    long[] termPointers = Utils.getPointers(terms);
    long[] retPointers = getSynthSolutions(pointer, termPointers);
    return Utils.getTerms(this, retPointers);
  }

  private native long[] getSynthSolutions(long pointer, long[] termPointers);

  /**
   * Returns a snapshot of the current state of the statistic values of this
   * solver. The returned object is completely decoupled from the solver and
   * will not change when the solver is used again.
   */
  public Statistics getStatistics()
  {
    long statisticsPointer = getStatistics(pointer);
    return new Statistics(this, statisticsPointer);
  }

  private native long getStatistics(long pointer);

  /**
   * @return null term
   */
  public Term getNullTerm()
  {
    long termPointer = getNullTerm(pointer);
    return new Term(this, termPointer);
  }

  private native long getNullTerm(long pointer);

  /**
   * @return null result
   */
  public Result getNullResult()
  {
    long resultPointer = getNullResult(pointer);
    return new Result(this, resultPointer);
  }

  private native long getNullResult(long pointer);

  /**
   * @return null synth result
   */
  public SynthResult getNullSynthResult()
  {
    long resultPointer = getNullSynthResult(pointer);
    return new SynthResult(this, resultPointer);
  }

  private native long getNullSynthResult(long pointer);

  /**
   * @return null op
   */
  public Op getNullOp()
  {
    long opPointer = getNullOp(pointer);
    return new Op(this, opPointer);
  }

  private native long getNullOp(long pointer);

  /**
   * @return null op
   */
  public DatatypeDecl getNullDatatypeDecl()
  {
    long declPointer = getNullDatatypeDecl(pointer);
    return new DatatypeDecl(this, declPointer);
  }

  private native long getNullDatatypeDecl(long pointer);
}<|MERGE_RESOLUTION|>--- conflicted
+++ resolved
@@ -2201,14 +2201,10 @@
    * {@code
    * ( get-interpolant <conj> )
    * }
-<<<<<<< HEAD
    * Requires 'produce-interpolants' to be set to a mode different from 'none'.
-=======
-   * Requires 'produce-interpols' to be set to a mode different from 'none'.
    *
    * @apiNote This method is experimental and may change in future versions.
    *
->>>>>>> a8b58d71
    * @param conj the conjecture term
    * @return a Term I such that {@code A->I} and {@code I->B} are valid, where
    *        A is the current set of assertions and B is given in the input by
@@ -2228,14 +2224,10 @@
    * {@code
    * ( get-interpolant <conj> <g> )
    * }
-<<<<<<< HEAD
    * Requires 'produce-interpolants' to be set to a mode different from 'none'.
-=======
-   * Requires 'produce-interpols' to be set to a mode different from 'none'.
    *
    * @apiNote This method is experimental and may change in future versions.
    *
->>>>>>> a8b58d71
    * @param conj the conjecture term
    * @param grammar the grammar for the interpolant I
    * @return a Term I such that {@code A->I} and {@code I->B} are valid, where
