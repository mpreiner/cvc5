--- conflicted
+++ resolved
@@ -32,40 +32,24 @@
 namespace CVC4 {
 
 template <class Solver>
-<<<<<<< HEAD
-void printLit (typename Solver::TLit l) {
-=======
 void printLit(typename Solver::TLit l) {
->>>>>>> a58abbe7
   Debug("proof:sat") << (sign(l) ? "-" : "") << var(l) + 1;
 }
 
 template <class Solver>
-<<<<<<< HEAD
-void printClause (typename Solver::TClause& c) {
-=======
 void printClause(const typename Solver::TClause& c) {
->>>>>>> a58abbe7
   for (int i = 0; i < c.size(); i++) {
     Debug("proof:sat") << (sign(c[i]) ? "-" : "") << var(c[i]) + 1 << " ";
   }
 }
 
 template <class Solver>
-<<<<<<< HEAD
-void printClause (std::vector<typename Solver::TLit>& c) {
-=======
 void printClause(const std::vector<typename Solver::TLit>& c) {
->>>>>>> a58abbe7
   for (unsigned i = 0; i < c.size(); i++) {
     Debug("proof:sat") << (sign(c[i]) ? "-" : "") << var(c[i]) + 1 << " ";
   }
 }
 
-<<<<<<< HEAD
-
-=======
->>>>>>> a58abbe7
 template <class Solver>
 void printLitSet(const std::set<typename Solver::TLit>& s) {
   typename std::set<typename Solver::TLit>::const_iterator it = s.begin();
@@ -78,19 +62,11 @@
 
 // purely debugging functions
 template <class Solver>
-<<<<<<< HEAD
-void printDebug (typename Solver::TLit l) {
-  Debug("proof:sat") << (sign(l) ? "-" : "") << var(l) + 1 << std::endl;
-}
-template <class Solver>
-void printDebug (typename Solver::TClause& c) {
-=======
 void printDebug(typename Solver::TLit l) {
   Debug("proof:sat") << (sign(l) ? "-" : "") << var(l) + 1 << std::endl;
 }
 template <class Solver>
 void printDebug(typename Solver::TClause& c) {
->>>>>>> a58abbe7
   for (int i = 0; i < c.size(); i++) {
     Debug("proof:sat") << (sign(c[i]) ? "-" : "") << var(c[i]) + 1 << " ";
   }
@@ -156,11 +132,7 @@
     clause1.erase(var);
     clause2.erase(~var);
     typename std::set<typename Solver::TLit>::iterator it = clause2.begin();
-<<<<<<< HEAD
-    for (; it!= clause2.end(); ++it) {
-=======
     for (; it != clause2.end(); ++it) {
->>>>>>> a58abbe7
       clause1.insert(*it);
     }
   } else {
@@ -176,11 +148,7 @@
     clause1.erase(~var);
     clause2.erase(var);
     typename std::set<typename Solver::TLit>::iterator it = clause2.begin();
-<<<<<<< HEAD
-    for (; it!= clause2.end(); ++it) {
-=======
     for (; it != clause2.end(); ++it) {
->>>>>>> a58abbe7
       clause1.insert(*it);
     }
   }
@@ -189,15 +157,6 @@
 
 /// ResChain
 template <class Solver>
-<<<<<<< HEAD
-ResChain<Solver>::ResChain(ClauseId start) :
-    d_start(start),
-    d_steps(),
-    d_redundantLits(NULL)
-  {}
-template <class Solver>
-void ResChain<Solver>::addStep(typename Solver::TLit lit, ClauseId id, bool sign) {
-=======
 ResChain<Solver>::ResChain(ClauseId start)
     : d_start(start), d_steps(), d_redundantLits(NULL) {}
 
@@ -211,7 +170,6 @@
 template <class Solver>
 void ResChain<Solver>::addStep(typename Solver::TLit lit, ClauseId id,
                                bool sign) {
->>>>>>> a58abbe7
   ResStep<Solver> step(lit, id, sign);
   d_steps.push_back(step);
 }
@@ -228,56 +186,16 @@
 
 /// ProxyProof
 template <class Solver>
-<<<<<<< HEAD
-ProofProxy<Solver>::ProofProxy(TSatProof<Solver>* proof):
-  d_proof(proof)
-{}
-
-template <class Solver>
-void ProofProxy<Solver>::updateCRef(typename Solver::TCRef oldref, typename Solver::TCRef newref) {
-=======
 ProofProxy<Solver>::ProofProxy(TSatProof<Solver>* proof) : d_proof(proof) {}
 
 template <class Solver>
 void ProofProxy<Solver>::updateCRef(typename Solver::TCRef oldref,
                                     typename Solver::TCRef newref) {
->>>>>>> a58abbe7
   d_proof->updateCRef(oldref, newref);
 }
 
 /// SatProof
 template <class Solver>
-<<<<<<< HEAD
-TSatProof<Solver>::TSatProof(Solver* solver, const std::string& name, bool checkRes)
-  : d_solver(solver)
-  , d_cnfProof(NULL)
-  , d_idClause()
-  , d_clauseId()
-  , d_idUnit()
-  , d_deleted()
-  , d_inputClauses()
-  , d_lemmaClauses()
-  , d_assumptions()
-  , d_assumptionConflicts()
-  , d_assumptionConflictsDebug()
-  , d_resChains()
-  , d_resStack()
-  , d_checkRes(checkRes)
-  , d_emptyClauseId(ClauseIdEmpty)
-  , d_nullId(-2)
-  , d_temp_clauseId()
-  , d_temp_idClause()
-  , d_unitConflictId()
-  , d_storedUnitConflict(false)
-  , d_trueLit(ClauseIdUndef)
-  , d_falseLit(ClauseIdUndef)
-  , d_name(name)
-  , d_seenLearnt()
-  , d_seenInputs()
-  , d_seenLemmas()
-  , d_statistics(name)
-{
-=======
 TSatProof<Solver>::TSatProof(Solver* solver, const std::string& name,
                              bool checkRes)
     : d_solver(solver),
@@ -307,7 +225,6 @@
       d_seenInputs(),
       d_seenLemmas(),
       d_statistics(name) {
->>>>>>> a58abbe7
   d_proxy = new ProofProxy<Solver>(this);
 }
 
@@ -437,10 +354,6 @@
 
 /// helper methods
 template <class Solver>
-<<<<<<< HEAD
-ClauseId TSatProof<Solver>::getClauseId(typename Solver::TCRef ref) {
-  if(d_clauseId.find(ref) == d_clauseId.end()) {
-=======
 bool TSatProof<Solver>::hasClauseIdForCRef(typename Solver::TCRef ref) const {
   return d_clauseId.find(ref) != d_clauseId.end();
 }
@@ -449,7 +362,6 @@
 ClauseId TSatProof<Solver>::getClauseIdForCRef(
     typename Solver::TCRef ref) const {
   if (d_clauseId.find(ref) == d_clauseId.end()) {
->>>>>>> a58abbe7
     Debug("proof:sat") << "Missing clause \n";
   }
   Assert(hasClauseIdForCRef(ref));
@@ -457,18 +369,6 @@
 }
 
 template <class Solver>
-<<<<<<< HEAD
-ClauseId TSatProof<Solver>::getClauseId(typename Solver::TLit lit) {
-  Assert(d_unitId.find(toInt(lit)) != d_unitId.end());
-  return d_unitId[toInt(lit)];
-}
-template <class Solver>
-typename Solver::TCRef TSatProof<Solver>::getClauseRef(ClauseId id) {
-  if (d_idClause.find(id) == d_idClause.end()) {
-    Debug("proof:sat") << "proof:getClauseRef cannot find clause "<<id<<" "
-                       << ((d_deleted.find(id) != d_deleted.end()) ? "deleted" : "")
-                       << (isUnit(id)? "Unit" : "") << std::endl;
-=======
 bool TSatProof<Solver>::hasClauseIdForLiteral(typename Solver::TLit lit) const {
   return d_unitId.find(toInt(lit)) != d_unitId.end();
 }
@@ -492,19 +392,14 @@
                        << ((d_deleted.find(id) != d_deleted.end()) ? "deleted"
                                                                    : "")
                        << (isUnit(id) ? "Unit" : "") << std::endl;
->>>>>>> a58abbe7
   }
   Assert(hasClauseRef(id));
   return d_idClause.find(id)->second;
 }
 
 template <class Solver>
-<<<<<<< HEAD
-typename Solver::TClause& TSatProof<Solver>::getClause(typename Solver::TCRef ref) {
-=======
 const typename Solver::TClause& TSatProof<Solver>::getClause(
     typename Solver::TCRef ref) const {
->>>>>>> a58abbe7
   Assert(ref != Solver::TCRef_Undef);
   Assert(ref >= 0 && ref < d_solver->ca.size());
   return d_solver->ca[ref];
@@ -528,24 +423,6 @@
   }
 }
 
-<<<<<<< HEAD
-
-template <class Solver>
-typename Solver::TLit TSatProof<Solver>::getUnit(ClauseId id) {
-  Assert(d_idUnit.find(id) != d_idUnit.end());
-  return d_idUnit[id];
-}
-template <class Solver>
-bool TSatProof<Solver>::isUnit(ClauseId id) {
-  return d_idUnit.find(id) != d_idUnit.end();
-}
-template <class Solver>
-bool TSatProof<Solver>::isUnit(typename Solver::TLit lit) {
-  return d_unitId.find(toInt(lit)) != d_unitId.end();
-}
-template <class Solver>
-ClauseId TSatProof<Solver>::getUnitId(typename Solver::TLit lit) {
-=======
 template <class Solver>
 bool TSatProof<Solver>::isUnit(ClauseId id) const {
   return d_idUnit.find(id) != d_idUnit.end();
@@ -564,7 +441,6 @@
 
 template <class Solver>
 ClauseId TSatProof<Solver>::getUnitId(typename Solver::TLit lit) const {
->>>>>>> a58abbe7
   Assert(isUnit(lit));
   return d_unitId.find(toInt(lit))->second;
 }
@@ -581,29 +457,6 @@
   const ResolutionChain* chain = d_resolutionChains.find(id)->second;
   return *chain;
 }
-<<<<<<< HEAD
-template <class Solver>
-bool TSatProof<Solver>::hasResolution(ClauseId id) {
-  return d_resChains.find(id) != d_resChains.end();
-}
-template <class Solver>
-bool TSatProof<Solver>::isInputClause(ClauseId id) {
-  return (d_inputClauses.find(id) != d_inputClauses.end());
-}
-template <class Solver>
-bool TSatProof<Solver>::isLemmaClause(ClauseId id) {
-  return (d_lemmaClauses.find(id) != d_lemmaClauses.end());
-}
-
-template <class Solver>
-bool TSatProof<Solver>::isAssumptionConflict(ClauseId id) {
-  return d_assumptionConflicts.find(id) != d_assumptionConflicts.end();
-}
-
-
-template <class Solver>
-void TSatProof<Solver>::print(ClauseId id) {
-=======
 
 template <class Solver>
 typename TSatProof<Solver>::ResolutionChain*
@@ -630,7 +483,6 @@
 
 template <class Solver>
 void TSatProof<Solver>::print(ClauseId id) const {
->>>>>>> a58abbe7
   if (d_deleted.find(id) != d_deleted.end()) {
     Debug("proof:sat") << "del" << id;
   } else if (isUnit(id)) {
@@ -642,17 +494,6 @@
     printClause<Solver>(getClause(ref));
   }
 }
-<<<<<<< HEAD
-template <class Solver>
-void TSatProof<Solver>::printRes(ClauseId id) {
-  Assert(hasResolution(id));
-  Debug("proof:sat") << "id "<< id <<": ";
-  printRes(d_resChains[id]);
-}
-template <class Solver>
-void TSatProof<Solver>::printRes(ResChain<Solver>* res) {
-  ClauseId start_id = res->getStart();
-=======
 
 template <class Solver>
 void TSatProof<Solver>::printRes(ClauseId id) const {
@@ -660,7 +501,6 @@
   Debug("proof:sat") << "id " << id << ": ";
   printRes(getResolutionChain(id));
 }
->>>>>>> a58abbe7
 
 template <class Solver>
 void TSatProof<Solver>::printRes(const ResolutionChain& res) const {
@@ -688,13 +528,8 @@
 
 /// registration methods
 template <class Solver>
-<<<<<<< HEAD
-  ClauseId TSatProof<Solver>::registerClause(typename Solver::TCRef clause,
-					     ClauseKind kind) {
-=======
 ClauseId TSatProof<Solver>::registerClause(typename Solver::TCRef clause,
                                            ClauseKind kind) {
->>>>>>> a58abbe7
   Assert(clause != Solver::TCRef_Undef);
   typename ClauseIdMap::iterator it = d_clauseId.find(clause);
   if (it == d_clauseId.end()) {
@@ -709,15 +544,8 @@
       Assert(d_lemmaClauses.find(newId) == d_lemmaClauses.end());
       d_lemmaClauses.insert(newId);
       Debug("pf::sat") << "TSatProof::registerClause registering a new lemma clause: "
-<<<<<<< HEAD
-                            << newId << " = " << *buildClause(newId)
-                            << ". Explainer theory: " << d_cnfProof->getExplainerTheory()
-                            << std::endl;
-      d_cnfProof->registerExplanationLemma(newId);
-=======
                        << newId << " = " << *buildClause(newId)
                        << std::endl;
->>>>>>> a58abbe7
     }
   }
 
@@ -749,27 +577,16 @@
     if (kind == THEORY_LEMMA) {
       Assert(d_lemmaClauses.find(newId) == d_lemmaClauses.end());
       Debug("pf::sat") << "TSatProof::registerUnitClause: registering a new lemma (UNIT CLAUSE): "
-<<<<<<< HEAD
-                            << lit
-                            << ". Explainer theory: " << d_cnfProof->getExplainerTheory()
-                            << std::endl;
-=======
                        << lit
                        << std::endl;
->>>>>>> a58abbe7
       d_lemmaClauses.insert(newId);
-      d_cnfProof->registerExplanationLemma(newId);
     }
   }
   ClauseId id = d_unitId[toInt(lit)];
   Assert(kind != INPUT || d_inputClauses.count(id));
   Assert(kind != THEORY_LEMMA || d_lemmaClauses.count(id));
   Debug("proof:sat:detailed") << "registerUnitClause id: " << id
-<<<<<<< HEAD
-                              <<" kind: " << kind << "\n";
-=======
                               << " kind: " << kind << "\n";
->>>>>>> a58abbe7
   // ProofManager::currentPM()->setRegisteredClauseId( d_unitId[toInt(lit)] );
   return id;
 }
@@ -797,10 +614,6 @@
   return d_falseLit;
 }
 
-<<<<<<< HEAD
-
-=======
->>>>>>> a58abbe7
 template <class Solver>
 void TSatProof<Solver>::registerAssumption(const typename Solver::TVar var) {
   Assert(d_assumptions.find(var) == d_assumptions.end());
@@ -808,12 +621,8 @@
 }
 
 template <class Solver>
-<<<<<<< HEAD
-ClauseId TSatProof<Solver>::registerAssumptionConflict(const typename Solver::TLitVec& confl) {
-=======
 ClauseId TSatProof<Solver>::registerAssumptionConflict(
     const typename Solver::TLitVec& confl) {
->>>>>>> a58abbe7
   Debug("proof:sat:detailed") << "registerAssumptionConflict " << std::endl;
   // Uniqueness is checked in the bit-vector proof
   // should be vars
@@ -835,16 +644,10 @@
   return new_id;
 }
 
-<<<<<<< HEAD
-
-template <class Solver>
-void TSatProof<Solver>::removedDfs(typename Solver::TLit lit, LitSet* removedSet, LitVector& removeStack, LitSet& inClause, LitSet& seen) {
-=======
 template <class Solver>
 void TSatProof<Solver>::removedDfs(typename Solver::TLit lit,
                                    LitSet* removedSet, LitVector& removeStack,
                                    LitSet& inClause, LitSet& seen) {
->>>>>>> a58abbe7
   // if we already added the literal return
   if (seen.count(lit)) {
     return;
@@ -871,12 +674,8 @@
 }
 
 template <class Solver>
-<<<<<<< HEAD
-void TSatProof<Solver>::removeRedundantFromRes(ResChain<Solver>* res, ClauseId id) {
-=======
 void TSatProof<Solver>::removeRedundantFromRes(ResChain<Solver>* res,
                                                ClauseId id) {
->>>>>>> a58abbe7
   LitSet* removed = res->getRedundant();
   if (removed == NULL) {
     return;
@@ -955,10 +754,6 @@
   d_resStack.push_back(res);
 }
 
-<<<<<<< HEAD
-
-=======
->>>>>>> a58abbe7
 template <class Solver>
 void TSatProof<Solver>::addResolutionStep(typename Solver::TLit lit,
                                           typename Solver::TCRef clause,
@@ -977,10 +772,6 @@
   d_resStack.pop_back();
 }
 
-<<<<<<< HEAD
-
-=======
->>>>>>> a58abbe7
 // template <class Solver>
 // void TSatProof<Solver>::endResChain(typename Solver::TCRef clause) {
 //   Assert(d_resStack.size() > 0);
@@ -1001,10 +792,6 @@
   d_resStack.pop_back();
 }
 
-<<<<<<< HEAD
-
-=======
->>>>>>> a58abbe7
 template <class Solver>
 void TSatProof<Solver>::cancelResChain() {
   Assert(d_resStack.size() > 0);
@@ -1013,10 +800,6 @@
   d_resStack.pop_back();
 }
 
-<<<<<<< HEAD
-
-=======
->>>>>>> a58abbe7
 template <class Solver>
 void TSatProof<Solver>::storeLitRedundant(typename Solver::TLit lit) {
   Assert(d_resStack.size() > 0);
@@ -1072,16 +855,10 @@
   Debug("proof:sat") << "TSatProof<Solver>::printProof\n";
   Unimplemented("native proof printing not supported yet");
 }
-<<<<<<< HEAD
-template <class Solver>
-ClauseId TSatProof<Solver>::storeUnitConflict(typename Solver::TLit conflict_lit,
-                                              ClauseKind kind) {
-=======
 
 template <class Solver>
 ClauseId TSatProof<Solver>::storeUnitConflict(
     typename Solver::TLit conflict_lit, ClauseKind kind) {
->>>>>>> a58abbe7
   Debug("cores") << "STORE UNIT CONFLICT" << std::endl;
   Assert(!d_storedUnitConflict);
   d_unitConflictId = registerUnitClause(conflict_lit, kind);
@@ -1090,10 +867,7 @@
                               << "\n";
   return d_unitConflictId;
 }
-<<<<<<< HEAD
-=======
-
->>>>>>> a58abbe7
+
 template <class Solver>
 void TSatProof<Solver>::finalizeProof(typename Solver::TCRef conflict_ref) {
   Assert(d_resStack.size() == 0);
@@ -1148,10 +922,7 @@
   d_temp_clauseId[newref] = id;
   d_temp_idClause[id] = newref;
 }
-<<<<<<< HEAD
-=======
-
->>>>>>> a58abbe7
+
 template <class Solver>
 void TSatProof<Solver>::finishUpdateCRef() {
   d_clauseId.swap(d_temp_clauseId);
@@ -1160,10 +931,7 @@
   d_idClause.swap(d_temp_idClause);
   d_temp_idClause.clear();
 }
-<<<<<<< HEAD
-=======
-
->>>>>>> a58abbe7
+
 template <class Solver>
 void TSatProof<Solver>::markDeleted(typename Solver::TCRef clause) {
   if (hasClauseIdForCRef(clause)) {
@@ -1187,11 +955,6 @@
 //   prop::BVMinisatSatSolver::toSatClause(minisat_cl, sat_cl);
 // }
 
-<<<<<<< HEAD
-
-
-=======
->>>>>>> a58abbe7
 template <class Solver>
 void TSatProof<Solver>::constructProof(ClauseId conflict) {
   collectClauses(conflict);
@@ -1315,12 +1078,8 @@
 
 /// LFSCSatProof class
 template <class Solver>
-<<<<<<< HEAD
-void LFSCSatProof<Solver>::printResolution(ClauseId id, std::ostream& out, std::ostream& paren) {
-=======
 void LFSCSatProof<Solver>::printResolution(ClauseId id, std::ostream& out,
                                            std::ostream& paren) {
->>>>>>> a58abbe7
   out << "(satlem_simplify _ _ _ ";
 
   const ResChain<Solver>& res = this->getResolutionChain(id);
@@ -1352,29 +1111,18 @@
 
 /// LFSCSatProof class
 template <class Solver>
-<<<<<<< HEAD
-void LFSCSatProof<Solver>::printAssumptionsResolution(ClauseId id, std::ostream& out, std::ostream& paren) {
-  Assert (this->isAssumptionConflict(id));
-=======
 void LFSCSatProof<Solver>::printAssumptionsResolution(ClauseId id,
                                                       std::ostream& out,
                                                       std::ostream& paren) {
   Assert(this->isAssumptionConflict(id));
->>>>>>> a58abbe7
   // print the resolution proving the assumption conflict
   printResolution(id, out, paren);
   // resolve out assumptions to prove empty clause
   out << "(satlem_simplify _ _ _ ";
-<<<<<<< HEAD
-  std::vector<typename Solver::TLit>& confl = *(this->d_assumptionConflictsDebug[id]);
-
-  Assert (confl.size());
-=======
   std::vector<typename Solver::TLit>& confl =
       *(this->d_assumptionConflictsDebug[id]);
 
   Assert(confl.size());
->>>>>>> a58abbe7
 
   for (unsigned i = 0; i < confl.size(); ++i) {
     prop::SatLiteral lit = toSatLiteral<Solver>(confl[i]);
@@ -1382,11 +1130,7 @@
     out << (lit.isNegated() ? "Q" : "R") << " _ _ ";
   }
 
-<<<<<<< HEAD
-  out << this->clauseName(id)<< " ";
-=======
   out << this->clauseName(id) << " ";
->>>>>>> a58abbe7
   for (int i = confl.size() - 1; i >= 0; --i) {
     prop::SatLiteral lit = toSatLiteral<Solver>(confl[i]);
     prop::SatVariable v = lit.getSatVariable();
@@ -1412,30 +1156,12 @@
 }
 
 template <class Solver>
-<<<<<<< HEAD
-void LFSCSatProof<Solver>::printResolutionEmptyClause(std::ostream& out, std::ostream& paren) {
-=======
 void LFSCSatProof<Solver>::printResolutionEmptyClause(std::ostream& out,
                                                       std::ostream& paren) {
->>>>>>> a58abbe7
   printResolution(this->d_emptyClauseId, out, paren);
 }
 
 inline std::ostream& operator<<(std::ostream& out, CVC4::ClauseKind k) {
-<<<<<<< HEAD
-  switch(k) {
-  case CVC4::INPUT:
-    out << "INPUT";
-    break;
-  case CVC4::THEORY_LEMMA:
-    out << "THEORY_LEMMA";
-    break;
-  case CVC4::LEARNT:
-    out << "LEARNT";
-    break;
-  default:
-    out << "ClauseKind Unknown! [" << unsigned(k) << "]";
-=======
   switch (k) {
     case CVC4::INPUT:
       out << "INPUT";
@@ -1448,7 +1174,6 @@
       break;
     default:
       out << "ClauseKind Unknown! [" << unsigned(k) << "]";
->>>>>>> a58abbe7
   }
 
   return out;
