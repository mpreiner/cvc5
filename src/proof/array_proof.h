/*********************                                                        */
/*! \file array_proof.h
 ** \verbatim
 ** Top contributors (to current version):
 **   Guy Katz, Liana Hadarean, Tim King
 ** This file is part of the CVC4 project.
 ** Copyright (c) 2009-2016 by the authors listed in the file AUTHORS
 ** in the top-level source directory) and their institutional affiliations.
 ** All rights reserved.  See the file COPYING in the top-level source
 ** directory for licensing information.\endverbatim
 **
 ** \brief Arrray proof
 **
 ** Arrau proof
 **/

#include "cvc4_private.h"

#ifndef __CVC4__ARRAY__PROOF_H
#define __CVC4__ARRAY__PROOF_H

#include "expr/expr.h"
#include "proof/proof_manager.h"
#include "proof/theory_proof.h"
#include "theory/arrays/theory_arrays.h"
#include "theory/uf/equality_engine.h"

namespace CVC4 {

//proof object outputted by TheoryARRAY
class ProofArray : public Proof {
private:
<<<<<<< HEAD
  Node toStreamRecLFSC(std::ostream& out, TheoryProof* tp,
                       theory::eq::EqProof* pf,
                       unsigned tb,
                       const LetMap& map);
=======
  class ArrayProofPrinter : public theory::eq::EqProof::PrettyPrinter {
  public:
    ArrayProofPrinter() : d_row(0), d_row1(0), d_ext(0) {
    }

    std::string printTag(unsigned tag) {
      if (tag == theory::eq::MERGED_THROUGH_CONGRUENCE) return "Congruence";
      if (tag == theory::eq::MERGED_THROUGH_EQUALITY) return "Pure Equality";
      if (tag == theory::eq::MERGED_THROUGH_REFLEXIVITY) return "Reflexivity";
      if (tag == theory::eq::MERGED_THROUGH_CONSTANTS) return "Constants";
      if (tag == theory::eq::MERGED_THROUGH_TRANS) return "Transitivity";

      if (tag == d_row) return "Read Over Write";
      if (tag == d_row1) return "Read Over Write (1)";
      if (tag == d_ext) return "Extensionality";

      std::ostringstream result;
      result << tag;
      return result.str();
    }

    unsigned d_row;
    unsigned d_row1;
    unsigned d_ext;
  };

  Node toStreamRecLFSC(std::ostream& out, TheoryProof* tp,
                       theory::eq::EqProof* pf,
                       unsigned tb,
                       const ProofLetMap& map);
>>>>>>> a58abbe7

  /** Merge tag for ROW applications */
  unsigned d_reasonRow;
  /** Merge tag for ROW1 applications */
  unsigned d_reasonRow1;
  /** Merge tag for EXT applications */
  unsigned d_reasonExt;
<<<<<<< HEAD
=======

  ArrayProofPrinter d_proofPrinter;
>>>>>>> a58abbe7
public:
  ProofArray(theory::eq::EqProof* pf) : d_proof(pf) {}
  //it is simply an equality engine proof
  theory::eq::EqProof *d_proof;
  void toStream(std::ostream& out);
<<<<<<< HEAD
  void toStreamLFSC(std::ostream& out, TheoryProof* tp, theory::eq::EqProof* pf, const LetMap& map);
=======
  void toStream(std::ostream& out, const ProofLetMap& map);
  void toStreamLFSC(std::ostream& out, TheoryProof* tp, theory::eq::EqProof* pf, const ProofLetMap& map);
>>>>>>> a58abbe7

  void registerSkolem(Node equality, Node skolem);

  void setRowMergeTag(unsigned tag);
  void setRow1MergeTag(unsigned tag);
  void setExtMergeTag(unsigned tag);
<<<<<<< HEAD
=======

  unsigned getRowMergeTag() const;
  unsigned getRow1MergeTag() const;
  unsigned getExtMergeTag() const;
>>>>>>> a58abbe7
};

namespace theory {
namespace arrays{
class TheoryArrays;
} /* namespace CVC4::theory::arrays */
} /* namespace CVC4::theory */

typedef __gnu_cxx::hash_set<Type, TypeHashFunction > TypeSet;

class ArrayProof : public TheoryProof {
  // TODO: whatever goes in this theory
protected:
  TypeSet d_sorts;        // all the uninterpreted sorts in this theory
  ExprSet d_declarations; // all the variable/function declarations
  ExprSet d_skolemDeclarations; // all the skolem variable declarations
  std::map<Expr, std::string> d_skolemToLiteral;

public:
  ArrayProof(theory::arrays::TheoryArrays* arrays, TheoryProofEngine* proofEngine);

  std::string skolemToLiteral(Expr skolem);

  virtual void registerTerm(Expr term);
};

class LFSCArrayProof : public ArrayProof {
public:
  LFSCArrayProof(theory::arrays::TheoryArrays* arrays, TheoryProofEngine* proofEngine)
    : ArrayProof(arrays, proofEngine)
  {}

<<<<<<< HEAD
  virtual void printOwnedTerm(Expr term, std::ostream& os, const LetMap& map);
  virtual void printOwnedSort(Type type, std::ostream& os);
  virtual void printTheoryLemmaProof(std::vector<Expr>& lemma, std::ostream& os, std::ostream& paren);
  virtual void printSortDeclarations(std::ostream& os, std::ostream& paren);
  virtual void printTermDeclarations(std::ostream& os, std::ostream& paren);
  virtual void printDeferredDeclarations(std::ostream& os, std::ostream& paren);
=======
  virtual void printOwnedTerm(Expr term, std::ostream& os, const ProofLetMap& map);
  virtual void printOwnedSort(Type type, std::ostream& os);
  virtual void printTheoryLemmaProof(std::vector<Expr>& lemma, std::ostream& os, std::ostream& paren, const ProofLetMap& map);
  virtual void printSortDeclarations(std::ostream& os, std::ostream& paren);
  virtual void printTermDeclarations(std::ostream& os, std::ostream& paren);
  virtual void printDeferredDeclarations(std::ostream& os, std::ostream& paren);
  virtual void printAliasingDeclarations(std::ostream& os, std::ostream& paren);
>>>>>>> a58abbe7
};


}/* CVC4 namespace */

#endif /* __CVC4__ARRAY__PROOF_H */<|MERGE_RESOLUTION|>--- conflicted
+++ resolved
@@ -30,12 +30,6 @@
 //proof object outputted by TheoryARRAY
 class ProofArray : public Proof {
 private:
-<<<<<<< HEAD
-  Node toStreamRecLFSC(std::ostream& out, TheoryProof* tp,
-                       theory::eq::EqProof* pf,
-                       unsigned tb,
-                       const LetMap& map);
-=======
   class ArrayProofPrinter : public theory::eq::EqProof::PrettyPrinter {
   public:
     ArrayProofPrinter() : d_row(0), d_row1(0), d_ext(0) {
@@ -66,7 +60,6 @@
                        theory::eq::EqProof* pf,
                        unsigned tb,
                        const ProofLetMap& map);
->>>>>>> a58abbe7
 
   /** Merge tag for ROW applications */
   unsigned d_reasonRow;
@@ -74,35 +67,25 @@
   unsigned d_reasonRow1;
   /** Merge tag for EXT applications */
   unsigned d_reasonExt;
-<<<<<<< HEAD
-=======
 
   ArrayProofPrinter d_proofPrinter;
->>>>>>> a58abbe7
 public:
   ProofArray(theory::eq::EqProof* pf) : d_proof(pf) {}
   //it is simply an equality engine proof
   theory::eq::EqProof *d_proof;
   void toStream(std::ostream& out);
-<<<<<<< HEAD
-  void toStreamLFSC(std::ostream& out, TheoryProof* tp, theory::eq::EqProof* pf, const LetMap& map);
-=======
   void toStream(std::ostream& out, const ProofLetMap& map);
   void toStreamLFSC(std::ostream& out, TheoryProof* tp, theory::eq::EqProof* pf, const ProofLetMap& map);
->>>>>>> a58abbe7
 
   void registerSkolem(Node equality, Node skolem);
 
   void setRowMergeTag(unsigned tag);
   void setRow1MergeTag(unsigned tag);
   void setExtMergeTag(unsigned tag);
-<<<<<<< HEAD
-=======
 
   unsigned getRowMergeTag() const;
   unsigned getRow1MergeTag() const;
   unsigned getExtMergeTag() const;
->>>>>>> a58abbe7
 };
 
 namespace theory {
@@ -135,14 +118,6 @@
     : ArrayProof(arrays, proofEngine)
   {}
 
-<<<<<<< HEAD
-  virtual void printOwnedTerm(Expr term, std::ostream& os, const LetMap& map);
-  virtual void printOwnedSort(Type type, std::ostream& os);
-  virtual void printTheoryLemmaProof(std::vector<Expr>& lemma, std::ostream& os, std::ostream& paren);
-  virtual void printSortDeclarations(std::ostream& os, std::ostream& paren);
-  virtual void printTermDeclarations(std::ostream& os, std::ostream& paren);
-  virtual void printDeferredDeclarations(std::ostream& os, std::ostream& paren);
-=======
   virtual void printOwnedTerm(Expr term, std::ostream& os, const ProofLetMap& map);
   virtual void printOwnedSort(Type type, std::ostream& os);
   virtual void printTheoryLemmaProof(std::vector<Expr>& lemma, std::ostream& os, std::ostream& paren, const ProofLetMap& map);
@@ -150,7 +125,6 @@
   virtual void printTermDeclarations(std::ostream& os, std::ostream& paren);
   virtual void printDeferredDeclarations(std::ostream& os, std::ostream& paren);
   virtual void printAliasingDeclarations(std::ostream& os, std::ostream& paren);
->>>>>>> a58abbe7
 };
 
 
